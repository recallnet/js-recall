--- conflicted
+++ resolved
@@ -56,10 +56,7 @@
 # Misc
 .DS_Store
 *.pem
-<<<<<<< HEAD
+coverage/
 
 # Artillery reports
-reports/
-=======
-coverage/
->>>>>>> 48ff1e7c
+reports/