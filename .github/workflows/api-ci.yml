--- conflicted
+++ resolved
@@ -99,15 +99,9 @@
           EVM_CHAINS=eth,polygon,bsc,arbitrum,base,optimism,avalanche,linea
           TEST_MODE=true
           EOF
-<<<<<<< HEAD
-
-          # Create a wrapper script to ensure proper test execution and cleanup
-          cat > run-unit-tests-with-cleanup.cjs << EOF
-=======
           
           # Create a wrapper script to ensure proper test execution
           cat > run-unit-tests-with-fail.cjs << EOF
->>>>>>> c07820d8
           const { execSync } = require('child_process');
 
           console.log('⏳ Starting unit tests with wrapper...');
@@ -134,11 +128,7 @@
           EOF
 
           # Run the tests through the wrapper script
-<<<<<<< HEAD
-          node run-unit-tests-with-cleanup.cjs
-=======
           node run-unit-tests-with-fail.cjs
->>>>>>> c07820d8
         env:
           NODE_ENV: test
           TEST_MODE: true
@@ -324,14 +314,8 @@
           fi
 
           # Create a wrapper script to ensure proper test execution and cleanup
-<<<<<<< HEAD
-          cat > run-tests-with-cleanup.cjs << EOF
-          const { execSync } = require('child_process');
-          const { writeFileSync } = require('fs');
-=======
           cat > run-tests-with-fail.cjs << EOF
           const { spawnSync } = require('child_process');
->>>>>>> c07820d8
 
           console.log('⏳ Starting E2E tests with wrapper...');
 
@@ -381,15 +365,9 @@
             }
           }
           EOF
-<<<<<<< HEAD
-
-          # Run the tests through the wrapper script to ensure process termination
-          node run-tests-with-cleanup.cjs
-=======
           
           # Run the tests through the wrapper script
           node run-tests-with-fail.cjs
->>>>>>> c07820d8
         env:
           TEST_MODE: true
           CI: true
