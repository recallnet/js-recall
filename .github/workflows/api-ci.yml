--- conflicted
+++ resolved
@@ -264,14 +264,8 @@
           # Metrics server configuration
           METRICS_PORT=3003
 
-<<<<<<< HEAD
-=======
-          # Enable auto-verify user email
-          ENABLE_AUTO_VERIFY_USER_EMAIL=true
-
           # Disable cache API
           DISABLE_CACHE_API=true
->>>>>>> e4e38ad0
           EOF
 
       - name: Run E2E tests
