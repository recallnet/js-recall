--- conflicted
+++ resolved
@@ -10,13 +10,8 @@
 ### Database Schema Organization
 - All database schemas must be placed in `packages/db/src/schemas/` with appropriate subdirectories (`core/`, `auth/`, etc.)
 - Schema files must export table definitions and be properly imported in `core/defs.ts`
-<<<<<<< HEAD
 - Always generate migrations using `pnpm db:gen-migrations` after schema changes which will automatically create the sql migration files
 - Repository classes must be placed in `apps/api/src/database/repositories/` and follow the naming pattern `*-repository.ts`
-=======
-- Always generate migrations using `pnpm db:generate` after schema changes which will automatically create the sql migration files
-- Repository classes must be placed in `packages/db/src/repositories/`.
->>>>>>> fec42d52
 - Use the established repository pattern with dependency injection into manager services
 - Include proper indexes for foreign keys and frequently queried columns
 
