

{
  "name": "@recallnet/api-sdk",
<<<<<<< HEAD
  "version": "0.1.8",
=======
  "version": "0.1.11",
>>>>>>> 9c1e2344
  "exports": {
    ".": "./src/index.ts",    
    "./models/errors": "./src/models/errors/index.ts",    
    "./models/components": "./src/models/components/index.ts",    
    "./models/operations": "./src/models/operations/index.ts",
    "./lib/config": "./src/lib/config.ts",
    "./lib/http": "./src/lib/http.ts",
    "./lib/retries": "./src/lib/retries.ts",
    "./lib/sdks": "./src/lib/sdks.ts",
    "./types": "./src/types/index.ts"
  },
  "publish": {
    "include": [
      "LICENSE",
      "README.md",
      "RUNTIMES.md",
      "USAGE.md",
      "jsr.json",
      "src/**/*.ts"
    ]
  }
}<|MERGE_RESOLUTION|>--- conflicted
+++ resolved
@@ -1,16 +1,10 @@
-
-
 {
   "name": "@recallnet/api-sdk",
-<<<<<<< HEAD
-  "version": "0.1.8",
-=======
   "version": "0.1.11",
->>>>>>> 9c1e2344
   "exports": {
-    ".": "./src/index.ts",    
-    "./models/errors": "./src/models/errors/index.ts",    
-    "./models/components": "./src/models/components/index.ts",    
+    ".": "./src/index.ts",
+    "./models/errors": "./src/models/errors/index.ts",
+    "./models/components": "./src/models/components/index.ts",
     "./models/operations": "./src/models/operations/index.ts",
     "./lib/config": "./src/lib/config.ts",
     "./lib/http": "./src/lib/http.ts",
