--- conflicted
+++ resolved
@@ -2,11 +2,7 @@
 
 {
   "name": "@recallnet/api-sdk",
-<<<<<<< HEAD
-  "version": "0.1.3",
-=======
   "version": "0.1.4",
->>>>>>> 4d732fd1
   "exports": {
     ".": "./src/index.ts",    
     "./models/errors": "./src/models/errors/index.ts",    
