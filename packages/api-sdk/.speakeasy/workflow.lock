--- conflicted
+++ resolved
@@ -1,18 +1,9 @@
-<<<<<<< HEAD
-speakeasyVersion: 1.555.0
-sources:
-    Trading Simulator API:
-        sourceNamespace: trading-simulator-api
-        sourceRevisionDigest: sha256:4482ce27c8abc8e8f9c5b2d7ffb9cb7cd3db61bb3394b5392660c53de377362b
-        sourceBlobDigest: sha256:e3dd5949f86f74f6e41873891d3034f64073c5e60c8f70dd0ef0171e1abe407a
-=======
 speakeasyVersion: 1.555.3
 sources:
     Trading Simulator API:
         sourceNamespace: trading-simulator-api
         sourceRevisionDigest: sha256:c59b115c156db06aa59cbcd09102bffc185432a0b7f303361c36bacbfe08d7d5
         sourceBlobDigest: sha256:872356c6b06312a10a7826a0bd640b9cb2dd537bf76d7febac4e8e77871d0720
->>>>>>> 9c1e2344
         tags:
             - latest
             - 1.0.0
@@ -20,15 +11,10 @@
     api-sdk:
         source: Trading Simulator API
         sourceNamespace: trading-simulator-api
-<<<<<<< HEAD
-        sourceRevisionDigest: sha256:4482ce27c8abc8e8f9c5b2d7ffb9cb7cd3db61bb3394b5392660c53de377362b
-        sourceBlobDigest: sha256:e3dd5949f86f74f6e41873891d3034f64073c5e60c8f70dd0ef0171e1abe407a
-=======
         sourceRevisionDigest: sha256:c59b115c156db06aa59cbcd09102bffc185432a0b7f303361c36bacbfe08d7d5
         sourceBlobDigest: sha256:872356c6b06312a10a7826a0bd640b9cb2dd537bf76d7febac4e8e77871d0720
         codeSamplesNamespace: trading-simulator-api-typescript-code-samples
         codeSamplesRevisionDigest: sha256:048fb86b0bdb3865d09d1e23c166cd7ec43e9f9929472193e85cfddf5fc9e1bc
->>>>>>> 9c1e2344
 workflow:
     workflowVersion: 1.0.0
     speakeasyVersion: latest
