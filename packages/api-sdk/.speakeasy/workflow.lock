--- conflicted
+++ resolved
@@ -2,13 +2,8 @@
 sources:
     Trading Simulator API:
         sourceNamespace: trading-simulator-api
-<<<<<<< HEAD
-        sourceRevisionDigest: sha256:79fd9ff9eaa23a5c51dd5645b00479af8cddf10c29038272b56a8541e0a4df08
-        sourceBlobDigest: sha256:8fbac6c9ea463e1f73c7a49ac9c2fc25aaff45c229d3f955ce69f9aa6314b963
-=======
         sourceRevisionDigest: sha256:c22dc4dce95d0af501aa94017eabdb0e6385577fcf6392ffb872fd4709f7e80b
         sourceBlobDigest: sha256:a323526c81a8d04195a1014b78e10e3cca2f1e4e9cc158274fb9881348665144
->>>>>>> 4d732fd1
         tags:
             - latest
             - 1.0.0
@@ -16,17 +11,10 @@
     api-sdk:
         source: Trading Simulator API
         sourceNamespace: trading-simulator-api
-<<<<<<< HEAD
-        sourceRevisionDigest: sha256:79fd9ff9eaa23a5c51dd5645b00479af8cddf10c29038272b56a8541e0a4df08
-        sourceBlobDigest: sha256:8fbac6c9ea463e1f73c7a49ac9c2fc25aaff45c229d3f955ce69f9aa6314b963
-        codeSamplesNamespace: trading-simulator-api-typescript-code-samples
-        codeSamplesRevisionDigest: sha256:1dbe63e0251c913a0895ee05fc460b900dd41d4f41fd8c4a7a8ff5412f174756
-=======
         sourceRevisionDigest: sha256:c22dc4dce95d0af501aa94017eabdb0e6385577fcf6392ffb872fd4709f7e80b
         sourceBlobDigest: sha256:a323526c81a8d04195a1014b78e10e3cca2f1e4e9cc158274fb9881348665144
         codeSamplesNamespace: trading-simulator-api-typescript-code-samples
         codeSamplesRevisionDigest: sha256:30b86ff42dfabd7129dd3ec9f5eca9ffd8b20ead09f1b89919ca09f0bb6b1db3
->>>>>>> 4d732fd1
 workflow:
     workflowVersion: 1.0.0
     speakeasyVersion: latest
