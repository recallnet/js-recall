configVersion: 2.0.0
generation:
  devContainers:
    enabled: true
    schemaPath: ../../apps/api/openapi/openapi.json
  sdkClassName: ApiSdk
  maintainOpenAPIOrder: true
  usageSnippets:
    optionalPropertyRendering: withExample
  useClassNamesForArrayFields: true
  fixes:
    nameResolutionDec2023: true
    nameResolutionFeb2025: true
    parameterOrderingFeb2024: true
    requestResponseComponentNamesFeb2024: true
    securityFeb2025: true
    sharedErrorComponentsApr2025: false
  auth:
    oAuth2ClientCredentialsEnabled: false
    oAuth2PasswordEnabled: false
typescript:
<<<<<<< HEAD
  version: 0.1.3
=======
  version: 0.1.4
>>>>>>> 4d732fd1
  additionalDependencies:
    dependencies: {}
    devDependencies: {}
    peerDependencies: {}
  additionalPackageJSON:
    private: true
  author: Recall Contributors
  clientServerStatusCodesAsErrors: true
  defaultErrorName: APIError
  enableCustomCodeRegions: false
  enableMCPServer: true
  enableReactQuery: false
  enumFormat: union
  envVarPrefix: APISDK
  flattenGlobalSecurity: true
  flatteningOrder: parameters-first
  imports:
    option: openapi
    paths:
      callbacks: models/callbacks
      errors: models/errors
      operations: models/operations
      shared: models/components
      webhooks: models/webhooks
  inputModelSuffix: input
  jsonpath: rfc9535
  maxMethodParams: 0
  methodArguments: require-security-and-request
  moduleFormat: dual
  outputModelSuffix: output
  packageName: '@recallnet/api-sdk'
  responseFormat: flat
  templateVersion: v2
  useIndexModules: true<|MERGE_RESOLUTION|>--- conflicted
+++ resolved
@@ -19,11 +19,7 @@
     oAuth2ClientCredentialsEnabled: false
     oAuth2PasswordEnabled: false
 typescript:
-<<<<<<< HEAD
-  version: 0.1.3
-=======
   version: 0.1.4
->>>>>>> 4d732fd1
   additionalDependencies:
     dependencies: {}
     devDependencies: {}
