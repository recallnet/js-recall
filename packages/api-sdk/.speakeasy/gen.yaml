configVersion: 2.0.0
generation:
  devContainers:
    enabled: true
    schemaPath: ../../apps/api/openapi/openapi.json
  sdkClassName: ApiSdk
  maintainOpenAPIOrder: true
  usageSnippets:
    optionalPropertyRendering: withExample
    sdkInitStyle: constructor
  useClassNamesForArrayFields: true
  fixes:
    nameResolutionDec2023: true
    nameResolutionFeb2025: true
    parameterOrderingFeb2024: true
    requestResponseComponentNamesFeb2024: true
    securityFeb2025: true
    sharedErrorComponentsApr2025: false
  auth:
    oAuth2ClientCredentialsEnabled: false
    oAuth2PasswordEnabled: false
typescript:
<<<<<<< HEAD
  version: 0.1.8
=======
  version: 0.1.11
>>>>>>> 9c1e2344
  additionalDependencies:
    dependencies: {}
    devDependencies: {}
    peerDependencies: {}
  additionalPackageJSON:
    private: true
  author: Recall Contributors
  clientServerStatusCodesAsErrors: true
  defaultErrorName: APIError
  enableCustomCodeRegions: false
  enableMCPServer: true
  enableReactQuery: false
  enumFormat: union
  envVarPrefix: APISDK
  flattenGlobalSecurity: true
  flatteningOrder: parameters-first
  imports:
    option: openapi
    paths:
      callbacks: models/callbacks
      errors: models/errors
      operations: models/operations
      shared: models/components
      webhooks: models/webhooks
  inputModelSuffix: input
  jsonpath: rfc9535
  maxMethodParams: 0
  methodArguments: require-security-and-request
  moduleFormat: dual
  outputModelSuffix: output
  packageName: '@recallnet/api-sdk'
  responseFormat: flat
  templateVersion: v2
  useIndexModules: true<|MERGE_RESOLUTION|>--- conflicted
+++ resolved
@@ -20,11 +20,7 @@
     oAuth2ClientCredentialsEnabled: false
     oAuth2PasswordEnabled: false
 typescript:
-<<<<<<< HEAD
-  version: 0.1.8
-=======
   version: 0.1.11
->>>>>>> 9c1e2344
   additionalDependencies:
     dependencies: {}
     devDependencies: {}
