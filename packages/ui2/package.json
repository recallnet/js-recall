{
  "name": "@recallnet/ui2",
  "version": "0.0.0",
  "license": "MIT AND Apache-2.0",
  "type": "module",
  "private": true,
  "scripts": {
    "lint": "eslint . --max-warnings 0",
    "clean": "rm -rf .turbo node_modules dist"
  },
  "dependencies": {
<<<<<<< HEAD
    "@radix-ui/react-icons": "^1.3.0",
=======
    "@radix-ui/react-dropdown-menu": "^2.1.7",
>>>>>>> 606c1424
    "@radix-ui/react-slot": "^1.1.2",
    "@radix-ui/react-tabs": "^1.0.4",
    "class-variance-authority": "^0.7.1",
    "clsx": "^2.1.1",
    "lucide-react": "^0.475.0",
    "next-themes": "^0.4.6",
    "radix-ui": "^1.2.0",
    "react": "^19.0.0",
    "react-dom": "^19.0.0",
    "tailwind-merge": "^3.0.1",
    "tw-animate-css": "^1.2.4"
  },
  "devDependencies": {
    "@recallnet/eslint-config": "workspace:*",
    "@recallnet/typescript-config": "workspace:*",
    "@tailwindcss/postcss": "^4.0.8",
    "@turbo/gen": "^2.4.2",
    "@types/node": "^20",
    "@types/react": "^19",
    "@types/react-dom": "^19",
    "tailwindcss": "^4.0.8",
    "typescript": "^5.7.3"
  },
  "exports": {
    "./globals.css": "./src/styles/globals.css",
    "./postcss.config": "./postcss.config.mjs",
    "./lib/*": "./src/lib/*.ts",
    "./components/*": "./src/components/*.tsx",
    "./hooks/*": "./src/hooks/*.ts"
  }
}<|MERGE_RESOLUTION|>--- conflicted
+++ resolved
@@ -9,11 +9,8 @@
     "clean": "rm -rf .turbo node_modules dist"
   },
   "dependencies": {
-<<<<<<< HEAD
     "@radix-ui/react-icons": "^1.3.0",
-=======
     "@radix-ui/react-dropdown-menu": "^2.1.7",
->>>>>>> 606c1424
     "@radix-ui/react-slot": "^1.1.2",
     "@radix-ui/react-tabs": "^1.0.4",
     "class-variance-authority": "^0.7.1",
