/**
 * API response types and base interfaces
 */
import type { AgentPublic, User } from "@recallnet/services/types";

// Base response type for all API responses
export interface ApiResponse {
  success: boolean;
  message?: string;
}

// Error response
export interface ErrorResponse {
  success: false;
  error: string;
  status: number;
}

// Enum for blockchain types
export enum BlockchainType {
  EVM = "evm",
  SVM = "svm",
}

// Enum for specific chains
export enum SpecificChain {
  ETH = "eth",
  POLYGON = "polygon",
  BSC = "bsc",
  ARBITRUM = "arbitrum",
  OPTIMISM = "optimism",
  AVALANCHE = "avalanche",
  BASE = "base",
  LINEA = "linea",
  ZKSYNC = "zksync",
  SCROLL = "scroll",
  MANTLE = "mantle",
  SVM = "svm",
}

// Cross-chain trading type values
export const CROSS_CHAIN_TRADING_TYPE = {
  DISALLOW_ALL: "disallowAll",
  DISALLOW_X_PARENT: "disallowXParent",
  ALLOW: "allow",
} as const;

// Cross-chain trading type
export type CrossChainTradingType =
  (typeof CROSS_CHAIN_TRADING_TYPE)[keyof typeof CROSS_CHAIN_TRADING_TYPE];

// Competition status values
export const COMPETITION_STATUS = {
  PENDING: "pending",
  ACTIVE: "active",
  ENDED: "ended",
} as const;

// Competition type values
export const COMPETITION_TYPE = {
  TRADING: "trading",
  PERPETUAL_FUTURES: "perpetual_futures",
  SPOT_LIVE_TRADING: "spot_live_trading",
} as const;

// Competition type
export type CompetitionType =
  (typeof COMPETITION_TYPE)[keyof typeof COMPETITION_TYPE];

/**
 * USER AND AGENT TYPES
 */

// User, admin, agent status
export const ACTOR_STATUS = {
  ACTIVE: "active",
  INACTIVE: "inactive",
  SUSPENDED: "suspended",
  DELETED: "deleted",
} as const;

// Actor status
export type ActorStatus = (typeof ACTOR_STATUS)[keyof typeof ACTOR_STATUS];

// User metadata structure
export interface UserMetadata {
  [key: string]: unknown;
}

// Agent metadata structure
export interface AgentMetadata {
  ref?: {
    name?: string;
    version?: string;
    url?: string;
  };
  description?: string;
  social?: {
    name?: string;
    email?: string;
    twitter?: string;
  };
  [key: string]: unknown;
}

// Agent trophy structure (from ended competitions)
export interface AgentTrophy {
  competitionId: string;
  name: string;
  rank: number;
  imageUrl: string;
  createdAt: string;
}

// Extended Agent type for API responses with computed fields
export interface AgentResponse {
  // Base fields from database schema
  id: string;
  ownerId: string;
  name: string;
  handle: string;
  walletAddress?: string;
  email?: string;
  description?: string;
  imageUrl?: string;
  apiKey: string;
  metadata?: AgentMetadata;
  status: ActorStatus;
  deactivationReason?: string;
  deactivationDate?: string;
  createdAt: string;
  updatedAt: string;

  // Computed/derived fields for API responses
  isVerified: boolean;
  stats?: {
    completedCompetitions: number;
    totalTrades: number;
    totalPositions?: number; // For perps competitions
    bestPlacement?: {
      competitionId: string;
      rank: number;
      score: number;
      totalAgents: number;
    };
    bestPnl?: number;
    totalRoi?: number;
    ranks?: Array<{
      type: string;
      rank: number;
      score: number;
    }>;
  };
  skills?: string[];
  hasUnclaimedRewards?: boolean;
  trophies?: AgentTrophy[];
}

export interface PublicAgentResponse {
  success: true;
  agent: AgentResponse;
}

export interface AgentsGetResponse {
  success: true;
  agents: AgentResponse[];
  pagination: unknown;
}

// User registration response
export interface UserRegistrationResponse extends ApiResponse {
  success: true;
  user: User;
  agent?: AgentResponse;
}

// User profile response
export interface UserProfileResponse extends ApiResponse {
  user: User;
}

// Agent profile response
export interface AgentProfileResponse extends ApiResponse {
  agent: AgentResponse;
  owner: {
    id: string;
    name?: string;
    email?: string;
    walletAddress: string;
  };
}

// Get user agents response
export interface GetUserAgentsResponse extends ApiResponse {
  success: true;
  userId: string;
  agents: AgentResponse[];
}

// Admin user response
export interface AdminUserResponse extends ApiResponse {
  success: true;
  user: User;
}

// Admin users list response
export interface AdminUsersListResponse extends ApiResponse {
  success: true;
  users: User[];
}

// Admin agent response
export interface AdminAgentResponse extends ApiResponse {
  success: true;
  agent: AgentResponse & { apiKey: string }; // Include API key for admin responses
}

// Admin agents list response
export interface AdminAgentsListResponse extends ApiResponse {
  success: true;
  agents: AgentResponse[];
}

// Agent API key response (admin endpoint)
export interface AgentApiKeyResponse extends ApiResponse {
  success: true;
  agent: {
    id: string;
    name: string;
    apiKey: string;
  };
}

// User agent API key response (user endpoint)
export interface UserAgentApiKeyResponse extends ApiResponse {
  success: true;
  agentId: string;
  agentName: string;
  apiKey: string;
}

/**
 * ARENA TYPES
 */

// Arena details
export interface Arena {
  id: string;
  name: string;
  createdBy: string;
  category: string;
  skill: string;
  venues: string[] | null;
  chains: string[] | null;
  kind: string;
  createdAt: string;
  updatedAt: string;
}

// Create arena response
export interface CreateArenaResponse extends ApiResponse {
  success: true;
  arena: Arena;
}

// Get arena response
export interface GetArenaResponse extends ApiResponse {
  success: true;
  arena: Arena;
}

// List arenas response
export interface ListArenasResponse extends ApiResponse {
  success: true;
  arenas: Arena[];
  pagination: {
    total: number;
    limit: number;
    offset: number;
    hasMore: boolean;
  };
}

// Update arena response
export interface UpdateArenaResponse extends ApiResponse {
  success: true;
  arena: Arena;
}

// Delete arena response
export interface DeleteArenaResponse extends ApiResponse {
  success: true;
  message: string;
}

/**
 * PARTNER TYPES
 */

// Partner details
export interface Partner {
  id: string;
  name: string;
  url: string | null;
  logoUrl: string | null;
  details: string | null;
  createdAt: string;
  updatedAt: string;
}

// Create partner response
export interface CreatePartnerResponse extends ApiResponse {
  success: true;
  partner: Partner;
}

// Get partner response
export interface GetPartnerResponse extends ApiResponse {
  success: true;
  partner: Partner;
}

// List partners response
export interface ListPartnersResponse extends ApiResponse {
  success: true;
  partners: Partner[];
  pagination: {
    total: number;
    limit: number;
    offset: number;
    hasMore: boolean;
  };
}

// Update partner response
export interface UpdatePartnerResponse extends ApiResponse {
  success: true;
  partner: Partner;
}

// Delete partner response
export interface DeletePartnerResponse extends ApiResponse {
  success: true;
  message: string;
}

// Competition partner association
export interface CompetitionPartner {
  id: string;
  name: string;
  url: string | null;
  logoUrl: string | null;
  details: string | null;
  position: number;
  competitionPartnerId: string;
  createdAt: string;
  updatedAt: string;
}

// Get competition partners response
export interface GetCompetitionPartnersResponse extends ApiResponse {
  success: true;
  partners: CompetitionPartner[];
}

// Add partner to competition response
export interface AddPartnerToCompetitionResponse extends ApiResponse {
  success: true;
  association: {
    id: string;
    competitionId: string;
    partnerId: string;
    position: number;
    createdAt: string;
  };
}

// Update partner position response
export interface UpdatePartnerPositionResponse extends ApiResponse {
  success: true;
  association: {
    id: string;
    competitionId: string;
    partnerId: string;
    position: number;
    createdAt: string;
  };
}

// Remove partner from competition response
export interface RemovePartnerFromCompetitionResponse extends ApiResponse {
  success: true;
  message: string;
}

// Replace competition partners response
export interface ReplaceCompetitionPartnersResponse extends ApiResponse {
  success: true;
  partners: CompetitionPartner[];
}

/**
 * TRADING TYPES
 */

// Token balance type
export interface TokenBalance {
  tokenAddress: string;
  amount: number;
  chain: BlockchainType;
  specificChain: SpecificChain;
  symbol: string;
  price: number;
  value: number;
}

// Balances response
export interface BalancesResponse extends ApiResponse {
  agentId: string;
  balances: TokenBalance[];
}

// Token portfolio item
export interface TokenPortfolioItem {
  token: string;
  amount: number;
  price: number;
  value: number;
  chain: BlockchainType;
  specificChain: SpecificChain | null;
  symbol: string;
}

// Trade transaction
export interface TradeTransaction {
  id: string;
  agentId: string;
  competitionId: string;
  fromToken: string;
  toToken: string;
  fromAmount: number;
  toAmount: number;
  price: number;
  success: boolean;
  error?: string;
  reason: string;
  tradeAmountUsd?: number;
  timestamp: string;
  fromChain: string;
  toChain: string;
  fromSpecificChain: string | null;
  toSpecificChain: string | null;
  toTokenSymbol: string;
  fromTokenSymbol: string;
  // Spot live specific fields (optional)
  tradeType?: "simulated" | "spot_live";
  txHash?: string | null;
  blockNumber?: number | null;
  protocol?: string | null;
  gasUsed?: string | null;
  gasPrice?: string | null;
  gasCostUsd?: string | null;
}

// Trade history response
export interface TradeHistoryResponse extends ApiResponse {
  agentId: string;
  trades: TradeTransaction[];
}

// Trade execution response
export interface TradeResponse extends ApiResponse {
  transaction: TradeTransaction;
}

// Trade execution parameters
export interface TradeExecutionParams {
  fromToken: string;
  toToken: string;
  amount: string;
  reason: string;
  competitionId: string;
  slippageTolerance?: string;
  fromChain?: BlockchainType;
  toChain?: BlockchainType;
  fromSpecificChain?: SpecificChain;
  toSpecificChain?: SpecificChain;
}

/**
 * COMPETITION TYPES
 */

// Competition status
export type CompetitionStatus =
  (typeof COMPETITION_STATUS)[keyof typeof COMPETITION_STATUS];

// Portfolio source
export enum PortfolioSource {
  SNAPSHOT = "snapshot",
  LIVE_CALCULATION = "live-calculation",
}

// Competition details
export interface Competition {
  id: string;
  name: string;
  description: string | null;
  externalUrl: string | null;
  imageUrl: string | null;
  startDate: string | null;
  endDate: string | null;
  status: CompetitionStatus;
  type?: CompetitionType; // Competition type (trading, perpetual_futures or spot_live_trading)
  crossChainTradingType: CrossChainTradingType;
  sandboxMode: boolean; // Controls automatic joining of newly registered agents
  createdAt: string;
  updatedAt: string;
  agentIds?: string[];
  stats?: {
    totalTrades?: number; // Optional - only for paper trading
    totalPositions?: number; // Optional - only for perps
    totalAgents: number;
    totalVolume?: number; // Optional - may not be present for all competition types
    uniqueTokens?: number; // Optional - only for paper trading
    averageEquity?: number; // Optional - only for perps
    competitionType?: string; // Type indicator for clients
  };
  boostStartDate: string | null;

  // Arena and engine routing
  arenaId?: string | null;
  engineId?: string | null;
  engineVersion?: string | null;

  // Participation rules
  vips?: string[] | null;
  allowlist?: string[] | null;
  blocklist?: string[] | null;
  minRecallRank?: number | null;
  allowlistOnly?: boolean;

  // Reward allocation
  agentAllocation?: number | null;
  agentAllocationUnit?: string | null;
  boosterAllocation?: number | null;
  boosterAllocationUnit?: string | null;
  rewardRules?: string | null;
  rewardDetails?: string | null;

  // Display
  displayState?: string | null;
  boostEndDate: string | null;
  // Join date constraint fields
  joinStartDate: string | null;
  joinEndDate: string | null;
  // Participant limit field
  maxParticipants: number | null;
  registeredParticipants: number;
  minimumStake?: string | null; // Minimum stake required to join competition (in atto units as string)
  evaluationMetric?:
    | "calmar_ratio"
    | "sortino_ratio"
    | "simple_return"
    | "max_drawdown"
    | "total_pnl"; // Primary evaluation metric for perps competitions
  tradingConstraints?: TradingConstraints;
  rewardsIneligible?: string[] | null;
  rewards?: {
    rank: number;
    reward: number;
    agentId?: string;
  }[];
<<<<<<< HEAD
  // Spot live trading configuration
  spotLiveConfig?: {
    dataSource?: "rpc_direct" | "envio_indexing" | "hybrid";
    dataSourceConfig?: Record<string, unknown>;
    selfFundingThresholdUsd?: number;
    minFundingThreshold?: number | null;
    syncIntervalMinutes?: number;
    chains?: SpecificChain[];
    allowedProtocols?: Array<{
      protocol: string;
      specificChain: SpecificChain;
    }>;
    allowedTokens?: Array<{
      address: string;
      symbol: string;
      specificChain: SpecificChain;
    }>;
  } | null;
=======
  gameIds?: string[] | null;
>>>>>>> b13b830c
}

// Leaderboard entry (per-competition leaderboard)
export interface LeaderboardEntry {
  rank: number;
  agentId: string;
  agentName: string;
  portfolioValue: number;
  active: boolean;
  deactivationReason?: string;
  // Risk-adjusted metrics (primarily for perps competitions)
  calmarRatio?: number | null;
  sortinoRatio?: number | null;
  simpleReturn?: number | null;
  maxDrawdown?: number | null;
  downsideDeviation?: number | null;
  hasRiskMetrics?: boolean;
}

// Inactive agent entry (no rank assignment)
export interface InactiveAgentEntry {
  agentId: string;
  agentName: string;
  portfolioValue: number;
  active: boolean;
  deactivationReason: string;
}

// Competition leaderboard response
export interface LeaderboardResponse extends ApiResponse {
  competition: Competition;
  leaderboard: LeaderboardEntry[];
  inactiveAgents: InactiveAgentEntry[];
  hasInactiveAgents: boolean;
}

// Competition status response
export interface CompetitionStatusResponse extends ApiResponse {
  active: boolean;
  competition: Competition | null;
  message?: string;
  participating?: boolean;
}

// Admin response for creating a competition
export interface CreateCompetitionResponse extends ApiResponse {
  success: true;
  competition: Competition;
}

// Admin response for updating a competition
export interface UpdateCompetitionResponse extends ApiResponse {
  success: true;
  competition: Competition;
  rewards?: Array<{
    rank: number;
    reward: number;
  }>;
}

// Admin response for starting a competition
export interface StartCompetitionResponse extends ApiResponse {
  success: true;
  competition: Competition;
  initializedAgents: string[];
}

// End competition response
export interface EndCompetitionResponse extends ApiResponse {
  success: true;
  competition: Competition;
  leaderboard: {
    agentId: string;
    value: number;
  }[];
}

// Upcoming competitions response
export interface UpcomingCompetitionsResponse extends ApiResponse {
  success: true;
  competitions: Competition[];
  pagination: {
    total: number;
    limit: number;
    offset: number;
    hasMore: boolean;
  };
}

// User competitions response
export interface UserCompetitionsResponse extends ApiResponse {
  success: true;
  competitions: CompetitionWithAgents[];
  pagination: {
    total: number;
    limit: number;
    offset: number;
    hasMore: boolean;
  };
}

export interface CompetitionWithAgents extends Competition {
  agents: (AgentResponse & { rank: number })[];
}

// Competition rules response
export interface CompetitionRulesResponse extends ApiResponse {
  competition: Competition;
  rules: {
    tradingRules: string[];
    rateLimits: string[];
    availableChains: {
      svm: boolean;
      evm: string[];
    };
    slippageFormula: string;
    tradingConstraints?: {
      minimumPairAgeHours: number;
      minimum24hVolumeUsd: number;
      minimumLiquidityUsd: number;
      minimumFdvUsd: number;
      minTradesPerDay?: number;
    };
  };
}

// Competition detail response
export interface CompetitionDetailResponse extends ApiResponse {
  competition: Competition;
}

// Competition agent interface
export interface CompetitionAgent {
  id: string;
  name: string;
  description?: string | null;
  imageUrl?: string | null;
  score: number;
  rank: number;
  portfolioValue: number;
  active: boolean;
  deactivationReason?: string | null;
  pnl: number; // Total profit/loss from competition start (USD)
  pnlPercent: number; // PnL as percentage of starting value
  change24h: number; // Portfolio value change in last 24 hours (USD)
  change24hPercent: number; // 24h change as percentage
  // Risk-adjusted metrics (primarily for perps competitions)
  calmarRatio?: number | null;
  sortinoRatio?: number | null;
  simpleReturn?: number | null;
  maxDrawdown?: number | null;
  downsideDeviation?: number | null;
  hasRiskMetrics?: boolean;
}

// Competition constraints
export interface TradingConstraints {
  minimumPairAgeHours?: number;
  minimum24hVolumeUsd?: number;
  minimumLiquidityUsd?: number;
  minimumFdvUsd?: number;
  minTradesPerDay?: number | null;
}

// Competition agents response
export interface CompetitionAgentsResponse extends ApiResponse {
  competitionId: string;
  agents: CompetitionAgent[];
  pagination: {
    total: number;
    limit: number;
    offset: number;
    hasMore: boolean;
  };
}

/**
 * Competition boost allocation
 */
export interface CompetitionBoost {
  userId: string;
  wallet: string;
  agentId: string;
  agentName: string;
  agentHandle: string;
  amount: string;
  createdAt: string;
}

/**
 * Response for competition boosts list endpoint
 */
export interface CompetitionBoostsResponse extends ApiResponse {
  data: {
    items: CompetitionBoost[];
  };
  pagination: {
    total: number;
    limit: number;
    offset: number;
    hasMore: boolean;
  };
}

/**
 * PORTFOLIO SNAPSHOTS
 */

// Portfolio snapshot
export interface PortfolioSnapshot {
  id: string;
  agentId: string;
  competitionId: string;
  totalValue: number;
  timestamp: string;
}

// Portfolio snapshots response
export interface SnapshotResponse extends ApiResponse {
  success: true;
  agentId: string;
  snapshots: PortfolioSnapshot[];
}

/**
 * PRICING AND TOKEN TYPES
 */

// Quote response
export interface QuoteResponse extends ApiResponse {
  fromToken: string;
  toToken: string;
  fromAmount: number;
  toAmount: number;
  exchangeRate: number;
  slippage: number;
  prices: {
    fromToken: number;
    toToken: number;
  };
  symbols: {
    fromTokenSymbol: string;
    toTokenSymbol: string;
  };
  chains: {
    fromChain: string;
    toChain: string;
  };
  fromSpecificChain?: string;
  toSpecificChain?: string;
}

// Price response
export interface PriceResponse extends ApiResponse {
  price: number | null;
  token: string;
  chain: BlockchainType;
  specificChain: SpecificChain | null;
  symbol: string;
  timestamp?: string;
}

/**
 * HEALTH CHECK TYPES
 */

// Health check response
export interface HealthCheckResponse extends ApiResponse {
  status: "ok" | "error";
  version?: string;
  uptime?: number;
  timestamp: string;
  services?: {
    database?: {
      status: "ok" | "error";
      message?: string;
    };
    cache?: {
      status: "ok" | "error";
      message?: string;
    };
    priceProviders?: {
      status: "ok" | "error";
      providers?: {
        name: string;
        status: "ok" | "error";
        message?: string;
      }[];
    };
  };
}

// Detailed health check response
export interface DetailedHealthCheckResponse extends ApiResponse {
  status: "ok" | "error";
  timestamp: string;
  uptime: number;
  version: string;
  services: {
    priceTracker: string;
    balanceManager: string;
    tradeSimulator: string;
    competitionManager: string;
    userManager: string;
    agentManager: string;
  };
}

// Reset API key response
export interface ResetApiKeyResponse extends ApiResponse {
  success: true;
  apiKey: string;
  previousKey?: string;
}

/**
 * AUTHENTICATION TYPES
 */

/**
 * Response from the agent nonce endpoint
 */
export interface AgentNonceResponse {
  nonce: string;
}

/**
 * Response from the login endpoint
 */
export interface LoginResponse extends ApiResponse {
  success: true;
  userId: string;
  wallet: string;
}

/**
 * AGENT WALLET VERIFICATION TYPES
 */

/**
 * Response from the agent wallet verification endpoint
 */
export interface AgentWalletVerificationResponse extends ApiResponse {
  success: true;
  walletAddress: string;
  message: string;
}

export interface AdminSearchUsersAndAgentsResponse {
  success: boolean;
  join: boolean;
  results: {
    users: User[];
    agents: AgentPublic[];
  };
}

export interface AdminSearchResults {
  users: User[];
  agents: AgentPublic[];
}

export interface AdminSearchParams {
  user?: {
    email?: string;
    name?: string;
    walletAddress?: string;
    status?: ActorStatus;
  };
  agent?: {
    name?: string;
    ownerId?: string;
    walletAddress?: string;
    status?: ActorStatus;
  };
  join?: boolean;
}

/**
 * Competition Join/Leave Response Types
 */

// Competition join response
export interface CompetitionJoinResponse extends ApiResponse {
  success: true;
  message: string;
}

// Competition leave response
export interface CompetitionLeaveResponse extends ApiResponse {
  success: true;
  message: string;
}

// Agent rank (global rankings)
export interface LeaderboardAgent {
  id: string;
  name: string;
  imageUrl?: string;
  metadata?: AgentMetadata;
  rank: number;
  score: number;
  type: CompetitionType;
  numCompetitions: number;
}

// Global leaderboard response
export interface GlobalLeaderboardResponse extends ApiResponse {
  success: true;
  agents: LeaderboardAgent[];
  pagination: {
    total: number;
    limit: number;
    offset: number;
    hasMore: boolean;
  };
}

// Competition timeline response
export interface CompetitionTimelineResponse extends ApiResponse {
  competitionId: string;
  timeline: Array<{
    agentId: string;
    agentName: string;
    timeline: Array<{
      timestamp: string;
      totalValue: number;
      // Risk metrics (only for perps competitions)
      calmarRatio?: number | null;
      sortinoRatio?: number | null;
      maxDrawdown?: number | null;
      downsideDeviation?: number | null;
      simpleReturn?: number | null;
      annualizedReturn?: number | null;
    }>;
  }>;
}

/**
 * Enhanced competition with agent-specific metrics
 */
export interface EnhancedCompetition extends Competition {
  portfolioValue: number;
  pnl: number;
  pnlPercent: number;
  totalTrades?: number; // Optional - only for paper trading
  totalPositions?: number; // Optional - only for perps
  competitionType?: string; // Type indicator for clients
  bestPlacement?: {
    rank: number;
    totalAgents: number;
  };
  // Risk-adjusted metrics (primarily for perps competitions)
  calmarRatio?: number | null;
  sortinoRatio?: number | null;
  simpleReturn?: number | null;
  maxDrawdown?: number | null;
  downsideDeviation?: number | null;
  hasRiskMetrics?: boolean;
}

/**
 * Agent competitions response with enhanced metrics
 */
export interface AgentCompetitionsResponse extends ApiResponse {
  success: true;
  competitions: EnhancedCompetition[];
  pagination: {
    total: number;
    limit: number;
    offset: number;
    hasMore: boolean;
  };
}

/**
 * Admin per-competition agent management response types
 */

// Remove agent from competition response
export interface AdminRemoveAgentFromCompetitionResponse extends ApiResponse {
  success: true;
  message: string;
  agent: {
    id: string;
    name: string;
  };
  competition: {
    id: string;
    name: string;
  };
  reason: string;
}

// Reactivate agent in competition response
export interface AdminReactivateAgentInCompetitionResponse extends ApiResponse {
  success: true;
  message: string;
  agent: {
    id: string;
    name: string;
  };
  competition: {
    id: string;
    name: string;
  };
}

// Admin add agent to competition response
export interface AdminAddAgentToCompetitionResponse extends ApiResponse {
  success: true;
  message: string;
  agent: {
    id: string;
    name: string;
    ownerId: string;
  };
  competition: {
    id: string;
    name: string;
    status: string;
  };
}

/**
 * Response type for linking a wallet to a user
 */
export interface LinkUserWalletResponse extends ApiResponse {
  success: true;
  user: User;
}

/**
 * Admin response for competition transfer violations
 */
export interface AdminCompetitionTransferViolationsResponse
  extends ApiResponse {
  success: true;
  violations: Array<{
    agentId: string;
    agentName: string;
    transferCount: number;
  }>;
}

/**
 * SPOT LIVE TRADING TYPES
 */

// Spot live configuration for competition creation
export interface SpotLiveConfig {
  dataSource: "rpc_direct" | "envio_indexing" | "hybrid";
  dataSourceConfig: Record<string, unknown>;
  chains: string[];
  allowedProtocols?: Array<{ protocol: string; chain: string }>;
  allowedTokens?: Array<{ address: string; specificChain: string }>;
  selfFundingThresholdUsd?: number;
  minFundingThreshold?: number;
  syncIntervalMinutes?: number;
}

// Spot live self-funding alert
export interface SpotLiveSelfFundingAlert {
  id: string;
  agentId: string;
  competitionId: string;
  detectionMethod: string;
  violationType: string;
  detectedValue: string;
  thresholdValue: string;
  specificChain: string | null;
  txHash: string | null;
  transferSnapshot: unknown | null;
  detectedAt: string;
  reviewed: boolean;
  reviewNote: string | null;
  actionTaken: string | null;
  reviewedAt: string | null;
  reviewedBy: string | null;
}

// Spot live alerts response
export interface SpotLiveAlertsResponse extends ApiResponse {
  success: true;
  alerts: SpotLiveSelfFundingAlert[];
}

// Review spot live alert response
export interface ReviewSpotLiveAlertResponse extends ApiResponse {
  success: true;
  alert: SpotLiveSelfFundingAlert;
}

/**
 * PERPETUAL FUTURES TYPES
 */

// Perps position
export interface PerpsPosition {
  id: string;
  agentId: string;
  competitionId: string;
  positionId: string | null;
  marketId: string | null;
  marketSymbol: string | null;
  asset: string;
  isLong: boolean;
  leverage: number;
  size: number;
  collateral: number;
  averagePrice: number;
  markPrice: number;
  liquidationPrice: number | null;
  unrealizedPnl: number;
  pnlPercentage: number;
  realizedPnl: number;
  status: string;
  openedAt: string;
  closedAt: string | null;
  timestamp: string;
}

// Perps account summary
export interface PerpsAccountSummary {
  id: string;
  agentId: string;
  competitionId: string;
  accountId: string;
  totalEquity: string;
  availableBalance: string;
  marginUsed: string;
  totalPnl: string;
  totalVolume: string;
  openPositions: number;
  timestamp: string;
}

// Perps positions response
export interface PerpsPositionsResponse extends ApiResponse {
  success: true;
  agentId: string;
  positions: PerpsPosition[];
}

// Perps account response
export interface PerpsAccountResponse extends ApiResponse {
  success: true;
  agentId: string;
  account: PerpsAccountSummary;
}

// Perps position with embedded agent info (for competition-wide endpoints)
export interface PerpsPositionWithAgent extends PerpsPosition {
  agent: {
    id: string;
    name: string;
    imageUrl: string | null;
    description: string | null;
  };
}

// Competition perps positions response (old endpoint - agent-specific)
export interface CompetitionPerpsPositionsResponse extends ApiResponse {
  success: true;
  competitionId: string;
  positions: PerpsPosition[];
  pagination: {
    total: number;
    limit: number;
    offset: number;
    hasMore: boolean;
  };
}

// Competition all perps positions response (new endpoint - all agents)
export interface CompetitionAllPerpsPositionsResponse extends ApiResponse {
  success: true;
  positions: PerpsPositionWithAgent[];
  pagination: {
    total: number;
    limit: number;
    offset: number;
    hasMore: boolean;
  };
}

export interface AgentPerpsPositionsResponse extends ApiResponse {
  success: true;
  competitionId: string;
  agentId: string;
  positions: PerpsPosition[];
}

/*
 * Response type for getting user subscription status
 */
export interface UserSubscriptionResponse extends ApiResponse {
  success: true;
  userId: string;
  isSubscribed: boolean;
}

// Rewards API response types
export interface RewardsTotalResponse {
  success: true;
  address: string;
  totalClaimableRewards: string;
}

export interface RewardProof {
  merkleRoot: string;
  amount: string;
  proof: string[];
}

export interface RewardsProofsResponse {
  success: true;
  address: string;
  rewards: RewardProof[];
}

// Bonus Boost API response types
export interface BonusBoostResult {
  id: string;
  userId: string;
  amount: string;
  expiresAt: string;
  isActive: boolean;
  appliedToCompetitions: string[];
}

export interface AddBonusBoostsResponse {
  success: true;
  data: {
    results: BonusBoostResult[];
  };
}

export interface RevokeBonusBoostResult {
  id: string;
  revoked: boolean;
  revokedAt: string;
  removedFromCompetitions: string[];
  keptInCompetitions: string[];
}

export interface RevokeBonusBoostsResponse {
  success: true;
  data: {
    results: RevokeBonusBoostResult[];
  };
}<|MERGE_RESOLUTION|>--- conflicted
+++ resolved
@@ -571,7 +571,6 @@
     reward: number;
     agentId?: string;
   }[];
-<<<<<<< HEAD
   // Spot live trading configuration
   spotLiveConfig?: {
     dataSource?: "rpc_direct" | "envio_indexing" | "hybrid";
@@ -590,9 +589,7 @@
       specificChain: SpecificChain;
     }>;
   } | null;
-=======
   gameIds?: string[] | null;
->>>>>>> b13b830c
 }
 
 // Leaderboard entry (per-competition leaderboard)
