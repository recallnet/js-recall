--- conflicted
+++ resolved
@@ -610,13 +610,10 @@
     rewardRules,
     rewardDetails,
     displayState,
-<<<<<<< HEAD
     gameIds,
-=======
     paperTradingInitialBalances,
     boostTimeDecayRate,
     paperTradingConfig,
->>>>>>> 35f86fd1
   }: {
     name?: string;
     description?: string;
@@ -663,9 +660,7 @@
     rewardRules?: string;
     rewardDetails?: string;
     displayState?: DisplayState;
-<<<<<<< HEAD
     gameIds?: string[];
-=======
     paperTradingInitialBalances?: Array<{
       specificChain: string;
       tokenSymbol: string;
@@ -675,7 +670,6 @@
     paperTradingConfig?: {
       maxTradePercentage?: number;
     };
->>>>>>> 35f86fd1
   }): Promise<CreateCompetitionResponse | ErrorResponse> {
     const competitionName = name || `Test competition ${Date.now()}`;
     // Default arenaId based on competition type
@@ -753,15 +747,12 @@
           rewardRules,
           rewardDetails,
           displayState,
-<<<<<<< HEAD
           gameIds,
-=======
           boostTimeDecayRate,
           paperTradingConfig,
           ...(finalPaperTradingInitialBalances
             ? { paperTradingInitialBalances: finalPaperTradingInitialBalances }
             : {}),
->>>>>>> 35f86fd1
         },
       );
 
@@ -806,13 +797,10 @@
       rewardRules,
       rewardDetails,
       displayState,
-<<<<<<< HEAD
       gameIds,
-=======
       boostTimeDecayRate,
       paperTradingConfig,
       paperTradingInitialBalances,
->>>>>>> 35f86fd1
     }: {
       name?: string;
       description?: string;
@@ -852,9 +840,7 @@
       rewardRules?: string;
       rewardDetails?: string;
       displayState?: DisplayState;
-<<<<<<< HEAD
       gameIds?: string[];
-=======
       boostTimeDecayRate?: number;
       paperTradingConfig?: {
         maxTradePercentage?: number;
@@ -864,7 +850,6 @@
         tokenSymbol: string;
         amount: number;
       }>;
->>>>>>> 35f86fd1
     },
   ): Promise<UpdateCompetitionResponse | ErrorResponse> {
     try {
@@ -900,13 +885,10 @@
           rewardRules,
           rewardDetails,
           displayState,
-<<<<<<< HEAD
           gameIds,
-=======
           boostTimeDecayRate,
           paperTradingConfig,
           paperTradingInitialBalances,
->>>>>>> 35f86fd1
         },
       );
 
