import axios, { AxiosInstance } from "axios";
import { wrapper } from "axios-cookiejar-support";
import { CookieJar } from "tough-cookie";

import {
  AllocationUnit,
  DisplayState,
  EngineType,
  PagingParams,
} from "@recallnet/services/types";

import {
  PrivyAuthProvider,
  type TestPrivyUser,
  createMockPrivyToken,
  createTestPrivyUser,
} from "./privy.js";
import { getBaseUrl } from "./server.js";
import {
  AddPartnerToCompetitionResponse,
  AdminAddAgentToCompetitionResponse,
  AdminAgentResponse,
  AdminAgentsListResponse,
  AdminCompetitionTransferViolationsResponse,
  AdminReactivateAgentInCompetitionResponse,
  AdminRemoveAgentFromCompetitionResponse,
  AdminSearchParams,
  AdminSearchUsersAndAgentsResponse,
  AdminUserResponse,
  AdminUsersListResponse,
  AgentApiKeyResponse,
  AgentCompetitionsResponse,
  AgentMetadata,
  AgentNonceResponse,
  AgentPerpsPositionsResponse,
  AgentProfileResponse,
  AgentWalletVerificationResponse,
  AgentsGetResponse,
  ApiResponse,
  BalancesResponse,
  BlockchainType,
  Competition,
  CompetitionAgentsResponse,
  CompetitionAllPerpsPositionsResponse,
  CompetitionDetailResponse,
  CompetitionJoinResponse,
  CompetitionLeaveResponse,
  CompetitionPerpsPositionsResponse,
  CompetitionRulesResponse,
  CompetitionTimelineResponse,
  CompetitionType,
  CreateArenaResponse,
  CreateCompetitionResponse,
  CreatePartnerResponse,
  CrossChainTradingType,
  DeleteArenaResponse,
  DeletePartnerResponse,
  DetailedHealthCheckResponse,
  ErrorResponse,
  GetArenaResponse,
  GetCompetitionPartnersResponse,
  GetPartnerResponse,
  GetUserAgentsResponse,
  GlobalLeaderboardResponse,
  HealthCheckResponse,
  LinkUserWalletResponse,
  ListArenasResponse,
  ListPartnersResponse,
  LoginResponse,
  PerpsAccountResponse,
  PerpsPositionsResponse,
  PriceResponse,
  PublicAgentResponse,
  QuoteResponse,
  RemovePartnerFromCompetitionResponse,
  ReplaceCompetitionPartnersResponse,
  ResetApiKeyResponse,
  RewardsProofsResponse,
  RewardsTotalResponse,
  SpecificChain,
  StartCompetitionResponse,
  TradeExecutionParams,
  TradeHistoryResponse,
  TradeResponse,
  TradingConstraints,
  UpcomingCompetitionsResponse,
  UpdateArenaResponse,
  UpdateCompetitionResponse,
  UpdatePartnerPositionResponse,
  UpdatePartnerResponse,
  UserAgentApiKeyResponse,
  UserCompetitionsResponse,
  UserMetadata,
  UserProfileResponse,
  UserRegistrationResponse,
  UserSubscriptionResponse,
} from "./types.js";

/**
 * API client for testing the Trading Simulator
 *
 * This client handles authentication and convenience methods
 * for interacting with the API endpoints.
 */
export class ApiClient {
  private axiosInstance: AxiosInstance;
  private apiKey: string | undefined;
  private baseUrl: string;
  private adminApiKey: string | undefined;
  private cookieJar: CookieJar;
  private jwtToken: string | undefined;

  /**
   * Create a new API client
   *
   * @param apiKey API key for authentication
   * @param baseUrl Optional custom base URL
   */
  constructor(apiKey?: string, baseUrl: string = getBaseUrl()) {
    this.apiKey = apiKey;
    this.baseUrl = baseUrl;
    this.cookieJar = new CookieJar();

    // Create axios instance with cookie jar support
    this.axiosInstance = wrapper(
      axios.create({
        baseURL: baseUrl,
        headers: {
          "Content-Type": "application/json",
        },
        withCredentials: true, // Enable sending cookies with cross-origin requests
        jar: this.cookieJar, // Add cookie jar for session persistence
      }),
    );

    // Add interceptor to add authentication header
    this.axiosInstance.interceptors.request.use((config) => {
      // Add common headers
      config.headers = config.headers || {};

      // Set authentication header based on available credentials
      // Priority order: Admin API key > JWT token > Regular API key

      // For admin routes, use admin API key if available
      if (
        this.adminApiKey &&
        (config.url?.startsWith("/api/admin") ||
          config.url?.includes("admin") ||
          config.url?.includes("competition")) &&
        this.adminApiKey !== this.apiKey
      ) {
        config.headers["Authorization"] = `Bearer ${this.adminApiKey}`;
      }
      // For user routes that require JWT (Privy) authentication
      else if (this.jwtToken) {
        // Set the JWT token as a cookie header for Privy authentication
        const existingCookie =
          config.headers["Cookie"] || config.headers["cookie"] || "";
        const privyCookie = `privy-id-token=${this.jwtToken}`;
        config.headers["Cookie"] = existingCookie
          ? `${existingCookie}; ${privyCookie}`
          : privyCookie;
      }
      // Default to API key for agent authentication
      else if (this.apiKey) {
        config.headers["Authorization"] = `Bearer ${this.apiKey}`;
      }

      return config;
    });

    // Add interceptor to handle response
    this.axiosInstance.interceptors.response.use(
      (response) => response,
      (error) => {
        // Let the error propagate for specific handling
        return Promise.reject(error);
      },
    );
  }

  /**
   * Helper method to handle API errors consistently
   */
  private handleApiError(error: unknown, operation: string): ErrorResponse {
    console.error(`Failed to ${operation}:`, error);

    // Extract the detailed error message from the axios error response
    if (axios.isAxiosError(error) && error.response?.data) {
      // Return the actual error message from the server with correct status
      return {
        success: false,
        error:
          error.response.data.error ||
          error.response.data.message ||
          error.message,
        status: error.response.status,
      };
    }

    // Fallback to the generic error message
    const errorMessage = error instanceof Error ? error.message : String(error);
    return { success: false, error: errorMessage, status: 500 };
  }

  /**
   * Create an admin account
   */
  async createAdminAccount(
    username: string,
    password: string,
    email: string,
  ): Promise<AdminUserResponse | ErrorResponse> {
    try {
      const response = await this.axiosInstance.post("/api/admin/setup", {
        username,
        password,
        email,
      });

      // If admin creation is successful, store the returned API key
      if (response.data.success && response.data.admin?.apiKey) {
        this.adminApiKey = response.data.admin.apiKey;
      }

      return response.data;
    } catch (error) {
      return this.handleApiError(error, "create admin account");
    }
  }
  async getAgentCompetitions(
    agentId: string,
    params?: {
      status?: string;
      sort?: string;
      limit?: number;
      offset?: number;
    },
  ): Promise<AgentCompetitionsResponse | ErrorResponse> {
    try {
      const queryParams = new URLSearchParams();

      if (params?.status) queryParams.append("status", params.status);
      if (params?.sort) queryParams.append("sort", params.sort);
      if (params?.limit !== undefined)
        queryParams.append("limit", params.limit.toString());
      if (params?.offset !== undefined)
        queryParams.append("offset", params.offset.toString());

      const queryString = queryParams.toString();
      const url = `/api/agents/${agentId}/competitions${queryString ? `?${queryString}` : ""}`;

      const response = await this.axiosInstance.get(url);
      return response.data;
    } catch (error) {
      return this.handleApiError(error, "get agent competitions");
    }
  }
  /**
   * Login as admin (this method now expects the admin API key directly)
   */
  async loginAsAdmin(apiKey: string): Promise<boolean> {
    try {
      // Store the admin API key
      this.adminApiKey = apiKey;

      // Verify the API key by making a simple admin request
      const response = await this.axiosInstance.get("/api/admin/agents");
      return response.data.success;
    } catch (error) {
      // Clear the admin API key if login fails
      this.adminApiKey = undefined;
      return this.handleApiError(error, "login as admin").success;
    }
  }

  /**
   * Set JWT token for Privy authentication
   * @param jwtToken The JWT token from Privy
   */
  setJwtToken(jwtToken: string): void {
    this.jwtToken = jwtToken;
  }

  /**
   * Clear JWT token
   */
  clearJwtToken(): void {
    this.jwtToken = undefined;
  }

  /**
   * Authenticate with Privy using a mock JWT token and sync profile
   * @param user Test user data for authentication
   * @returns Promise that resolves to the login response
   */
  async authenticateWithPrivy(user: {
    name?: string;
    email?: string;
    imageUrl?: string;
    provider?: PrivyAuthProvider;
    walletAddress?: string;
    walletChainType?: string;
    privyId?: string;
  }): Promise<LoginResponse | ErrorResponse> {
    try {
      // Create a mock JWT token
      const jwtToken = await createMockPrivyToken(user);
      this.setJwtToken(jwtToken);

      // Call the login endpoint to authenticate and create/update the user
      return await this.login();
    } catch (error) {
      return this.handleApiError(error, "authenticate with Privy");
    }
  }

  /**
   * Create a test user client authenticated with Privy
   * @param userData Optional user data overrides
   * @returns New ApiClient instance authenticated as the test user
   */
  async createPrivyUserClient(
    userData: Partial<TestPrivyUser> = {},
  ): Promise<ApiClient> {
    const testUser = createTestPrivyUser(userData);

    const client = new ApiClient(undefined, this.baseUrl);
    await client.authenticateWithPrivy(testUser);
    return client;
  }

  /**
   * Generate a random Ethereum address
   * @returns A valid Ethereum address (0x + 40 hex characters)
   */
  private generateRandomEthAddress(): string {
    const chars = "0123456789abcdef";
    let address = "0x";

    // Generate 40 random hex characters
    for (let i = 0; i < 40; i++) {
      address += chars.charAt(Math.floor(Math.random() * chars.length));
    }

    return address;
  }

  /**
   * Register a new user and optionally create their first agent (admin only)
   * @param walletAddress Ethereum wallet address for the user
   * @param name User's display name
   * @param email User email address
   * @param userImageUrl Optional image URL for the user
   * @param userMetadata Optional metadata for the user
   * @param agentName Optional name for the user's first agent
   * @param agentDescription Optional description for the agent
   * @param agentImageUrl Optional image URL for the agent
   * @param agentMetadata Optional metadata for the agent
   * @param agentWalletAddress Optional wallet address for the agent
   */
  async registerUser({
    walletAddress,
    embeddedWalletAddress,
    privyId,
    name,
    email,
    userImageUrl,
    userMetadata,
    agentName,
    agentHandle,
    agentDescription,
    agentImageUrl,
    agentMetadata,
    agentWalletAddress,
  }: {
    walletAddress?: string;
    embeddedWalletAddress?: string;
    privyId?: string;
    name?: string;
    email?: string;
    userImageUrl?: string;
    userMetadata?: UserMetadata;
    agentName?: string;
    agentHandle?: string;
    agentDescription?: string;
    agentImageUrl?: string;
    agentMetadata?: AgentMetadata;
    agentWalletAddress?: string;
  }): Promise<UserRegistrationResponse | ErrorResponse> {
    try {
      const response = await this.axiosInstance.post("/api/admin/users", {
        walletAddress,
        embeddedWalletAddress,
        privyId,
        name,
        email,
        userImageUrl,
        userMetadata,
        agentName,
        agentHandle,
        agentDescription,
        agentImageUrl,
        agentMetadata,
        agentWalletAddress,
      });

      return response.data;
    } catch (error) {
      return this.handleApiError(error, "register user");
    }
  }

  /**
   * Register a new agent
   * @param name Agent name
   * @param userId Optional user ID to associate with the agent (if not provided, userWalletAddress must be provided)
   * @param userWalletAddress Optional user wallet address that owns the agent (if not provided, userId must be provided)
   * @param agentWalletAddress Optional wallet address for the agent
   * @param email Agent email
   * @param description Agent description
   * @param imageUrl Agent image URL
   * @param metadata Agent metadata
   */
  async registerAgent({
    user,
    agent,
  }: {
    user: {
      id?: string;
      walletAddress?: string | null;
    };
    agent: {
      name: string;
      handle?: string;
      email?: string;
      walletAddress?: string;
      description?: string;
      imageUrl?: string;
      metadata?: AgentMetadata;
    };
  }): Promise<AdminAgentResponse | ErrorResponse> {
    try {
      const response = await this.axiosInstance.post("/api/admin/agents", {
        user,
        agent,
      });
      return response.data;
    } catch (error) {
      return this.handleApiError(error, "register agent");
    }
  }

  /**
   * Start a competition with agents
   */
  async startCompetition(
    params:
      | {
          name?: string;
          competitionId?: string;
          description?: string;
          agentIds?: string[];
          type?: string;
          tradingType?: CrossChainTradingType;
          sandboxMode?: boolean;
          externalUrl?: string;
          imageUrl?: string;
          boostStartDate?: string;
          boostEndDate?: string;
          tradingConstraints?: TradingConstraints;
          rewards?: Record<number, number>;
          evaluationMetric?: "calmar_ratio" | "sortino_ratio" | "simple_return";
          perpsProvider?: {
            provider: string;
            initialCapital?: number;
            selfFundingThreshold?: number;
            minFundingThreshold?: number;
            apiUrl?: string;
          };
          prizePools?: {
            agent: number;
            users: number;
          };
<<<<<<< HEAD
          rewardsIneligible?: string[];
=======
          arenaId?: string;
>>>>>>> 0ec8edb2
        }
      | string,
    description?: string,
    agentIds?: string[],
    tradingType?: CrossChainTradingType,
    sandboxMode?: boolean,
    externalUrl?: string,
    imageUrl?: string,
    boostStartDate?: string,
    boostEndDate?: string,
    tradingConstraints?: TradingConstraints,
  ): Promise<StartCompetitionResponse | ErrorResponse> {
    try {
      let requestData;

      // Ensure boosting is allowed by default for this competition, and the
      // caller can set specific dates if they desire.
      const now = new Date().toISOString();

      // Handle both object-based and individual parameter calls
      if (typeof params === "object") {
        requestData = { boostStartDate: now, ...params };
      } else {
        requestData = {
          name: params,
          description,
          agentIds: agentIds || [],
          tradingType,
          sandboxMode,
          externalUrl,
          imageUrl,
          boostStartDate: boostStartDate || now,
          boostEndDate,
          tradingConstraints,
        };
      }

      // Add default arenaId if not provided
      if (!requestData.arenaId) {
        requestData.arenaId =
          requestData.type === "perpetual_futures"
            ? "default-perps-arena"
            : "default-paper-arena";
      }

      const response = await this.axiosInstance.post(
        "/api/admin/competition/start",
        requestData,
      );

      return response.data;
    } catch (error) {
      return this.handleApiError(error, "start competition");
    }
  }

  /**
   * Create a competition in PENDING state
   */
  async createCompetition({
    name,
    description,
    tradingType,
    sandboxMode,
    externalUrl,
    imageUrl,
    type,
    startDate,
    endDate,
    boostStartDate,
    boostEndDate,
    joinStartDate,
    joinEndDate,
    maxParticipants,
    minimumStake,
    tradingConstraints,
    rewards,
    evaluationMetric,
    perpsProvider,
    prizePools,
<<<<<<< HEAD
    rewardsIneligible,
=======
    arenaId,
    engineId,
    engineVersion,
    vips,
    allowlist,
    blocklist,
    minRecallRank,
    allowlistOnly,
    agentAllocation,
    agentAllocationUnit,
    boosterAllocation,
    boosterAllocationUnit,
    rewardRules,
    rewardDetails,
    displayState,
>>>>>>> 0ec8edb2
  }: {
    name?: string;
    description?: string;
    tradingType?: CrossChainTradingType;
    sandboxMode?: boolean;
    externalUrl?: string;
    imageUrl?: string;
    type?: string;
    startDate?: string;
    endDate?: string;
    boostStartDate?: string;
    boostEndDate?: string;
    joinStartDate?: string;
    joinEndDate?: string;
    maxParticipants?: number;
    minimumStake?: number;
    tradingConstraints?: TradingConstraints;
    rewards?: Record<number, number>;
    evaluationMetric?: "calmar_ratio" | "sortino_ratio" | "simple_return";
    perpsProvider?: {
      provider: "symphony" | "hyperliquid";
      initialCapital: number;
      selfFundingThreshold: number;
      minFundingThreshold?: number;
      apiUrl?: string;
    };
    prizePools?: {
      agent: number;
      users: number;
    };
<<<<<<< HEAD
    rewardsIneligible?: string[];
=======
    arenaId?: string;
    engineId?: EngineType;
    engineVersion?: string;
    vips?: string[];
    allowlist?: string[];
    blocklist?: string[];
    minRecallRank?: number;
    allowlistOnly?: boolean;
    agentAllocation?: number;
    agentAllocationUnit?: AllocationUnit;
    boosterAllocation?: number;
    boosterAllocationUnit?: AllocationUnit;
    rewardRules?: string;
    rewardDetails?: string;
    displayState?: DisplayState;
>>>>>>> 0ec8edb2
  }): Promise<CreateCompetitionResponse | ErrorResponse> {
    const competitionName = name || `Test competition ${Date.now()}`;
    // Default arenaId based on competition type
    const defaultArenaId =
      type === "perpetual_futures"
        ? "default-perps-arena"
        : "default-paper-arena";
    try {
      const response = await this.axiosInstance.post(
        "/api/admin/competition/create",
        {
          name: competitionName,
          description,
          tradingType,
          sandboxMode,
          externalUrl,
          imageUrl,
          type,
          startDate,
          endDate,
          boostStartDate,
          boostEndDate,
          joinStartDate,
          joinEndDate,
          maxParticipants,
          minimumStake,
          tradingConstraints,
          rewards,
          evaluationMetric,
          perpsProvider,
          prizePools,
<<<<<<< HEAD
          rewardsIneligible,
=======
          arenaId: arenaId || defaultArenaId,
          engineId,
          engineVersion,
          vips,
          allowlist,
          blocklist,
          minRecallRank,
          allowlistOnly,
          agentAllocation,
          agentAllocationUnit,
          boosterAllocation,
          boosterAllocationUnit,
          rewardRules,
          rewardDetails,
          displayState,
>>>>>>> 0ec8edb2
        },
      );

      return response.data;
    } catch (error) {
      return this.handleApiError(error, "create competition");
    }
  }

  /**
   * Update a competition (admin only)
   */
  async updateCompetition(
    competitionId: string,
    {
      name,
      description,
      type,
      externalUrl,
      imageUrl,
      boostStartDate,
      boostEndDate,
      minimumStake,
      tradingConstraints,
      rewards,
      evaluationMetric,
      perpsProvider,
      prizePools,
<<<<<<< HEAD
      rewardsIneligible,
=======
      arenaId,
      engineId,
      engineVersion,
      vips,
      allowlist,
      blocklist,
      minRecallRank,
      allowlistOnly,
      agentAllocation,
      agentAllocationUnit,
      boosterAllocation,
      boosterAllocationUnit,
      rewardRules,
      rewardDetails,
      displayState,
>>>>>>> 0ec8edb2
    }: {
      name?: string;
      description?: string;
      type?: string;
      externalUrl?: string;
      imageUrl?: string;
      boostStartDate?: string;
      boostEndDate?: string;
      minimumStake?: number;
      tradingConstraints?: TradingConstraints;
      rewards?: Record<number, number>;
      evaluationMetric?: "calmar_ratio" | "sortino_ratio" | "simple_return";
      perpsProvider?: {
        provider: "symphony" | "hyperliquid";
        initialCapital?: number;
        selfFundingThreshold?: number;
        minFundingThreshold?: number;
        apiUrl?: string;
      };
      prizePools?: {
        agent: number;
        users: number;
      };
<<<<<<< HEAD
      rewardsIneligible?: string[];
=======
      arenaId?: string;
      engineId?: EngineType;
      engineVersion?: string;
      vips?: string[];
      allowlist?: string[];
      blocklist?: string[];
      minRecallRank?: number;
      allowlistOnly?: boolean;
      agentAllocation?: number;
      agentAllocationUnit?: AllocationUnit;
      boosterAllocation?: number;
      boosterAllocationUnit?: AllocationUnit;
      rewardRules?: string;
      rewardDetails?: string;
      displayState?: DisplayState;
>>>>>>> 0ec8edb2
    },
  ): Promise<UpdateCompetitionResponse | ErrorResponse> {
    try {
      const response = await this.axiosInstance.put(
        `/api/admin/competition/${competitionId}`,
        {
          name,
          description,
          type,
          externalUrl,
          imageUrl,
          boostStartDate,
          boostEndDate,
          minimumStake,
          tradingConstraints,
          rewards,
          evaluationMetric,
          perpsProvider,
          prizePools,
<<<<<<< HEAD
          rewardsIneligible,
=======
          arenaId,
          engineId,
          engineVersion,
          vips,
          allowlist,
          blocklist,
          minRecallRank,
          allowlistOnly,
          agentAllocation,
          agentAllocationUnit,
          boosterAllocation,
          boosterAllocationUnit,
          rewardRules,
          rewardDetails,
          displayState,
>>>>>>> 0ec8edb2
        },
      );

      return response.data;
    } catch (error) {
      return this.handleApiError(error, "update competition");
    }
  }

  /**
   * Start an existing competition with agents
   */
  async startExistingCompetition({
    competitionId,
    agentIds,
    crossChainTradingType,
    sandboxMode,
    externalUrl,
    imageUrl,
  }: {
    competitionId: string;
    agentIds?: string[];
    crossChainTradingType?: CrossChainTradingType;
    sandboxMode?: boolean;
    externalUrl?: string;
    imageUrl?: string;
  }): Promise<StartCompetitionResponse | ErrorResponse> {
    try {
      const response = await this.axiosInstance.post(
        "/api/admin/competition/start",
        {
          competitionId,
          agentIds,
          tradingType: crossChainTradingType,
          sandboxMode,
          externalUrl,
          imageUrl,
        },
      );

      return response.data;
    } catch (error) {
      return this.handleApiError(error, "start existing competition");
    }
  }

  /**
   * Create an agent client with a provided API key
   */
  createAgentClient(apiKey: string): ApiClient {
    return new ApiClient(apiKey, this.baseUrl);
  }

  /**
   * Get user profile
   */
  async getUserProfile(): Promise<UserProfileResponse | ErrorResponse> {
    try {
      const response = await this.axiosInstance.get("/api/user/profile");
      return response.data;
    } catch (error) {
      return this.handleApiError(error, "get profile");
    }
  }

  /**
   * Get user profile
   */
  async getAgentProfile(): Promise<AgentProfileResponse | ErrorResponse> {
    try {
      const response = await this.axiosInstance.get("/api/agent/profile");
      return response.data;
    } catch (error) {
      return this.handleApiError(error, "get profile");
    }
  }

  /**
   * Update a user profile
   * @param profileData Profile data to update including name and imageUrl only (users have limited self-service editing)
   */
  async updateUserProfile(profileData: {
    name?: string;
    email?: string;
    imageUrl?: string;
    metadata?: Record<string, unknown>;
  }): Promise<UserProfileResponse | ErrorResponse> {
    try {
      const response = await this.axiosInstance.put(
        "/api/user/profile",
        profileData,
      );
      return response.data;
    } catch (error) {
      return this.handleApiError(error, "update user profile");
    }
  }

  /**
   * Update an agent profile
   * @param profileData Profile data to update including description and imageUrl only (agents have limited self-service editing)
   */
  async updateAgentProfile(profileData: {
    description?: string;
    imageUrl?: string;
  }): Promise<AgentProfileResponse | ErrorResponse> {
    try {
      const response = await this.axiosInstance.put(
        "/api/agent/profile",
        profileData,
      );
      return response.data;
    } catch (error) {
      return this.handleApiError(error, "update agent profile");
    }
  }

  /**
   * Update a user's agent profile (via SIWE authentication)
   * @param agentId ID of the agent to update
   * @param profileData Profile data to update including name, description, and imageUrl only
   */
  async updateUserAgentProfile(
    agentId: string,
    profileData: {
      name?: string;
      handle?: string;
      description?: string;
      imageUrl?: string;
      email?: string;
      metadata?: AgentMetadata;
    },
  ): Promise<AgentProfileResponse | ErrorResponse> {
    try {
      const response = await this.axiosInstance.put(
        `/api/user/agents/${agentId}/profile`,
        profileData,
      );
      return response.data;
    } catch (error) {
      return this.handleApiError(error, "update user agent profile");
    }
  }

  /**
   * List all agents (admin only)
   */
  async listAgents(): Promise<AdminAgentsListResponse | ErrorResponse> {
    try {
      const response = await this.axiosInstance.get("/api/admin/agents");
      return response.data;
    } catch (error) {
      return this.handleApiError(error, "list agents");
    }
  }

  /**
   * List all agents (auth only)
   */
  async getAgents(
    pagingParams: PagingParams,
    filter?: string,
  ): Promise<AgentsGetResponse | ErrorResponse> {
    try {
      let url = `/api/agents?limit=${pagingParams.limit}&offset=${pagingParams.offset}`;
      if (pagingParams.sort) {
        url += `&sort=${pagingParams.sort}`;
      }
      if (filter) {
        url += `&filter=${filter}`;
      }

      const response = await this.axiosInstance.get(url);
      return response.data;
    } catch (error) {
      return this.handleApiError(error, "list agents");
    }
  }

  /**
   * List all users (admin only)
   */
  async listUsers(): Promise<AdminUsersListResponse | ErrorResponse> {
    try {
      const response = await this.axiosInstance.get("/api/admin/users");
      return response.data;
    } catch (error) {
      return this.handleApiError(error, "list users");
    }
  }

  /**
   * Update an agent (admin only)
   * @param agentId ID of the agent to update
   * @param body Body of the update request
   */
  async updateAgentAsAdmin(
    agentId: string,
    body: {
      name?: string;
      description?: string;
      imageUrl?: string;
      email?: string;
      metadata?: Record<string, unknown>;
    },
  ): Promise<ApiResponse | ErrorResponse> {
    try {
      const response = await this.axiosInstance.put(
        `/api/admin/agents/${agentId}`,
        body,
      );
      return response.data;
    } catch (error) {
      return this.handleApiError(error, "update agent");
    }
  }

  /**
   * Delete an agent (admin only)
   * @param agentId ID of the agent to delete
   */
  async deleteAgent(agentId: string): Promise<ApiResponse | ErrorResponse> {
    try {
      const response = await this.axiosInstance.delete(
        `/api/admin/agents/${agentId}`,
      );
      return response.data;
    } catch (error) {
      return this.handleApiError(error, "delete agent");
    }
  }

  /**
   * Delete a user (admin only)
   */
  async deleteUser(userId: string): Promise<ApiResponse | ErrorResponse> {
    try {
      const response = await this.axiosInstance.delete(
        `/api/admin/users/${userId}`,
      );
      return response.data;
    } catch (error) {
      return this.handleApiError(error, "delete user");
    }
  }

  /**
   * Deactivate an agent (admin only)
   * @param agentId ID of the agent to deactivate
   * @param reason Reason for deactivation
   */
  async deactivateAgent(
    agentId: string,
    reason: string,
  ): Promise<ApiResponse | ErrorResponse> {
    try {
      const response = await this.axiosInstance.post(
        `/api/admin/agents/${agentId}/deactivate`,
        { reason },
      );
      return response.data;
    } catch (error) {
      return this.handleApiError(error, "deactivate agent");
    }
  }

  // /**
  //  * Deactivate a user (admin only) - DEPRECATED
  //  * @deprecated Use deactivateAgent instead
  //  */
  // TODO: Implement this
  // async deactivateUser(
  //   userId: string,
  //   reason: string,
  // ): Promise<AdminUserResponse | ErrorResponse> {
  //   try {
  //     const response = await this.axiosInstance.post(
  //       `/api/admin/users/${userId}/deactivate`,
  //       { reason },
  //     );
  //     return response.data;
  //   } catch (error) {
  //     return this.handleApiError(error, "deactivate user");
  //   }
  // }

  /**
   * Reactivate an agent (admin only)
   * @param agentId ID of the agent to reactivate
   */
  async reactivateAgent(
    agentId: string,
  ): Promise<AdminAgentResponse | ErrorResponse> {
    try {
      const response = await this.axiosInstance.post(
        `/api/admin/agents/${agentId}/reactivate`,
      );
      return response.data;
    } catch (error) {
      return this.handleApiError(error, "reactivate agent");
    }
  }

  /**
   * Remove an agent from a specific competition (admin only)
   * @param competitionId ID of the competition
   * @param agentId ID of the agent to remove
   * @param reason Reason for removal
   */
  async removeAgentFromCompetition(
    competitionId: string,
    agentId: string,
    reason: string,
  ): Promise<AdminRemoveAgentFromCompetitionResponse | ErrorResponse> {
    try {
      const response = await this.axiosInstance.post(
        `/api/admin/competitions/${competitionId}/agents/${agentId}/remove`,
        { reason },
      );
      return response.data;
    } catch (error) {
      return this.handleApiError(error, "remove agent from competition");
    }
  }

  /**
   * Reactivate an agent in a specific competition (admin only)
   * @param competitionId ID of the competition
   * @param agentId ID of the agent to reactivate
   */
  async reactivateAgentInCompetition(
    competitionId: string,
    agentId: string,
  ): Promise<AdminReactivateAgentInCompetitionResponse | ErrorResponse> {
    try {
      const response = await this.axiosInstance.post(
        `/api/admin/competitions/${competitionId}/agents/${agentId}/reactivate`,
      );
      return response.data;
    } catch (error) {
      return this.handleApiError(error, "reactivate agent in competition");
    }
  }

  /**
   * Add an agent to a specific competition (admin only)
   * @param competitionId ID of the competition
   * @param agentId ID of the agent to add
   */
  async addAgentToCompetition(
    competitionId: string,
    agentId: string,
  ): Promise<AdminAddAgentToCompetitionResponse | ErrorResponse> {
    try {
      const response = await this.axiosInstance.post(
        `/api/admin/competitions/${competitionId}/agents/${agentId}`,
      );
      return response.data;
    } catch (error) {
      return this.handleApiError(error, "add agent to competition");
    }
  }

  /**
   * Get competition transfer violations (admin only)
   * @param competitionId ID of the competition
   * @returns Transfer violations for agents in the competition
   */
  async getCompetitionTransferViolations(
    competitionId: string,
  ): Promise<AdminCompetitionTransferViolationsResponse | ErrorResponse> {
    try {
      const response = await this.axiosInstance.get(
        `/api/admin/competition/${competitionId}/transfer-violations`,
      );
      return response.data;
    } catch (error) {
      return this.handleApiError(error, "get competition transfer violations");
    }
  }

  /**
   * Get an agent's API key (admin only)
   * @param agentId ID of the agent
   */
  async getAgentApiKey(
    agentId: string,
  ): Promise<AgentApiKeyResponse | ErrorResponse> {
    try {
      const response = await this.axiosInstance.get(
        `/api/admin/agents/${agentId}/key`,
      );
      return response.data;
    } catch (error) {
      return this.handleApiError(error, "get agent API key");
    }
  }

  /**
   * Get specific agent details (admin only)
   * @param agentId ID of the agent to retrieve
   */
  async getAgent(agentId: string): Promise<AdminAgentResponse | ErrorResponse> {
    try {
      const response = await this.axiosInstance.get(
        `/api/admin/agents/${agentId}`,
      );
      return response.data;
    } catch (error) {
      return this.handleApiError(error, "get admin agent");
    }
  }

  /**
   * Get specific agent details (admin only)
   * @param agentId ID of the agent to retrieve
   */
  async getPublicAgent(
    agentId: string,
  ): Promise<PublicAgentResponse | ErrorResponse> {
    try {
      const response = await this.axiosInstance.get(`/api/agents/${agentId}`);
      return response.data;
    } catch (error) {
      return this.handleApiError(error, "get public agent");
    }
  }

  /**
   * Get account balances for a specific competition
   */
  async getBalance(
    competitionId: string,
  ): Promise<BalancesResponse | ErrorResponse> {
    try {
      const response = await this.axiosInstance.get(
        `/api/agent/balances?competitionId=${encodeURIComponent(competitionId)}`,
      );
      return response.data as BalancesResponse;
    } catch (error) {
      return this.handleApiError(error, "get balances");
    }
  }

  /**
   * Get trade history
   */
  async getTradeHistory(
    competitionId: string,
  ): Promise<TradeHistoryResponse | ErrorResponse> {
    try {
      const response = await this.axiosInstance.get(
        `/api/agent/trades?competitionId=${competitionId}`,
      );
      return response.data as TradeHistoryResponse;
    } catch (error) {
      return this.handleApiError(error, "get trade history");
    }
  }

  /**
   * Execute a trade
   */
  async executeTrade(
    params: TradeExecutionParams,
  ): Promise<TradeResponse | ErrorResponse> {
    console.log(
      `[ApiClient] executeTrade called with params: ${JSON.stringify(params, null, 2)}`,
    );

    try {
      // Debug log
      console.log(
        `[ApiClient] About to execute trade with: ${JSON.stringify(params, null, 2)}`,
      );

      // Make the API call with the exact parameters
      const response = await this.axiosInstance.post(
        "/api/trade/execute",
        params,
      );

      return response.data as TradeResponse;
    } catch (error) {
      return this.handleApiError(error, "execute trade");
    }
  }

  /**
   * Create an arena (admin only)
   * @param arenaData Arena data to create
   */
  async createArena(arenaData: {
    id: string;
    name: string;
    createdBy: string;
    category: string;
    skill: string;
    venues?: string[];
    chains?: string[];
  }): Promise<CreateArenaResponse | ErrorResponse> {
    try {
      const response = await this.axiosInstance.post(
        "/api/admin/arenas",
        arenaData,
      );
      return response.data;
    } catch (error) {
      return this.handleApiError(error, "create arena");
    }
  }

  /**
   * Get an arena by ID (admin only)
   * @param id Arena ID
   */
  async getArena(id: string): Promise<GetArenaResponse | ErrorResponse> {
    try {
      const response = await this.axiosInstance.get(`/api/admin/arenas/${id}`);
      return response.data;
    } catch (error) {
      return this.handleApiError(error, "get arena");
    }
  }

  /**
   * List all arenas (admin only)
   * @param params Pagination and filter parameters
   */
  async listArenas(params?: {
    limit?: number;
    offset?: number;
    sort?: string;
    nameFilter?: string;
  }): Promise<ListArenasResponse | ErrorResponse> {
    try {
      const queryParams = new URLSearchParams();
      if (params?.limit !== undefined)
        queryParams.append("limit", params.limit.toString());
      if (params?.offset !== undefined)
        queryParams.append("offset", params.offset.toString());
      if (params?.sort) queryParams.append("sort", params.sort);
      if (params?.nameFilter)
        queryParams.append("nameFilter", params.nameFilter);

      const response = await this.axiosInstance.get(
        `/api/admin/arenas?${queryParams.toString()}`,
      );
      return response.data;
    } catch (error) {
      return this.handleApiError(error, "list arenas");
    }
  }

  /**
   * Update an arena (admin only)
   * @param id Arena ID
   * @param updateData Fields to update
   */
  async updateArena(
    id: string,
    updateData: {
      name?: string;
      category?: string;
      skill?: string;
      venues?: string[];
      chains?: string[];
    },
  ): Promise<UpdateArenaResponse | ErrorResponse> {
    try {
      const response = await this.axiosInstance.put(
        `/api/admin/arenas/${id}`,
        updateData,
      );
      return response.data;
    } catch (error) {
      return this.handleApiError(error, "update arena");
    }
  }

  /**
   * Delete an arena (admin only)
   * @param id Arena ID
   */
  async deleteArena(id: string): Promise<DeleteArenaResponse | ErrorResponse> {
    try {
      const response = await this.axiosInstance.delete(
        `/api/admin/arenas/${id}`,
      );
      return response.data;
    } catch (error) {
      return this.handleApiError(error, "delete arena");
    }
  }

  /**
   * Create a partner (admin only)
   * @param partnerData Partner data to create
   */
  async createPartner(partnerData: {
    name: string;
    url?: string;
    logoUrl?: string;
    details?: string;
  }): Promise<CreatePartnerResponse | ErrorResponse> {
    try {
      const response = await this.axiosInstance.post(
        "/api/admin/partners",
        partnerData,
      );
      return response.data;
    } catch (error) {
      return this.handleApiError(error, "create partner");
    }
  }

  /**
   * Get a partner by ID (admin only)
   * @param id Partner ID
   */
  async getPartner(id: string): Promise<GetPartnerResponse | ErrorResponse> {
    try {
      const response = await this.axiosInstance.get(
        `/api/admin/partners/${id}`,
      );
      return response.data;
    } catch (error) {
      return this.handleApiError(error, "get partner");
    }
  }

  /**
   * List all partners (admin only)
   * @param params Pagination and filter parameters
   */
  async listPartners(params?: {
    limit?: number;
    offset?: number;
    sort?: string;
    nameFilter?: string;
  }): Promise<ListPartnersResponse | ErrorResponse> {
    try {
      const queryParams = new URLSearchParams();
      if (params?.limit !== undefined)
        queryParams.append("limit", params.limit.toString());
      if (params?.offset !== undefined)
        queryParams.append("offset", params.offset.toString());
      if (params?.sort) queryParams.append("sort", params.sort);
      if (params?.nameFilter)
        queryParams.append("nameFilter", params.nameFilter);

      const response = await this.axiosInstance.get(
        `/api/admin/partners?${queryParams.toString()}`,
      );
      return response.data;
    } catch (error) {
      return this.handleApiError(error, "list partners");
    }
  }

  /**
   * Update a partner (admin only)
   * @param id Partner ID
   * @param updateData Fields to update
   */
  async updatePartner(
    id: string,
    updateData: {
      name?: string;
      url?: string;
      logoUrl?: string;
      details?: string;
    },
  ): Promise<UpdatePartnerResponse | ErrorResponse> {
    try {
      const response = await this.axiosInstance.put(
        `/api/admin/partners/${id}`,
        updateData,
      );
      return response.data;
    } catch (error) {
      return this.handleApiError(error, "update partner");
    }
  }

  /**
   * Delete a partner (admin only)
   * @param id Partner ID
   */
  async deletePartner(
    id: string,
  ): Promise<DeletePartnerResponse | ErrorResponse> {
    try {
      const response = await this.axiosInstance.delete(
        `/api/admin/partners/${id}`,
      );
      return response.data;
    } catch (error) {
      return this.handleApiError(error, "delete partner");
    }
  }

  /**
   * Get partners for a competition (admin only)
   * @param competitionId Competition ID
   */
  async getCompetitionPartners(
    competitionId: string,
  ): Promise<GetCompetitionPartnersResponse | ErrorResponse> {
    try {
      const response = await this.axiosInstance.get(
        `/api/admin/competitions/${competitionId}/partners`,
      );
      return response.data;
    } catch (error) {
      return this.handleApiError(error, "get competition partners (admin)");
    }
  }

  /**
   * Add partner to competition (admin only)
   * @param competitionId Competition ID
   * @param partnerId Partner ID
   * @param position Display position
   */
  async addPartnerToCompetition(
    competitionId: string,
    partnerId: string,
    position: number,
  ): Promise<AddPartnerToCompetitionResponse | ErrorResponse> {
    try {
      const response = await this.axiosInstance.post(
        `/api/admin/competitions/${competitionId}/partners`,
        { partnerId, position },
      );
      return response.data;
    } catch (error) {
      return this.handleApiError(error, "add partner to competition");
    }
  }

  /**
   * Update partner position in competition (admin only)
   * @param competitionId Competition ID
   * @param partnerId Partner ID
   * @param position Display position
   */
  async updatePartnerPosition(
    competitionId: string,
    partnerId: string,
    position: number,
  ): Promise<UpdatePartnerPositionResponse | ErrorResponse> {
    try {
      const response = await this.axiosInstance.put(
        `/api/admin/competitions/${competitionId}/partners/${partnerId}`,
        { position },
      );
      return response.data;
    } catch (error) {
      return this.handleApiError(error, "update partner position");
    }
  }

  /**
   * Remove partner from competition (admin only)
   * @param competitionId Competition ID
   * @param partnerId Partner ID
   */
  async removePartnerFromCompetition(
    competitionId: string,
    partnerId: string,
  ): Promise<RemovePartnerFromCompetitionResponse | ErrorResponse> {
    try {
      const response = await this.axiosInstance.delete(
        `/api/admin/competitions/${competitionId}/partners/${partnerId}`,
      );
      return response.data;
    } catch (error) {
      return this.handleApiError(error, "remove partner from competition");
    }
  }

  /**
   * Replace all partners for a competition (admin only)
   * @param competitionId Competition ID
   * @param partners Array of partner IDs with positions
   */
  async replaceCompetitionPartners(
    competitionId: string,
    partners: Array<{ partnerId: string; position: number }>,
  ): Promise<ReplaceCompetitionPartnersResponse | ErrorResponse> {
    try {
      const response = await this.axiosInstance.put(
        `/api/admin/competitions/${competitionId}/partners/replace`,
        { partners },
      );
      return response.data;
    } catch (error) {
      return this.handleApiError(error, "replace competition partners");
    }
  }

  /**
   * Get partners for a competition (public endpoint)
   * @param competitionId Competition ID
   */
  async getCompetitionPartnersPublic(
    competitionId: string,
  ): Promise<GetCompetitionPartnersResponse | ErrorResponse> {
    try {
      const response = await this.axiosInstance.get(
        `/api/competitions/${competitionId}/partners`,
      );
      return response.data;
    } catch (error) {
      return this.handleApiError(error, "get competition partners (public)");
    }
  }

  /**
   * Get the global leaderboard (global rankings)
   */
  async getGlobalLeaderboard(params?: {
    type?: CompetitionType;
    limit?: number;
    offset?: number;
  }): Promise<GlobalLeaderboardResponse | ErrorResponse> {
    try {
      const queryParams = new URLSearchParams();
      if (params?.limit !== undefined)
        queryParams.append("limit", params.limit.toString());
      if (params?.offset !== undefined)
        queryParams.append("offset", params.offset.toString());
      if (params?.type !== undefined) queryParams.append("type", params.type);
      const response = await this.axiosInstance.get(
        `/api/leaderboard?${queryParams.toString()}`,
      );
      return response.data as GlobalLeaderboardResponse;
    } catch (error) {
      return this.handleApiError(error, "get leaderboards");
    }
  }

  /**
   * Get competition rules for a specific competition
   * @param competitionId The competition ID to get rules for
   */
  async getRules(
    competitionId: string,
  ): Promise<CompetitionRulesResponse | ErrorResponse> {
    try {
      return this.getCompetitionRules(competitionId);
    } catch (error) {
      return this.handleApiError(error, "get competition rules");
    }
  }

  /**
   * Get competition rules by competition ID
   */
  async getCompetitionRules(
    competitionId: string,
  ): Promise<CompetitionRulesResponse | ErrorResponse> {
    try {
      const response = await this.axiosInstance.get(
        `/api/competitions/${competitionId}/rules`,
      );
      return response.data as CompetitionRulesResponse;
    } catch (error) {
      return this.handleApiError(error, "get competition rules by ID");
    }
  }

  /**
   * Get competitions with given status
   */
  async getCompetitions(
    status?: string,
    sort?: string,
    limit?: number,
    offset?: number,
  ): Promise<UpcomingCompetitionsResponse | ErrorResponse> {
    try {
      const params = new URLSearchParams();
      if (status) params.append("status", status);
      if (sort) params.append("sort", sort);
      if (limit !== undefined) params.append("limit", limit.toString());
      if (offset !== undefined) params.append("offset", offset.toString());

      const url = `/api/competitions?${params.toString()}`;
      const response = await this.axiosInstance.get(url);
      return response.data as UpcomingCompetitionsResponse;
    } catch (error) {
      return this.handleApiError(
        error,
        `get competitions: sort=${sort}, status=${status}, limit=${limit}, offset=${offset}`,
      );
    }
  }

  /**
   * Get competition details by ID
   * @param competitionId Competition ID
   * @returns Competition details
   */
  async getCompetition(
    competitionId: string,
  ): Promise<CompetitionDetailResponse | ErrorResponse> {
    try {
      const response = await this.axiosInstance.get(
        `/api/competitions/${competitionId}`,
      );
      return response.data as CompetitionDetailResponse;
    } catch (error) {
      return this.handleApiError(error, `get competition: ${competitionId}`);
    }
  }

  /**
   * Get agents participating in a competition
   * @param competitionId Competition ID
   * @param params Optional query parameters for filtering, sorting, and pagination
   * @returns Competition agents response
   */
  async getCompetitionAgents(
    competitionId: string,
    params?: {
      filter?: string;
      sort?: string;
      limit?: number;
      offset?: number;
      includeInactive?: boolean;
    },
  ): Promise<CompetitionAgentsResponse | ErrorResponse> {
    const queryParams = new URLSearchParams();

    if (params?.filter) {
      queryParams.append("filter", params.filter);
    }
    if (params?.sort) {
      queryParams.append("sort", params.sort);
    }
    if (params?.limit !== undefined) {
      queryParams.append("limit", params.limit.toString());
    }
    if (params?.offset !== undefined) {
      queryParams.append("offset", params.offset.toString());
    }
    if (params?.includeInactive !== undefined) {
      queryParams.append("includeInactive", params.includeInactive.toString());
    }

    const queryString = queryParams.toString();
    const url = `/api/competitions/${competitionId}/agents${queryString ? `?${queryString}` : ""}`;

    return this.request<CompetitionAgentsResponse>("get", url);
  }

  /**
   * Get trades for a competition
   * @param competitionId Competition ID
   * @param limit Optional number of trades to return
   * @param offset Optional offset for pagination
   * @returns Array of Trade objects
   */
  async getCompetitionTrades(
    competitionId: string,
    limit?: number,
    offset?: number,
  ): Promise<TradeHistoryResponse | ErrorResponse> {
    try {
      const params = new URLSearchParams();
      if (limit !== undefined) params.append("limit", limit.toString());
      if (offset !== undefined) params.append("offset", offset.toString());

      const url = `/api/competitions/${competitionId}/trades?${params.toString()}`;
      const response = await this.axiosInstance.get(url);
      return response.data as TradeHistoryResponse;
    } catch (error) {
      return this.handleApiError(
        error,
        `get competition trades: competitionId=${competitionId}, limit=${limit}, offset=${offset}`,
      );
    }
  }

  /**
   * Get trades for an agent in a competition
   * @param competitionId Competition ID
   * @param agentId Agent ID
   * @param limit Optional number of trades to return
   * @param offset Optional offset for pagination
   * @returns Array of Trade objects
   */
  async getAgentTradesInCompetition(
    competitionId: string,
    agentId: string,
    limit?: number,
    offset?: number,
  ): Promise<TradeHistoryResponse | ErrorResponse> {
    try {
      const params = new URLSearchParams();
      if (limit !== undefined) params.append("limit", limit.toString());
      if (offset !== undefined) params.append("offset", offset.toString());

      const url = `/api/competitions/${competitionId}/agents/${agentId}/trades?${params.toString()}`;
      const response = await this.axiosInstance.get(url);
      return response.data as TradeHistoryResponse;
    } catch (error) {
      return this.handleApiError(
        error,
        `get agent trades in competition: competitionId=${competitionId}, agentId=${agentId}, limit=${limit}, offset=${offset}`,
      );
    }
  }

  /**
   * Get perps positions for an agent in a competition (public endpoint)
   * @param competitionId The competition ID
   * @param agentId The agent ID
   * @returns Perps positions response or error
   */
  async getAgentPerpsPositionsInCompetition(
    competitionId: string,
    agentId: string,
  ): Promise<AgentPerpsPositionsResponse | ErrorResponse> {
    try {
      const url = `/api/competitions/${competitionId}/agents/${agentId}/perps/positions`;
      const response = await this.axiosInstance.get(url);
      return response.data as AgentPerpsPositionsResponse;
    } catch (error) {
      return this.handleApiError(
        error,
        `get agent perps positions in competition: competitionId=${competitionId}, agentId=${agentId}`,
      );
    }
  }

  /**
   * Get all perps positions for a competition with pagination
   * @param competitionId Competition ID
   * @param limit Optional number of positions to return
   * @param offset Optional offset for pagination
   * @param status Optional status filter (Open, Closed, Liquidated, all)
   * @returns Array of perps positions with embedded agent info
   */
  async getCompetitionAllPerpsPositions(
    competitionId: string,
    limit?: number,
    offset?: number,
    status?: string,
  ): Promise<CompetitionAllPerpsPositionsResponse | ErrorResponse> {
    try {
      const params = new URLSearchParams();
      if (limit !== undefined) params.append("limit", limit.toString());
      if (offset !== undefined) params.append("offset", offset.toString());
      if (status !== undefined) params.append("status", status);

      const url = `/api/competitions/${competitionId}/perps/all-positions?${params.toString()}`;
      const response = await this.axiosInstance.get(url);
      return response.data as CompetitionAllPerpsPositionsResponse;
    } catch (error) {
      return this.handleApiError(
        error,
        `get competition all perps positions: competitionId=${competitionId}`,
      );
    }
  }

  /**
   * Get timeline for a competition
   * @param competitionId Competition ID
   * @param bucket Time bucket interval in minutes (default: 30)
   * @returns Competition timeline response
   */
  async getCompetitionTimeline(
    competitionId: string,
    bucket?: number,
  ): Promise<CompetitionTimelineResponse | ErrorResponse> {
    let path = `/api/competitions/${competitionId}/timeline`;
    const params = new URLSearchParams();

    if (bucket !== undefined) {
      params.append("bucket", bucket.toString());
    }

    if (params.toString()) {
      path += `?${params.toString()}`;
    }

    return this.request("get", path);
  }

  /**
   * Join a competition
   * @param competitionId Competition ID
   * @param agentId Agent ID
   * @returns A promise that resolves to the join response
   */
  async joinCompetition(
    competitionId: string,
    agentId: string,
  ): Promise<CompetitionJoinResponse | ErrorResponse> {
    try {
      const response = await this.axiosInstance.post(
        `/api/competitions/${competitionId}/agents/${agentId}`,
      );
      return response.data as CompetitionJoinResponse;
    } catch (error) {
      return this.handleApiError(error, "join competition");
    }
  }

  /**
   * Leave a competition
   * @param competitionId Competition ID
   * @param agentId Agent ID
   * @returns A promise that resolves to the leave response
   */
  async leaveCompetition(
    competitionId: string,
    agentId: string,
  ): Promise<CompetitionLeaveResponse | ErrorResponse> {
    try {
      const response = await this.axiosInstance.delete(
        `/api/competitions/${competitionId}/agents/${agentId}`,
      );
      return response.data as CompetitionLeaveResponse;
    } catch (error) {
      return this.handleApiError(error, "leave competition");
    }
  }

  /**
   * Get token price
   *
   * @param token The token address
   * @param chain Optional blockchain type (auto-detected if not provided)
   * @param specificChain Optional specific chain for EVM tokens
   * @returns A promise that resolves to the price response
   */
  async getPrice(
    token: string,
    chain?: BlockchainType,
    specificChain?: SpecificChain,
  ): Promise<PriceResponse | ErrorResponse> {
    try {
      let path = `/api/price?token=${encodeURIComponent(token)}`;
      if (chain) {
        path += `&chain=${encodeURIComponent(chain)}`;
      }
      if (specificChain) {
        path += `&specificChain=${encodeURIComponent(specificChain)}`;
      }
      const response = await this.axiosInstance.get(path);
      return response.data as PriceResponse;
    } catch (error) {
      return this.handleApiError(error, "get price");
    }
  }

  /**
   * Get a quote for a trade
   */
  async getQuote(
    fromToken: string,
    toToken: string,
    amount: string,
    competitionId: string,
  ): Promise<QuoteResponse | ErrorResponse> {
    try {
      const response = await this.axiosInstance.get(
        `/api/trade/quote?fromToken=${encodeURIComponent(fromToken)}&toToken=${encodeURIComponent(toToken)}&amount=${encodeURIComponent(amount)}&competitionId=${encodeURIComponent(competitionId)}`,
      );
      return response.data as QuoteResponse;
    } catch (error) {
      return this.handleApiError(error, "get quote");
    }
  }

  /**
   * End a competition (admin only)
   * @param competitionId ID of the competition to end
   */
  async endCompetition(
    competitionId: string,
  ): Promise<ApiResponse | ErrorResponse> {
    try {
      const response = await this.axiosInstance.post(
        "/api/admin/competition/end",
        {
          competitionId,
        },
      );
      return response.data;
    } catch (error) {
      return this.handleApiError(error, "end competition");
    }
  }

  /**
   * Get basic system health status
   */
  async getHealthStatus(): Promise<HealthCheckResponse | ErrorResponse> {
    try {
      const response = await this.axiosInstance.get("/api/health");
      return response.data as HealthCheckResponse;
    } catch (error) {
      return this.handleApiError(error, "get health status");
    }
  }

  /**
   * Get detailed system health status
   */
  async getDetailedHealthStatus(): Promise<
    DetailedHealthCheckResponse | ErrorResponse
  > {
    try {
      const response = await this.axiosInstance.get("/api/health/detailed");
      return response.data as DetailedHealthCheckResponse;
    } catch (error) {
      return this.handleApiError(error, "get detailed health status");
    }
  }

  /**
   * Get Prometheus metrics from the dedicated metrics server
   * @returns A promise that resolves to the metrics response (plain text)
   */
  async getMetrics(): Promise<string | ErrorResponse> {
    try {
      // Metrics are now served on a separate port (3003) without authentication
      // Extract the base URL and replace the port with the metrics port
      const url = new URL(this.baseUrl);
      const metricsPort = process.env.METRICS_PORT || "3003";
      url.port = metricsPort;
      url.pathname = "/metrics"; // Set the correct path

      const response = await axios.get(url.toString(), {
        headers: {
          "Content-Type": "application/json",
        },
        // No authentication required for metrics endpoint
      });
      return response.data as string;
    } catch (error) {
      return this.handleApiError(error, "get metrics");
    }
  }

  /**
   * Generic API request method for custom endpoints
   * @param method HTTP method (get, post, put, delete)
   * @param path API path
   * @param data Optional request data
   */
  async request<T>(
    method: "get" | "post" | "put" | "delete",
    path: string,
    data?: unknown,
  ): Promise<T | ErrorResponse> {
    try {
      let response;
      if (method === "get") {
        response = await this.axiosInstance.get(path);
      } else if (method === "post") {
        response = await this.axiosInstance.post(path, data);
      } else if (method === "put") {
        response = await this.axiosInstance.put(path, data);
      } else if (method === "delete") {
        response = await this.axiosInstance.delete(path);
      } else {
        throw new Error(`Unsupported method: ${method}`);
      }
      return response.data as T;
    } catch (error) {
      return this.handleApiError(error, `${method} ${path}`);
    }
  }

  /**
   * Reset the agent's API key
   * @returns A promise that resolves to the reset API key response
   */
  async resetApiKey(): Promise<ResetApiKeyResponse | ErrorResponse> {
    try {
      const response = await this.axiosInstance.post(
        "/api/agent/reset-api-key",
      );
      return response.data as ResetApiKeyResponse;
    } catch (error) {
      return this.handleApiError(error, "reset API key");
    }
  }

  /**
   * Verify agent wallet ownership via custom message signature
   * @param message The verification message
   * @param signature The signature of the message
   * @returns A promise that resolves to the verification response
   */
  async verifyAgentWallet(
    message: string,
    signature: string,
  ): Promise<AgentWalletVerificationResponse | ErrorResponse> {
    try {
      const response = await this.axiosInstance.post("/api/auth/verify", {
        message,
        signature,
      });
      return response.data as AgentWalletVerificationResponse;
    } catch (error) {
      return this.handleApiError(error, "verify agent wallet");
    }
  }

  /**
   * Search users and agents (admin only)
   * @param searchParams Search parameters (user.<field>, agent.<field>, join)
   */
  async searchUsersAndAgents(
    searchParams: AdminSearchParams,
  ): Promise<AdminSearchUsersAndAgentsResponse | ErrorResponse> {
    try {
      const queryParams = new URLSearchParams();

      if (searchParams.user?.email)
        queryParams.append("user.email", searchParams.user?.email);
      if (searchParams.user?.name)
        queryParams.append("user.name", searchParams.user?.name);
      if (searchParams.user?.walletAddress)
        queryParams.append(
          "user.walletAddress",
          searchParams.user?.walletAddress,
        );
      if (searchParams.user?.status)
        queryParams.append("user.status", searchParams.user?.status);
      if (searchParams.agent?.name)
        queryParams.append("agent.name", searchParams.agent?.name);
      if (searchParams.agent?.ownerId)
        queryParams.append("agent.ownerId", searchParams.agent?.ownerId);
      if (searchParams.agent?.walletAddress)
        queryParams.append(
          "agent.walletAddress",
          searchParams.agent?.walletAddress,
        );
      if (searchParams.agent?.status)
        queryParams.append("agent.status", searchParams.agent?.status);
      if (searchParams?.join)
        queryParams.append("join", searchParams.join.toString());

      const url = `/api/admin/search?${queryParams.toString()}`;

      return this.request("get", url);
    } catch (error) {
      return this.handleApiError(error, "search users and agents");
    }
  }

  /**
   * Get a nonce for agent wallet verification
   * @returns A promise that resolves to the agent nonce response
   */
  async getAgentNonce(): Promise<AgentNonceResponse | ErrorResponse> {
    try {
      const response = await this.axiosInstance.get("/api/auth/agent/nonce");
      return response.data;
    } catch (error) {
      return this.handleApiError(error, "get agent nonce");
    }
  }

  /**
   * Login with SIWE
   * @param message The SIWE message
   * @param signature The signature of the SIWE message
   * @returns A promise that resolves to the login response
   */
  async login(): Promise<LoginResponse | ErrorResponse> {
    try {
      const response = await this.axiosInstance.post("/api/auth/login");
      return response.data;
    } catch (error) {
      return this.handleApiError(error, "login with Privy");
    }
  }

  /**
   * Create a new agent for the authenticated user
   * @param name Agent name (required, must be unique for this user)
   * @param handle Optional agent handle (auto-generated if not provided)
   * @param description Optional agent description
   * @param imageUrl Optional agent image URL
   * @param metadata Optional agent metadata
   */
  async createAgent(
    name: string,
    handle: string,
    description?: string,
    imageUrl?: string,
    metadata?: Record<string, unknown>,
  ): Promise<AgentProfileResponse | ErrorResponse> {
    try {
      const response = await this.axiosInstance.post("/api/user/agents", {
        name,
        handle,
        description,
        imageUrl,
        metadata,
      });
      return response.data;
    } catch (error) {
      return this.handleApiError(error, "create agent");
    }
  }

  /**
   * Get all agents owned by the authenticated user
   * @param params Optional pagination and sorting parameters
   */
  async getUserAgents(params?: {
    limit?: number;
    offset?: number;
    sort?: string;
  }): Promise<GetUserAgentsResponse | ErrorResponse> {
    try {
      const queryParams = new URLSearchParams();
      if (params?.limit !== undefined) {
        queryParams.append("limit", params.limit.toString());
      }
      if (params?.offset !== undefined) {
        queryParams.append("offset", params.offset.toString());
      }
      if (params?.sort) {
        queryParams.append("sort", params.sort);
      }

      const url = `/api/user/agents${queryParams.toString() ? `?${queryParams.toString()}` : ""}`;
      const response = await this.axiosInstance.get(url);
      return response.data;
    } catch (error) {
      return this.handleApiError(error, "get user agents");
    }
  }

  /**
   * Get details of a specific agent owned by the authenticated user
   * @param agentId ID of the agent to retrieve
   */
  async getUserAgent(
    agentId: string,
  ): Promise<AgentProfileResponse | ErrorResponse> {
    try {
      const response = await this.axiosInstance.get(
        `/api/user/agents/${agentId}`,
      );
      return response.data;
    } catch (error) {
      return this.handleApiError(error, "get user agent");
    }
  }

  /**
   * Get the API key for a specific agent owned by the authenticated user
   * @param agentId ID of the agent to get the API key for
   */
  async getUserAgentApiKey(
    agentId: string,
  ): Promise<UserAgentApiKeyResponse | ErrorResponse> {
    try {
      const response = await this.axiosInstance.get(
        `/api/user/agents/${agentId}/api-key`,
      );
      return response.data;
    } catch (error) {
      return this.handleApiError(error, "get user agent API key");
    }
  }

  /**
   * Get competitions for user's agents
   * Requires SIWE session authentication
   */
  async getUserCompetitions(params?: {
    status?: string;
    claimed?: boolean;
    limit?: number;
    offset?: number;
    sort?: string;
  }): Promise<UserCompetitionsResponse | ErrorResponse> {
    try {
      const queryParams = new URLSearchParams();
      if (params?.status) queryParams.append("status", params.status);
      if (params?.claimed !== undefined)
        queryParams.append("claimed", String(params.claimed));
      if (params?.limit) queryParams.append("limit", String(params.limit));
      if (params?.offset) queryParams.append("offset", String(params.offset));
      if (params?.sort) queryParams.append("sort", params.sort);

      const queryString = queryParams.toString();
      const url = `/api/user/competitions${queryString ? `?${queryString}` : ""}`;

      const response = await this.axiosInstance.get(url);
      return response.data;
    } catch (error) {
      return this.handleApiError(error, "get user competitions");
    }
  }

  /**
   * Link a wallet to the authenticated user
   * @param walletAddress The wallet address to link
   * @returns A promise that resolves to the link wallet response
   */
  async linkUserWallet(
    walletAddress: string,
  ): Promise<LinkUserWalletResponse | ErrorResponse> {
    try {
      const response = await this.axiosInstance.post("/api/user/wallet/link", {
        walletAddress,
      });
      return response.data;
    } catch (error) {
      return this.handleApiError(error, "link user wallet");
    }
  }

  /**
   * Get perps positions for the authenticated agent
   * @param competitionId The competition ID
   * @returns A promise that resolves to the perps positions response
   */
  async getPerpsPositions(
    competitionId: string,
  ): Promise<PerpsPositionsResponse | ErrorResponse> {
    try {
      const response = await this.axiosInstance.get(
        `/api/agent/perps/positions?competitionId=${competitionId}`,
      );
      return response.data;
    } catch (error) {
      return this.handleApiError(error, "get perps positions");
    }
  }

  /**
   * Subscribe to the Loops mailing list
   * @returns A promise that resolves to the subscription response
   */
  async subscribeToMailingList(): Promise<
    UserSubscriptionResponse | ErrorResponse
  > {
    try {
      const response = await this.axiosInstance.post("/api/user/subscribe");
      return response.data;
    } catch (error) {
      return this.handleApiError(error, "subscribe to mailing list");
    }
  }

  /**
   * Get perps account summary for the authenticated agent
   * @param competitionId The competition ID
   * @returns A promise that resolves to the perps account response
   */
  async getPerpsAccount(
    competitionId: string,
  ): Promise<PerpsAccountResponse | ErrorResponse> {
    try {
      const response = await this.axiosInstance.get(
        `/api/agent/perps/account?competitionId=${competitionId}`,
      );
      return response.data;
    } catch (error) {
      return this.handleApiError(error, "get perps account");
    }
  }

  /**
   * Get agent perps positions
   * @param agentId The agent ID
   * @returns A promise that resolves to the perps positions response
   */
  async getAgentPerpsPositions(
    agentId: string,
  ): Promise<PerpsPositionsResponse | ErrorResponse> {
    try {
      const response = await this.axiosInstance.get(
        `/api/agents/${agentId}/perps/positions`,
      );
      return response.data;
    } catch (error) {
      return this.handleApiError(error, "get agent perps positions");
    }
  }

  /**
   * Get agent perps account summary
   * @param agentId The agent ID
   * @returns A promise that resolves to the perps account response
   */
  async getAgentPerpsAccount(
    agentId: string,
  ): Promise<PerpsAccountResponse | ErrorResponse> {
    try {
      const response = await this.axiosInstance.get(
        `/api/agents/${agentId}/perps/account`,
      );
      return response.data;
    } catch (error) {
      return this.handleApiError(error, "get agent perps account");
    }
  }

  /**
   * Get competition perps positions
   * @param competitionId The competition ID
   * @param params Pagination parameters
   * @returns A promise that resolves to the competition perps positions response
   */
  async getCompetitionPerpsPositions(
    competitionId: string,
    params?: PagingParams,
  ): Promise<CompetitionPerpsPositionsResponse | ErrorResponse> {
    try {
      const response = await this.axiosInstance.get(
        `/api/competitions/${competitionId}/perps/positions`,
        { params },
      );
      return response.data;
    } catch (error) {
      return this.handleApiError(error, "get competition perps positions");
    }
  }

  /**
   * Unsubscribe from the Loops mailing list
   * @returns A promise that resolves to the unsubscribe response
   */
  async unsubscribeFromMailingList(): Promise<
    UserSubscriptionResponse | ErrorResponse
  > {
    try {
      const response = await this.axiosInstance.post("/api/user/unsubscribe");
      return response.data;
    } catch (error) {
      return this.handleApiError(error, "unsubscribe from mailing list");
    }
  }

  /**
   * Get total claimable rewards for the authenticated user
   * Requires SIWE session authentication
   */
  async getTotalClaimableRewards(): Promise<
    RewardsTotalResponse | ErrorResponse
  > {
    try {
      const response = await this.axiosInstance.get("/api/user/rewards/total");
      return response.data;
    } catch (error) {
      return this.handleApiError(error, "get total claimable rewards");
    }
  }

  /**
   * Get rewards with proofs for the authenticated user
   * Requires SIWE session authentication
   */
  async getRewardsWithProofs(): Promise<RewardsProofsResponse | ErrorResponse> {
    try {
      const response = await this.axiosInstance.get("/api/user/rewards/proofs");
      return response.data;
    } catch (error) {
      return this.handleApiError(error, "get rewards with proofs");
    }
  }
}<|MERGE_RESOLUTION|>--- conflicted
+++ resolved
@@ -482,11 +482,8 @@
             agent: number;
             users: number;
           };
-<<<<<<< HEAD
           rewardsIneligible?: string[];
-=======
           arenaId?: string;
->>>>>>> 0ec8edb2
         }
       | string,
     description?: string,
@@ -567,9 +564,7 @@
     evaluationMetric,
     perpsProvider,
     prizePools,
-<<<<<<< HEAD
     rewardsIneligible,
-=======
     arenaId,
     engineId,
     engineVersion,
@@ -585,7 +580,6 @@
     rewardRules,
     rewardDetails,
     displayState,
->>>>>>> 0ec8edb2
   }: {
     name?: string;
     description?: string;
@@ -616,9 +610,7 @@
       agent: number;
       users: number;
     };
-<<<<<<< HEAD
     rewardsIneligible?: string[];
-=======
     arenaId?: string;
     engineId?: EngineType;
     engineVersion?: string;
@@ -634,7 +626,6 @@
     rewardRules?: string;
     rewardDetails?: string;
     displayState?: DisplayState;
->>>>>>> 0ec8edb2
   }): Promise<CreateCompetitionResponse | ErrorResponse> {
     const competitionName = name || `Test competition ${Date.now()}`;
     // Default arenaId based on competition type
@@ -666,9 +657,7 @@
           evaluationMetric,
           perpsProvider,
           prizePools,
-<<<<<<< HEAD
           rewardsIneligible,
-=======
           arenaId: arenaId || defaultArenaId,
           engineId,
           engineVersion,
@@ -684,7 +673,6 @@
           rewardRules,
           rewardDetails,
           displayState,
->>>>>>> 0ec8edb2
         },
       );
 
@@ -713,9 +701,7 @@
       evaluationMetric,
       perpsProvider,
       prizePools,
-<<<<<<< HEAD
       rewardsIneligible,
-=======
       arenaId,
       engineId,
       engineVersion,
@@ -731,7 +717,6 @@
       rewardRules,
       rewardDetails,
       displayState,
->>>>>>> 0ec8edb2
     }: {
       name?: string;
       description?: string;
@@ -755,9 +740,7 @@
         agent: number;
         users: number;
       };
-<<<<<<< HEAD
       rewardsIneligible?: string[];
-=======
       arenaId?: string;
       engineId?: EngineType;
       engineVersion?: string;
@@ -773,7 +756,6 @@
       rewardRules?: string;
       rewardDetails?: string;
       displayState?: DisplayState;
->>>>>>> 0ec8edb2
     },
   ): Promise<UpdateCompetitionResponse | ErrorResponse> {
     try {
@@ -793,9 +775,7 @@
           evaluationMetric,
           perpsProvider,
           prizePools,
-<<<<<<< HEAD
           rewardsIneligible,
-=======
           arenaId,
           engineId,
           engineVersion,
@@ -811,7 +791,6 @@
           rewardRules,
           rewardDetails,
           displayState,
->>>>>>> 0ec8edb2
         },
       );
 
