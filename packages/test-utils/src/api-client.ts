--- conflicted
+++ resolved
@@ -59,10 +59,7 @@
   DetailedHealthCheckResponse,
   ErrorResponse,
   GetArenaResponse,
-<<<<<<< HEAD
-=======
   GetCompetitionPartnersResponse,
->>>>>>> 99da3d34
   GetPartnerResponse,
   GetUserAgentsResponse,
   GlobalLeaderboardResponse,
@@ -90,10 +87,7 @@
   UpcomingCompetitionsResponse,
   UpdateArenaResponse,
   UpdateCompetitionResponse,
-<<<<<<< HEAD
-=======
   UpdatePartnerPositionResponse,
->>>>>>> 99da3d34
   UpdatePartnerResponse,
   UserAgentApiKeyResponse,
   UserCompetitionsResponse,
@@ -571,10 +565,7 @@
     evaluationMetric,
     perpsProvider,
     prizePools,
-<<<<<<< HEAD
-=======
     rewardsIneligible,
->>>>>>> 99da3d34
     arenaId,
     engineId,
     engineVersion,
@@ -620,10 +611,7 @@
       agent: number;
       users: number;
     };
-<<<<<<< HEAD
-=======
     rewardsIneligible?: string[];
->>>>>>> 99da3d34
     arenaId?: string;
     engineId?: EngineType;
     engineVersion?: string;
@@ -670,12 +658,8 @@
           evaluationMetric,
           perpsProvider,
           prizePools,
-<<<<<<< HEAD
-          arenaId,
-=======
           rewardsIneligible,
           arenaId: arenaId || defaultArenaId,
->>>>>>> 99da3d34
           engineId,
           engineVersion,
           vips,
@@ -718,10 +702,7 @@
       evaluationMetric,
       perpsProvider,
       prizePools,
-<<<<<<< HEAD
-=======
       rewardsIneligible,
->>>>>>> 99da3d34
       arenaId,
       engineId,
       engineVersion,
@@ -760,10 +741,7 @@
         agent: number;
         users: number;
       };
-<<<<<<< HEAD
-=======
       rewardsIneligible?: string[];
->>>>>>> 99da3d34
       arenaId?: string;
       engineId?: EngineType;
       engineVersion?: string;
@@ -798,10 +776,7 @@
           evaluationMetric,
           perpsProvider,
           prizePools,
-<<<<<<< HEAD
-=======
           rewardsIneligible,
->>>>>>> 99da3d34
           arenaId,
           engineId,
           engineVersion,
@@ -1522,8 +1497,6 @@
   }
 
   /**
-<<<<<<< HEAD
-=======
    * Get partners for a competition (admin only)
    * @param competitionId Competition ID
    */
@@ -1641,7 +1614,6 @@
   }
 
   /**
->>>>>>> 99da3d34
    * Get the global leaderboard (global rankings)
    */
   async getGlobalLeaderboard(params?: {
