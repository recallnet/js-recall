--- conflicted
+++ resolved
@@ -324,11 +324,8 @@
     joinEndDate,
     maxParticipants,
     tradingConstraints,
-<<<<<<< HEAD
     rewardsIneligible,
-=======
     arenaId: "default-paper-arena",
->>>>>>> 0ec8edb2
   });
 
   if (!result.success) {
@@ -739,11 +736,8 @@
       selfFundingThreshold: 0,
       apiUrl: "http://localhost:4567", // Default to mock server
     },
-<<<<<<< HEAD
     rewardsIneligible,
-=======
     arenaId: "default-perps-arena",
->>>>>>> 0ec8edb2
   });
 
   if (!result.success) {
