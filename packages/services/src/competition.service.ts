--- conflicted
+++ resolved
@@ -96,15 +96,9 @@
     agent: number;
     users: number;
   };
-<<<<<<< HEAD
-
-  // Arena and engine routing
-  arenaId?: string;
-=======
   rewardsIneligible?: string[];
 
   // Engine routing (arenaId already defined above as required)
->>>>>>> 99da3d34
   engineId?: EngineType;
   engineVersion?: string;
 
@@ -455,10 +449,7 @@
     evaluationMetric,
     perpsProvider,
     prizePools,
-<<<<<<< HEAD
-=======
     rewardsIneligible,
->>>>>>> 99da3d34
     arenaId,
     engineId,
     engineVersion,
@@ -502,11 +493,7 @@
       updatedAt: new Date(),
 
       // Arena and engine routing
-<<<<<<< HEAD
-      arenaId: arenaId ?? null,
-=======
       arenaId,
->>>>>>> 99da3d34
       engineId: engineId ?? null,
       engineVersion: engineVersion ?? null,
 
