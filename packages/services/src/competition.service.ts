import { randomUUID } from "crypto";
import { Logger } from "pino";

import { valueToAttoBigInt } from "@recallnet/conversions/atto-conversions";
import { AgentRepository } from "@recallnet/db/repositories/agent";
import { AgentScoreRepository } from "@recallnet/db/repositories/agent-score";
import { ArenaRepository } from "@recallnet/db/repositories/arena";
import { CompetitionRepository } from "@recallnet/db/repositories/competition";
import { PerpsRepository } from "@recallnet/db/repositories/perps";
import { SpotLiveRepository } from "@recallnet/db/repositories/spot-live";
import { StakesRepository } from "@recallnet/db/repositories/stakes";
import { TradeRepository } from "@recallnet/db/repositories/trade";
import { UserRepository } from "@recallnet/db/repositories/user";
import {
  SelectAgent,
  SelectCompetition,
  SelectCompetitionReward,
  UpdateCompetition,
} from "@recallnet/db/schema/core/types";
import {
  PerpetualPositionWithAgent,
  SelectSpotLiveSelfFundingAlert,
  SelectTrade,
} from "@recallnet/db/schema/trading/types";
import type {
  Database,
  Transaction as DatabaseTransaction,
} from "@recallnet/db/types";

import { AgentService } from "./agent.service.js";
import { AgentRankService } from "./agentrank.service.js";
import { BalanceService } from "./balance.service.js";
import { CompetitionRewardService } from "./competition-reward.service.js";
import { isCompatibleType } from "./lib/arena-validation.js";
import { getDexProtocolConfig } from "./lib/dex-protocols.js";
import {
  PaginationResponse,
  buildPaginationResponse,
} from "./lib/pagination-utils.js";
import { applySortingAndPagination, splitSortField } from "./lib/sort.js";
import { PerpsDataProcessor } from "./perps-data-processor.service.js";
import { PortfolioSnapshotterService } from "./portfolio-snapshotter.service.js";
import { PriceTrackerService } from "./price-tracker.service.js";
import { RewardsService } from "./rewards.service.js";
import { SpotDataProcessor } from "./spot-data-processor.service.js";
import { TradeSimulatorService } from "./trade-simulator.service.js";
import { TradingConstraintsService } from "./trading-constraints.service.js";
import {
  AllocationUnit,
  BaseEnrichedLeaderboardEntry,
  CompetitionAgentStatus,
  CompetitionStatus,
  CompetitionType,
  CrossChainTradingType,
  DisplayState,
  EngineType,
  EnrichedLeaderboardEntry,
  EvaluationMetric,
  PagingParams,
  PerpsEnrichedLeaderboardEntry,
  SpecificChain,
  SpecificChainBalances,
  isPerpsEnrichedEntry,
} from "./types/index.js";
import { ApiError } from "./types/index.js";
import {
  AgentComputedSortFields,
  AgentDbSortFields,
  AgentQueryParams,
} from "./types/sort/agent.js";

/**
 * Parameters for creating a new competition
 */
export interface CreateCompetitionParams {
  name: string;
  arenaId: string; // Required - admins must explicitly specify arena
  description?: string;
  tradingType?: CrossChainTradingType;
  sandboxMode?: boolean;
  externalUrl?: string;
  imageUrl?: string;
  type?: CompetitionType;
  startDate?: Date;
  endDate?: Date;
  boostStartDate?: Date;
  boostEndDate?: Date;
  joinStartDate?: Date;
  joinEndDate?: Date;
  maxParticipants?: number;
  tradingConstraints?: TradingConstraintsInput;
  rewards?: Record<number, number>;
  minimumStake?: number;
  evaluationMetric?: EvaluationMetric;
  perpsProvider?: {
    provider: "symphony" | "hyperliquid";
    initialCapital: number; // Required - Zod default ensures this is set
    selfFundingThreshold: number; // Required - Zod default ensures this is set
    minFundingThreshold?: number; // Optional - minimum portfolio balance
    apiUrl?: string;
  };
  spotLiveConfig?: {
    dataSource: "rpc_direct" | "envio_indexing" | "hybrid";
    dataSourceConfig: Record<string, unknown>;
    chains: SpecificChain[];
    allowedProtocols?: Array<{ protocol: string; chain: SpecificChain }>;
    allowedTokens?: Array<{ address: string; specificChain: SpecificChain }>;
    selfFundingThresholdUsd?: number;
    minFundingThreshold?: number;
    syncIntervalMinutes?: number;
  };
  prizePools?: {
    agent: number;
    users: number;
  };
  rewardsIneligible?: string[];

  // Engine routing (arenaId already defined above as required)
  engineId?: EngineType;
  engineVersion?: string;

  // Participation rules
  vips?: string[];
  allowlist?: string[];
  blocklist?: string[];
  minRecallRank?: number;
  allowlistOnly?: boolean;

  // Reward allocation
  agentAllocation?: number;
  agentAllocationUnit?: AllocationUnit;
  boosterAllocation?: number;
  boosterAllocationUnit?: AllocationUnit;
  rewardRules?: string;
  rewardDetails?: string;

  // Display
  displayState?: DisplayState;
}

/**
 * Resolved spot live configuration after validation
 * Protocols have router addresses resolved, tokens have symbols fetched
 */
interface ResolvedSpotLiveConfig {
  resolvedProtocols: Array<{
    protocol: string;
    specificChain: SpecificChain;
    routerAddress: string;
    swapEventSignature: string;
    factoryAddress: string | null;
  }>;
  resolvedTokens: Array<{
    specificChain: SpecificChain;
    tokenAddress: string;
    tokenSymbol: string;
  }>;
}

/**
 * Partial spot live configuration for updates
 * All fields are optional - only provided fields will be updated
 */
export interface SpotLiveConfigUpdate {
  dataSource?: "rpc_direct" | "envio_indexing" | "hybrid";
  dataSourceConfig?: Record<string, unknown>;
  chains?: SpecificChain[];
  allowedProtocols?: Array<{ protocol: string; chain: SpecificChain }>;
  allowedTokens?: Array<{ address: string; specificChain: SpecificChain }>;
  selfFundingThresholdUsd?: number;
  minFundingThreshold?: number | null;
  syncIntervalMinutes?: number;
}

/**
 * Spot live configuration as returned in API responses
 * Fields are resolved with defaults applied
 */
interface SpotLiveConfigResponse {
  dataSource: "rpc_direct" | "envio_indexing" | "hybrid";
  dataSourceConfig: Record<string, unknown>;
  selfFundingThresholdUsd: number;
  minFundingThreshold: number | null;
  syncIntervalMinutes: number;
  chains: string[];
}

/**
 * Return type for started competition with trading constraints and agent IDs
 */
export type StartedCompetitionResult = SelectCompetition & {
  tradingConstraints: {
    minimumPairAgeHours?: number;
    minimum24hVolumeUsd?: number;
    minimumLiquidityUsd?: number;
    minimumFdvUsd?: number;
  };
  agentIds: string[];
};

interface TradingConstraintsInput {
  minimumPairAgeHours?: number;
  minimum24hVolumeUsd?: number;
  minimumLiquidityUsd?: number;
  minimumFdvUsd?: number;
}

/**
 * Resolved spot live configuration after validation
 */
interface ResolvedSpotLiveConfig {
  resolvedProtocols: Array<{
    protocol: string;
    specificChain: SpecificChain;
    routerAddress: string;
    swapEventSignature: string;
    factoryAddress: string | null;
  }>;
  resolvedTokens: Array<{
    specificChain: SpecificChain;
    tokenAddress: string;
    tokenSymbol: string;
  }>;
}

/**
 * Represents an entry in a competition leaderboard
 */
interface LeaderboardEntry {
  agentId: string;
  value: number; // Portfolio value in USD
  pnl: number; // Profit/Loss amount (0 if not calculated)
  // Risk-adjusted metrics (optional, primarily for perps competitions)
  calmarRatio?: number | null;
  sortinoRatio?: number | null;
  simpleReturn?: number | null;
  maxDrawdown?: number | null;
  downsideDeviation?: number | null;
  hasRiskMetrics?: boolean; // Indicates if agent has risk metrics calculated
  // Spot live specific metrics
  startingValue?: number;
  currentValue?: number;
  totalTrades?: number;
}

/**
 * Competition rules data structure
 */
type CompetitionRulesData = {
  success: boolean;
  competition: SelectCompetition;
  rules: {
    tradingRules: string[];
    rateLimits: string[];
    availableChains: {
      svm: boolean;
      evm: string[];
    };
    slippageFormula: string;
    tradingConstraints: {
      minimumPairAgeHours: number;
      minimum24hVolumeUsd: number;
      minimumLiquidityUsd: number;
      minimumFdvUsd: number;
      minTradesPerDay: number | null;
    };
  };
};

/**
 * Competition details with enriched data
 */
type CompetitionDetailsData = {
  success: boolean;
  competition: SelectCompetition & {
    evaluationMetric?: EvaluationMetric; // For perps competitions
    stats: {
      totalAgents: number;
      // Paper trading stats
      totalTrades?: number;
      totalVolume?: number;
      uniqueTokens?: number;
      // Perps stats
      totalPositions?: number;
      averageEquity?: number;
    };
    tradingConstraints: {
      minimumPairAgeHours: number | null;
      minimum24hVolumeUsd: number | null;
      minimumLiquidityUsd: number | null;
      minimumFdvUsd: number | null;
      minTradesPerDay: number | null;
    };
    rewards: Array<{
      rank: number;
      reward: number;
      agentId: string | null;
    }>;
    rewardsTge?: {
      agentPool: string;
      userPool: string;
    };
  };
};

/**
 * Competition agents data structure
 */
type CompetitionAgentsData = {
  success: boolean;
  competitionId: string;
  registeredParticipants: number;
  maxParticipants: number | null;
  agents: Array<{
    id: string;
    name: string;
    handle: string;
    description: string | null;
    imageUrl: string | null;
    portfolioValue: number;
    active: boolean;
    deactivationReason: string | null;
    rank: number | null;
    score: number | null;
    // Performance metrics
    pnl: number;
    pnlPercent: number;
    change24h: number;
    change24hPercent: number;
    // Perps competition risk metrics (null for spot trading competitions)
    calmarRatio: number | null;
    simpleReturn: number | null;
    maxDrawdown: number | null;
    hasRiskMetrics: boolean;
  }>;
  pagination: PaginationResponse;
};

/**
 * Competition timeline entry structure
 */
type CompetitionTimelineEntry = {
  agentId: string;
  agentName: string;
  timeline: Array<{
    timestamp: string;
    totalValue: number;
    // Risk metrics (only for perps competitions)
    calmarRatio?: number | null;
    sortinoRatio?: number | null;
    maxDrawdown?: number | null;
    downsideDeviation?: number | null;
    simpleReturn?: number | null;
    annualizedReturn?: number | null;
  }>;
};

/**
 * Trade data structure as returned by repository with agent info
 */
type TradeWithAgent = {
  id: string;
  competitionId: string | null;
  agentId: string;
  fromToken: string;
  toToken: string;
  fromAmount: number;
  toAmount: number;
  fromTokenSymbol: string | null;
  toTokenSymbol: string | null;
  fromSpecificChain: string | null;
  toSpecificChain: string | null;
  tradeAmountUsd: number;
  timestamp: Date | null;
  reason: string | null;
  agent: {
    id: string;
    name: string;
    imageUrl: string | null;
    description: string | null;
  };
};

/**
 * Competition trades data structure
 */
type CompetitionTradesData = {
  success: boolean;
  trades: TradeWithAgent[];
  competition: SelectCompetition;
  total: number;
};

/**
 * Agent competition trades data structure
 */
type AgentCompetitionTradesData = {
  success: boolean;
  trades: SelectTrade[]; // Agent trades use basic SelectTrade format
  total: number;
};

/**
 * Leaderboard with inactive agents data structure
 */
interface LeaderboardWithInactiveAgents {
  activeAgents: LeaderboardEntry[];
  inactiveAgents: Array<{
    agentId: string;
    value: number;
    deactivationReason: string;
  }>;
}

/**
 * Basic competition info for unauthenticated users
 */

export interface CompetitionServiceConfig {
  evmChains: SpecificChain[];
  specificChainBalances: SpecificChainBalances;
  maxTradePercentage: number;
  rateLimiting: {
    maxRequests: number;
    windowMs: number;
  };
}

// Sentinel value for perps competitions with risk metrics but no evaluation metric value
const SENTINEL_SCORE_NO_METRIC = -999999;

/**
 * Competition Service
 * Manages trading competitions with agent-based participation
 */
export class CompetitionService {
  private balanceService: BalanceService;
  private tradeSimulatorService: TradeSimulatorService;
  private portfolioSnapshotterService: PortfolioSnapshotterService;
  private priceTrackerService: PriceTrackerService;
  private agentService: AgentService;
  private agentRankService: AgentRankService;
  private tradingConstraintsService: TradingConstraintsService;
  private competitionRewardService: CompetitionRewardService;
  private rewardsService: RewardsService;
  private perpsDataProcessor: PerpsDataProcessor;
  private spotDataProcessor: SpotDataProcessor;
  private agentRepo: AgentRepository;
  private agentScoreRepo: AgentScoreRepository;
  private arenaRepo: ArenaRepository;
  private perpsRepo: PerpsRepository;
  private spotLiveRepo: SpotLiveRepository;
  private competitionRepo: CompetitionRepository;
  private stakesRepo: StakesRepository;
  private tradeRepo: TradeRepository;
  private userRepo: UserRepository;
  private db: Database;
  private config: CompetitionServiceConfig;
  private logger: Logger;

  constructor(
    balanceService: BalanceService,
    tradeSimulatorService: TradeSimulatorService,
    portfolioSnapshotterService: PortfolioSnapshotterService,
    priceTrackerService: PriceTrackerService,
    agentService: AgentService,
    agentRankService: AgentRankService,
    tradingConstraintsService: TradingConstraintsService,
    competitionRewardService: CompetitionRewardService,
    rewardsService: RewardsService,
    perpsDataProcessor: PerpsDataProcessor,
    spotDataProcessor: SpotDataProcessor,
    agentRepo: AgentRepository,
    agentScoreRepo: AgentScoreRepository,
    arenaRepo: ArenaRepository,
    perpsRepo: PerpsRepository,
    spotLiveRepo: SpotLiveRepository,
    competitionRepo: CompetitionRepository,
    stakesRepo: StakesRepository,
    tradeRepo: TradeRepository,
    userRepo: UserRepository,
    db: Database,
    config: CompetitionServiceConfig,
    logger: Logger,
  ) {
    this.balanceService = balanceService;
    this.tradeSimulatorService = tradeSimulatorService;
    this.portfolioSnapshotterService = portfolioSnapshotterService;
    this.priceTrackerService = priceTrackerService;
    this.agentService = agentService;
    this.agentRankService = agentRankService;
    this.tradingConstraintsService = tradingConstraintsService;
    this.competitionRewardService = competitionRewardService;
    this.rewardsService = rewardsService;
    this.perpsDataProcessor = perpsDataProcessor;
    this.spotDataProcessor = spotDataProcessor;
    this.agentRepo = agentRepo;
    this.agentScoreRepo = agentScoreRepo;
    this.arenaRepo = arenaRepo;
    this.perpsRepo = perpsRepo;
    this.spotLiveRepo = spotLiveRepo;
    this.competitionRepo = competitionRepo;
    this.stakesRepo = stakesRepo;
    this.tradeRepo = tradeRepo;
    this.userRepo = userRepo;
    this.db = db;
    this.config = config;
    this.logger = logger;
  }

  /**
   * Create a new competition
   * @param name Competition name
   * @param description Optional description
   * @param tradingType Type of cross-chain trading to allow (defaults to disallowAll)
   * @param sandboxMode Whether to enable sandbox mode for auto-joining agents (defaults to false)
   * @param externalUrl Optional URL for external competition details
   * @param imageUrl Optional URL to the competition image
   * @param type Competition type (defaults to trading)
   * @param startDate Optional start date for the competition
   * @param endDate Optional end date for the competition
   * @param boostStartDate Optional boost start date
   * @param boostEndDate Optional boost end date
   * @param joinStartDate Optional start date for joining the competition
   * @param joinEndDate Optional end date for joining the competition
   * @param maxParticipants Optional maximum number of participants allowed
   * @param tradingConstraints Optional trading constraints for the competition
   * @param rewards Optional rewards for the competition
   * @param minimumStake Optional minimum stake amount
   * @returns The created competition
   */
  async createCompetition({
    name,
    description,
    tradingType,
    sandboxMode,
    externalUrl,
    imageUrl,
    type,
    startDate,
    endDate,
    boostStartDate,
    boostEndDate,
    joinStartDate,
    joinEndDate,
    maxParticipants,
    tradingConstraints,
    rewards,
    minimumStake,
    evaluationMetric,
    perpsProvider,
    spotLiveConfig,
    prizePools,
    rewardsIneligible,
    arenaId,
    engineId,
    engineVersion,
    vips,
    allowlist,
    blocklist,
    minRecallRank,
    allowlistOnly,
    agentAllocation,
    agentAllocationUnit,
    boosterAllocation,
    boosterAllocationUnit,
    rewardRules,
    rewardDetails,
    displayState,
  }: CreateCompetitionParams) {
    const id = randomUUID();

    const competitionType = type ?? "trading";

    // Validate arena compatibility if arenaId provided
    if (arenaId) {
      const arena = await this.arenaRepo.findById(arenaId);
      if (!arena) {
        throw new ApiError(404, `Arena with ID ${arenaId} not found`);
      }

      if (!isCompatibleType(arena.skill, competitionType)) {
        throw new ApiError(
          400,
          `Competition type "${competitionType}" incompatible with arena skill "${arena.skill}"`,
        );
      }
    }

    // Validate spot live config BEFORE transaction (external API calls)
    let resolvedSpotLiveConfig: ResolvedSpotLiveConfig | null = null;
    if (competitionType === "spot_live_trading") {
      if (!spotLiveConfig) {
        throw new ApiError(
          400,
          "Spot live configuration is required for spot_live_trading competitions",
        );
      }

      // Validate chain consistency first (fast, no external calls)
      this.validateSpotLiveChainConsistency(spotLiveConfig);

      // Then validate and resolve (external API calls for price lookups)
      resolvedSpotLiveConfig =
        await this.validateAndResolveSpotLiveConfig(spotLiveConfig);
    }

    const competition: Parameters<typeof this.competitionRepo.create>[0] = {
      id,
      name,
      description,
      externalUrl,
      imageUrl,
      startDate: startDate ?? null,
      endDate: endDate ?? null,
      boostStartDate: boostStartDate ?? null,
      boostEndDate: boostEndDate ?? null,
      joinStartDate: joinStartDate ?? null,
      joinEndDate: joinEndDate ?? null,
      maxParticipants: maxParticipants ?? null,
      minimumStake: minimumStake ?? null,
      rewardsIneligible: rewardsIneligible ?? null,
      status: "pending",
      crossChainTradingType: tradingType ?? "disallowAll",
      sandboxMode: sandboxMode ?? false,
      type: competitionType,
      createdAt: new Date(),
      updatedAt: new Date(),

      // Arena and engine routing
      arenaId,
      engineId: engineId ?? null,
      engineVersion: engineVersion ?? null,

      // Participation rules
      vips: vips ?? null,
      allowlist: allowlist ?? null,
      blocklist: blocklist ?? null,
      minRecallRank: minRecallRank ?? null,
      allowlistOnly: allowlistOnly ?? false,

      // Reward allocation
      agentAllocation: agentAllocation ?? null,
      agentAllocationUnit: agentAllocationUnit ?? null,
      boosterAllocation: boosterAllocation ?? null,
      boosterAllocationUnit: boosterAllocationUnit ?? null,
      rewardRules: rewardRules ?? null,
      rewardDetails: rewardDetails ?? null,

      // Display
      displayState: displayState ?? null,
    };

    // Execute all operations in a single transaction
    const result = await this.db.transaction(async (tx) => {
      // Create the competition
      await this.competitionRepo.create(competition, tx);

      // Create perps competition config if it's a perps competition
      if (type === "perpetual_futures") {
        // Validate that perpsProvider is provided for perps competitions
        if (!perpsProvider) {
          throw new ApiError(
            400,
            "Perps provider configuration is required for perpetual futures competitions",
          );
        }

        const perpsConfig = {
          competitionId: id,
          dataSource: "external_api" as const,
          dataSourceConfig: {
            type: "external_api" as const,
            provider: perpsProvider.provider,
            apiUrl: perpsProvider.apiUrl,
          },
          initialCapital: perpsProvider.initialCapital.toString(),
          selfFundingThresholdUsd:
            perpsProvider.selfFundingThreshold.toString(),
          minFundingThreshold:
            perpsProvider.minFundingThreshold?.toString() || null,
          evaluationMetric: evaluationMetric ?? ("calmar_ratio" as const),
        };

        await this.perpsRepo.createPerpsCompetitionConfig(perpsConfig, tx);
        this.logger.debug(
          `[CompetitionService] Created perps config for competition ${id}: ${JSON.stringify(perpsConfig)}`,
        );
      }

      // Create spot live competition config if it's a spot live competition
      if (
        type === "spot_live_trading" &&
        resolvedSpotLiveConfig &&
        spotLiveConfig
      ) {
        // Create spot live config
        const spotConfig = {
          competitionId: id,
          dataSource: spotLiveConfig.dataSource as
            | "rpc_direct"
            | "envio_indexing"
            | "hybrid",
          dataSourceConfig: spotLiveConfig.dataSourceConfig,
          selfFundingThresholdUsd:
            spotLiveConfig.selfFundingThresholdUsd?.toString() || "10.00",
          minFundingThreshold:
            spotLiveConfig.minFundingThreshold?.toString() || null,
          syncIntervalMinutes: spotLiveConfig.syncIntervalMinutes || 2,
        };

        await this.spotLiveRepo.createSpotLiveCompetitionConfig(spotConfig, tx);

        // Create enabled chains
        if (spotLiveConfig.chains.length > 0) {
          await this.spotLiveRepo.batchCreateCompetitionChains(
            id,
            spotLiveConfig.chains.map((chain) => ({
              specificChain: chain,
              enabled: true,
            })),
            tx,
          );
        }

        // Create allowed protocols (if any)
        if (resolvedSpotLiveConfig.resolvedProtocols.length > 0) {
          await this.spotLiveRepo.batchCreateAllowedProtocols(
            id,
            resolvedSpotLiveConfig.resolvedProtocols,
            tx,
          );
        }

        // Create allowed tokens (if any)
        if (resolvedSpotLiveConfig.resolvedTokens.length > 0) {
          await this.spotLiveRepo.batchCreateAllowedTokens(
            id,
            resolvedSpotLiveConfig.resolvedTokens,
            tx,
          );
        }

        this.logger.debug(
          `[CompetitionService] Created spot live config for competition ${id}`,
        );
      }

      let createdRewards: SelectCompetitionReward[] = [];
      if (rewards) {
        createdRewards = await this.competitionRewardService.createRewards(
          id,
          rewards,
          tx,
        );
        this.logger.debug(
          `[CompetitionManager] Created rewards for competition ${id}: ${JSON.stringify(
            createdRewards,
          )}`,
        );
      }

      // Always create trading constraints (with defaults if not provided)
      const constraints =
        await this.tradingConstraintsService.createConstraints(
          {
            competitionId: id,
            ...tradingConstraints,
          },
          tx,
        );
      this.logger.debug(
        `[CompetitionManager] Created trading constraints for competition ${id}`,
      );

      // Create prize pools if provided
      if (prizePools) {
        const attoPrizePools = {
          agent: valueToAttoBigInt(prizePools.agent),
          users: valueToAttoBigInt(prizePools.users),
        };
        await this.competitionRepo.updatePrizePools(id, attoPrizePools, tx);
      }

      return {
        competition,
        createdRewards,
        constraints,
      };
    });

    this.logger.debug(
      `[CompetitionManager] Created competition: ${name} (${id}), crossChainTradingType: ${tradingType}, type: ${type}}`,
    );

    return {
      ...result.competition,
      rewards: result.createdRewards.map((reward) => ({
        rank: reward.rank,
        reward: reward.reward,
      })),
      tradingConstraints: {
        minimumPairAgeHours: result.constraints?.minimumPairAgeHours,
        minimum24hVolumeUsd: result.constraints?.minimum24hVolumeUsd,
        minimumLiquidityUsd: result.constraints?.minimumLiquidityUsd,
        minimumFdvUsd: result.constraints?.minimumFdvUsd,
      },
    };
  }

  /**
   * Get a competition by ID
   * @param competitionId The competition ID
   * @returns The competition or null if not found
   */
  async getCompetition(competitionId: string) {
    return this.competitionRepo.findById(competitionId);
  }

  /**
   * Get all competitions
   * @returns Array of all competitions
   */
  async getAllCompetitions() {
    return this.competitionRepo.findAll();
  }

  /**
   * Validates agent IDs and returns valid and invalid lists
   * @param agentIds Array of agent IDs to validate
   * @returns List of valid agent IDs
   * @throws ApiError if any agent IDs are invalid or inactive
   */
  private async validateAgentIds(agentIds: string[]): Promise<string[]> {
    const validAgentIds: string[] = [];
    const invalidAgentIds: string[] = [];

    const agents = await this.agentService.getAgentsByIds(agentIds);
    for (const agent of agents) {
      if (!agentIds.includes(agent.id) || agent.status !== "active") {
        invalidAgentIds.push(agent.id);
      } else {
        validAgentIds.push(agent.id);
      }
    }

    // If there are invalid agent IDs, throw an error with the list
    if (invalidAgentIds.length > 0) {
      throw new ApiError(
        400,
        `Cannot start competition: the following agent IDs are invalid or inactive: ${invalidAgentIds.join(", ")}`,
      );
    }

    return validAgentIds;
  }

  /**
   * Validates that agents have wallet addresses for perpetual futures competitions
   * @param agents Array of agents to validate
   * @param competitionType The type of competition
   * @throws ApiError if any agents lack wallet addresses for a perps competition
   */
  private validateAgentsForPerpsCompetition(
    agents: SelectAgent[],
    competitionType: CompetitionType,
  ): void {
    // Early return for non-perps competitions for efficiency
    if (competitionType !== "perpetual_futures") {
      return;
    }

    const agentsWithoutWallets = agents.filter((a) => !a.walletAddress);

    if (agentsWithoutWallets.length > 0) {
      const agentDescriptions = agentsWithoutWallets
        .map((a) => `${a.name} (${a.id})`)
        .join(", ");

      throw new ApiError(
        400,
        `Cannot proceed with perpetual futures competition: The following agents have no wallet address: ${agentDescriptions}`,
      );
    }
  }

  /**
   * Gets pre-registered agent IDs for a competition
   * @param competitionId The competition ID
   * @returns Array of pre-registered agent IDs
   */
  private async getPreRegisteredAgentIds(
    competitionId: string,
  ): Promise<string[]> {
    const competitionAgents = await this.agentService.getAgentsForCompetition(
      competitionId,
      { sort: "", limit: 1000, offset: 0, includeInactive: false },
    );
    return competitionAgents.agents.map((agent) => agent.id);
  }

  /**
   * Start a competition.
   * For all agents in the competition, resets their portfolio balances to starting values,
   * ensures they are registered and active in the competition, and takes an initial portfolio
   * snapshot.  If the operation fails midway through, some of this can be left incomplete, but
   * each step is idempotent and can be safely retried until the competition starts successfully.
   * @param competitionId The competition ID
   * @param agentIds Array of agent IDs participating in the competition
   * @param tradingConstraints Optional trading constraints for the competition
   * @returns The updated competition
   */
  async startCompetition(
    competitionId: string,
    agentIds?: string[],
    tradingConstraints?: TradingConstraintsInput,
  ): Promise<StartedCompetitionResult> {
    const competition = await this.competitionRepo.findById(competitionId);
    if (!competition) {
      throw new Error(`Competition not found: ${competitionId}`);
    }

    if (competition.status !== "pending") {
      throw new Error(
        `Competition is already in ${competition.status} state and cannot be started`,
      );
    }

    // Validate provided agent IDs, in case the caller provided `agentIds`
    if (agentIds) {
      // Note: this throws if any are invalid or inactive
      await this.validateAgentIds(agentIds);
    }

    // Get pre-registered agents
    const preRegisteredAgentIds =
      await this.getPreRegisteredAgentIds(competitionId);

    // Combine agent lists (remove duplicates)
    let finalAgentIds = [
      ...new Set([...(agentIds ?? []), ...preRegisteredAgentIds]),
    ];

    // Check if we have any agents
    if (finalAgentIds.length === 0) {
      throw new ApiError(400, `Cannot start competition: no registered agents`);
    }

    // For perps competitions, validate all agents have wallet addresses
    if (competition.type === "perpetual_futures") {
      const agents = await this.agentService.getAgentsByIds(finalAgentIds);
      this.validateAgentsForPerpsCompetition(agents, competition.type);
    }

    // Process all agent additions and activations
    for (const agentId of finalAgentIds) {
      await this.balanceService.resetAgentBalances(
        agentId,
        competitionId,
        competition.type,
      );

      // Note: Agent validation already done above, so we know agent exists and is active

      // Register agent in the competition (automatically sets status to 'active')
      try {
        await this.competitionRepo.addAgentToCompetition(
          competitionId,
          agentId,
        );
      } catch (error) {
        // If participant limit error, provide a more helpful error message
        if (
          error instanceof Error &&
          error.message.includes("maximum participant limit")
        ) {
          throw new Error(
            `Cannot start competition: ${error.message}. Participant limit reached. Some agents may already be registered.`,
          );
        }
        // Handle one-agent-per-user error
        if (
          error instanceof Error &&
          error.message.includes("already has an agent registered")
        ) {
          throw new Error(
            `Cannot start competition: A user has multiple agents in the participant list. Each user can only have one agent per competition.`,
          );
        }
        throw error;
      }

      this.logger.debug(
        `[CompetitionManager] Agent ${agentId} ready for competition`,
      );
    }

    // Set up trading constraints before taking snapshots
    const existingConstraints =
      await this.tradingConstraintsService.getConstraints(competitionId);
    let newConstraints = existingConstraints;
    if (tradingConstraints && existingConstraints) {
      // If the caller provided constraints and they already exist, we update
      newConstraints = await this.tradingConstraintsService.updateConstraints(
        competitionId,
        tradingConstraints,
      );
      this.logger.debug(
        `[CompetitionManager] Updating trading constraints for competition ${competitionId}`,
      );
    } else if (!existingConstraints) {
      // if the constraints don't exist, we create them with defaults and
      // (optionally) caller provided values.
      newConstraints =
        (await this.tradingConstraintsService.createConstraints({
          competitionId,
          ...tradingConstraints,
        })) || null;
    }

    // Take initial portfolio snapshots BEFORE setting status to active
    // This ensures no trades can happen during snapshot initialization
    // Different approach based on competition type:
    if (competition.type === "trading") {
      // Paper trading: Use portfolio snapshotter with reset balances
      this.logger.debug(
        `[CompetitionService] Taking initial paper trading portfolio snapshots for ${finalAgentIds.length} agents (competition still pending)`,
      );
      await this.portfolioSnapshotterService.takePortfolioSnapshots(
        competitionId,
      );
      this.logger.debug(
        `[CompetitionService] Initial paper trading portfolio snapshots completed`,
      );
    } else if (competition.type === "perpetual_futures") {
      // Perps: Sync from Symphony to get initial $500 balance state
      this.logger.debug(
        `[CompetitionService] Syncing initial perps data from Symphony for ${finalAgentIds.length} agents (competition still pending)`,
      );

      // Pass skipMonitoring=true for initial sync during competition startup
      const SKIP_MONITORING = true; // Skip self-funding monitoring during initial sync
      const result = await this.perpsDataProcessor.processPerpsCompetition(
        competitionId,
        SKIP_MONITORING,
      );

      const successCount = result.syncResult.successful.length;
      const failedCount = result.syncResult.failed.length;
      const totalCount = successCount + failedCount;

      this.logger.debug(
        `[CompetitionService] Initial perps sync completed: ${successCount}/${totalCount} agents synced successfully`,
      );

      if (failedCount > 0) {
        // Log which agents failed but don't throw - some agents may not have Symphony accounts yet
        const failedAgentIds = result.syncResult.failed.map((f) => f.agentId);
        this.logger.warn(
          `[CompetitionService] Failed to sync ${failedCount} out of ${totalCount} agents during competition start: ${failedAgentIds.join(", ")}`,
        );
      }

      // Enforce minimum funding threshold after initial sync
      // This must happen BEFORE competition goes active
      const perpsConfig =
        await this.perpsRepo.getPerpsCompetitionConfig(competitionId);

      if (perpsConfig && perpsConfig.minFundingThreshold) {
        const threshold = Number(perpsConfig.minFundingThreshold);
        const { removedAgents } = await this.enforceMinFundingThreshold(
          competitionId,
          threshold,
        );

        // Remove the disqualified agents from finalAgentIds
        if (removedAgents.length > 0) {
          finalAgentIds = finalAgentIds.filter(
            (id) => !removedAgents.includes(id),
          );
        }
      }
    } else if (competition.type === "spot_live_trading") {
      // Spot Live: Sync initial data from blockchain
      this.logger.debug(
        `[CompetitionService] Syncing initial spot live data for ${finalAgentIds.length} agents (competition still pending)`,
      );

      // Pass skipMonitoring=true for initial sync during competition startup
      const SKIP_MONITORING = true;
      const result = await this.spotDataProcessor.processSpotLiveCompetition(
        competitionId,
        SKIP_MONITORING,
      );

      const successCount = result.syncResult.successful.length;
      const failedCount = result.syncResult.failed.length;
      const totalCount = successCount + failedCount;

      this.logger.debug(
        `[CompetitionService] Initial spot live sync completed: ${successCount}/${totalCount} agents synced successfully`,
      );

      if (failedCount > 0) {
        const failedAgentIds = result.syncResult.failed.map((f) => f.agentId);
        this.logger.warn(
          `[CompetitionService] Failed to sync ${failedCount} out of ${totalCount} agents during competition start: ${failedAgentIds.join(", ")}`,
        );
      }

      // Enforce minimum funding threshold after initial sync
      // This must happen BEFORE competition goes active
      const spotLiveConfig =
        await this.spotDataProcessor.getCompetitionConfig(competitionId);

      if (spotLiveConfig && spotLiveConfig.minFundingThreshold) {
        const threshold = Number(spotLiveConfig.minFundingThreshold);
        const { removedAgents } = await this.enforceMinFundingThreshold(
          competitionId,
          threshold,
        );

        // Remove the disqualified agents from finalAgentIds
        if (removedAgents.length > 0) {
          finalAgentIds = finalAgentIds.filter(
            (id) => !removedAgents.includes(id),
          );
        }
      }
    } else {
      throw new Error(`Unknown competition type: ${competition.type}`);
    }

    // NOW update the competition status to active
    // This opens trading and price endpoint access to agents
    const finalCompetition = await this.competitionRepo.update({
      id: competitionId,
      status: "active",
      startDate: new Date(),
      updatedAt: new Date(),
    });

    this.logger.debug(
      `[CompetitionManager] Started competition: ${competition.name} (${competitionId})`,
    );
    this.logger.debug(
      `[CompetitionManager] Participating agents: ${finalAgentIds.join(", ")}`,
    );

    return {
      ...finalCompetition,
      tradingConstraints: {
        minimumPairAgeHours: newConstraints?.minimumPairAgeHours,
        minimum24hVolumeUsd: newConstraints?.minimum24hVolumeUsd,
        minimumLiquidityUsd: newConstraints?.minimumLiquidityUsd,
        minimumFdvUsd: newConstraints?.minimumFdvUsd,
      },
      agentIds: finalAgentIds,
    } as StartedCompetitionResult;
  }

  /**
   * Validate spot live configuration chain consistency
   * Ensures protocols and tokens reference enabled chains
<<<<<<< HEAD
   * @private
   * @param spotLiveConfig Spot live configuration from admin request
   * @throws ApiError if configuration is inconsistent
=======
   * @private
   * @param spotLiveConfig Spot live configuration from admin request
   * @throws ApiError if configuration is inconsistent
   */
  private validateSpotLiveChainConsistency(
    spotLiveConfig: NonNullable<CreateCompetitionParams["spotLiveConfig"]>,
  ): void {
    const enabledChains = new Set(spotLiveConfig.chains);

    // Block Solana - requires different swap detection logic (programs, no tx.to field)
    // Agents don't support Solana wallets yet
    if (enabledChains.has("svm")) {
      throw new ApiError(
        400,
        "Solana (svm) is not supported for spot live trading competitions. Solana uses a different transaction model that requires separate implementation.",
      );
    }

    // Validate protocol chains
    if (spotLiveConfig.allowedProtocols) {
      for (const p of spotLiveConfig.allowedProtocols) {
        if (!enabledChains.has(p.chain)) {
          throw new ApiError(
            400,
            `Protocol '${p.protocol}' specified for chain '${p.chain}' which is not in enabled chains [${spotLiveConfig.chains.join(", ")}]`,
          );
        }
      }
    }

    // Validate token chains
    if (spotLiveConfig.allowedTokens) {
      for (const t of spotLiveConfig.allowedTokens) {
        if (!enabledChains.has(t.specificChain)) {
          throw new ApiError(
            400,
            `Token ${t.address} specified for chain '${t.specificChain}' which is not in enabled chains [${spotLiveConfig.chains.join(", ")}]`,
          );
        }
      }
    }

    // Validate tradeable pairs when both filters exist
    if (spotLiveConfig.allowedProtocols && spotLiveConfig.allowedTokens) {
      const protocolChains = new Set(
        spotLiveConfig.allowedProtocols.map((p) => p.chain),
      );
      const tokensByChain = new Map<SpecificChain, number>();

      for (const t of spotLiveConfig.allowedTokens) {
        tokensByChain.set(
          t.specificChain,
          (tokensByChain.get(t.specificChain) || 0) + 1,
        );
      }

      // For each chain with protocol filter, verify it has at least 2 tokens
      for (const chain of protocolChains) {
        const tokenCount = tokensByChain.get(chain) || 0;
        if (tokenCount < 2) {
          throw new ApiError(
            400,
            `Chain '${chain}' has protocol filter but only ${tokenCount} whitelisted token(s). At least 2 tokens required for trading.`,
          );
        }
      }
    }
  }

  /**
   * Validate and resolve spot live configuration
   * Performs all external validations (protocols, token prices) before transaction
   * @private
   * @param spotLiveConfig Spot live configuration from admin request
   * @returns Resolved protocols and tokens ready for database insertion
   */
  private async validateAndResolveSpotLiveConfig(
    spotLiveConfig: NonNullable<CreateCompetitionParams["spotLiveConfig"]>,
  ): Promise<ResolvedSpotLiveConfig> {
    // Validate and resolve protocols using KNOWN_DEX_PROTOCOLS
    const resolvedProtocols: Array<{
      protocol: string;
      specificChain: SpecificChain;
      routerAddress: string;
      swapEventSignature: string;
      factoryAddress: string | null;
    }> = [];

    if (spotLiveConfig.allowedProtocols) {
      for (const p of spotLiveConfig.allowedProtocols) {
        const config = getDexProtocolConfig(p.protocol, p.chain);

        if (!config) {
          throw new ApiError(
            400,
            `Unknown protocol '${p.protocol}' on chain '${p.chain}'. Please use a known protocol from KNOWN_DEX_PROTOCOLS.`,
          );
        }

        resolvedProtocols.push({
          protocol: p.protocol,
          specificChain: p.chain,
          routerAddress: config.routerAddress,
          swapEventSignature: config.swapEventSignature,
          factoryAddress: config.factoryAddress,
        });
      }
    }

    // Validate and resolve token whitelist (if any)
    const resolvedTokens: Array<{
      specificChain: SpecificChain;
      tokenAddress: string;
      tokenSymbol: string;
    }> = [];

    if (
      spotLiveConfig.allowedTokens &&
      spotLiveConfig.allowedTokens.length > 0
    ) {
      // Validate: Each chain must have at least 2 tokens (can't trade with only 1)
      const tokensByChain = new Map<SpecificChain, number>();
      for (const t of spotLiveConfig.allowedTokens) {
        tokensByChain.set(
          t.specificChain,
          (tokensByChain.get(t.specificChain) || 0) + 1,
        );
      }

      for (const [chain, count] of tokensByChain.entries()) {
        if (count < 2) {
          throw new ApiError(
            400,
            `Chain '${chain}' has only ${count} token(s). At least 2 tokens required per chain for trading.`,
          );
        }
      }

      // Validate each token and fetch symbol via price API
      for (const t of spotLiveConfig.allowedTokens) {
        const priceReport = await this.priceTrackerService.getPrice(
          t.address,
          undefined,
          t.specificChain,
        );

        if (!priceReport || !priceReport.symbol) {
          throw new ApiError(
            400,
            `Token ${t.address} on ${t.specificChain} is not supported or cannot be priced. Please use a tradeable token.`,
          );
        }

        resolvedTokens.push({
          specificChain: t.specificChain,
          tokenAddress: t.address,
          tokenSymbol: priceReport.symbol,
        });
      }
    }

    return { resolvedProtocols, resolvedTokens };
  }

  /**
   * Check and enforce minimum funding threshold for a competition
   * Removes agents whose portfolio value is below the specified threshold
   * Generic method that works for any competition type (perps, spot live, etc.)
   * @private
   * @param competitionId Competition ID
   * @param threshold Minimum portfolio value in USD
   * @returns Array of agent IDs that were removed
>>>>>>> 0e896434
   */
  /**
   * Validate chain consistency for spot live configuration
   * Ensures protocols and tokens reference valid enabled chains, and that
   * chains with protocol restrictions have sufficient tokens for trading.
   *
   * @param config Configuration with chains (required) and optional protocols/tokens
   * @throws ApiError if validation fails
   */
  private validateSpotLiveChainConsistency(config: {
    chains: SpecificChain[];
    allowedProtocols?: Array<{ protocol: string; chain: SpecificChain }>;
    allowedTokens?: Array<{ address: string; specificChain: SpecificChain }>;
  }): void {
    const enabledChains = new Set(config.chains);

    // Block Solana - requires different swap detection logic (programs, no tx.to field)
    // Agents don't support Solana wallets yet
    if (enabledChains.has("svm")) {
      throw new ApiError(
        400,
        "Solana (svm) is not supported for spot live trading competitions. Solana uses a different transaction model that requires separate implementation.",
      );
    }

    // Validate protocol chains
    if (config.allowedProtocols) {
      for (const p of config.allowedProtocols) {
        if (!enabledChains.has(p.chain)) {
          throw new ApiError(
            400,
            `Protocol '${p.protocol}' specified for chain '${p.chain}' which is not in enabled chains [${config.chains.join(", ")}]`,
          );
        }
      }
    }

    // Validate token chains
    if (config.allowedTokens) {
      for (const t of config.allowedTokens) {
        if (!enabledChains.has(t.specificChain)) {
          throw new ApiError(
            400,
            `Token ${t.address} specified for chain '${t.specificChain}' which is not in enabled chains [${config.chains.join(", ")}]`,
          );
        }
      }
    }

    // Validate tradeable pairs when both filters exist
    if (config.allowedProtocols && config.allowedTokens) {
      const protocolChains = new Set(
        config.allowedProtocols.map((p) => p.chain),
      );
      const tokensByChain = new Map<SpecificChain, number>();

      for (const t of config.allowedTokens) {
        tokensByChain.set(
          t.specificChain,
          (tokensByChain.get(t.specificChain) || 0) + 1,
        );
      }

      // For each chain with protocol filter, verify it has at least 2 tokens
      for (const chain of protocolChains) {
        const tokenCount = tokensByChain.get(chain) || 0;
        if (tokenCount < 2) {
          throw new ApiError(
            400,
            `Chain '${chain}' has protocol filter but only ${tokenCount} whitelisted token(s). At least 2 tokens required for trading.`,
          );
        }
      }
    }
  }

  /**
   * Validate partial spot live config update
   * Fetches existing chains if needed for protocol/token validation,
   * then delegates to validateSpotLiveChainConsistency for consistency checks.
   *
   * @param competitionId Competition ID
   * @param spotLiveConfig Partial spot live configuration
   * @returns Resolved protocols and tokens (may be empty if not updating)
   */
  private async validatePartialSpotLiveConfigUpdate(
    competitionId: string,
<<<<<<< HEAD
    spotLiveConfig: SpotLiveConfigUpdate,
  ): Promise<ResolvedSpotLiveConfig> {
    const resolvedProtocols: ResolvedSpotLiveConfig["resolvedProtocols"] = [];
    const resolvedTokens: ResolvedSpotLiveConfig["resolvedTokens"] = [];

    // Determine which chains will be active after update
    let chains: SpecificChain[];

    if (spotLiveConfig.chains !== undefined) {
      // Chains are being updated - use them
      chains = spotLiveConfig.chains;
    } else if (
      spotLiveConfig.allowedProtocols !== undefined ||
      spotLiveConfig.allowedTokens !== undefined
    ) {
      // Protocols or tokens are being updated without chains - fetch existing chains
      chains = await this.spotLiveRepo.getEnabledChains(competitionId);
    } else {
      // No chains, protocols, or tokens being updated - nothing to validate
      return { resolvedProtocols, resolvedTokens };
    }

    // Validate chain consistency (Solana blocking, protocol/token chain membership,
    // and protocol+token tradeable pairs check)
    this.validateSpotLiveChainConsistency({
      chains,
      allowedProtocols: spotLiveConfig.allowedProtocols,
      allowedTokens: spotLiveConfig.allowedTokens,
    });

    // Resolve protocols if being updated
    if (spotLiveConfig.allowedProtocols !== undefined) {
      for (const p of spotLiveConfig.allowedProtocols) {
        const config = getDexProtocolConfig(p.protocol, p.chain);
        if (!config) {
          throw new ApiError(
            400,
            `Unknown protocol '${p.protocol}' on chain '${p.chain}'. Please use a known protocol from KNOWN_DEX_PROTOCOLS.`,
          );
        }

        resolvedProtocols.push({
          protocol: p.protocol,
          specificChain: p.chain,
          routerAddress: config.routerAddress,
          swapEventSignature: config.swapEventSignature,
          factoryAddress: config.factoryAddress,
        });
      }
    }

    // Validate and resolve tokens if being updated
    if (
      spotLiveConfig.allowedTokens !== undefined &&
      spotLiveConfig.allowedTokens.length > 0
    ) {
      // Validate each chain has at least 2 tokens for trading
      const tokensByChain = new Map<SpecificChain, number>();
      for (const t of spotLiveConfig.allowedTokens) {
        tokensByChain.set(
          t.specificChain,
          (tokensByChain.get(t.specificChain) || 0) + 1,
        );
      }
      for (const [chain, count] of tokensByChain.entries()) {
        if (count < 2) {
          throw new ApiError(
            400,
            `Chain '${chain}' has only ${count} token(s). At least 2 tokens required per chain for trading.`,
          );
        }
      }

      // Resolve tokens (fetch symbols via price API)
      for (const t of spotLiveConfig.allowedTokens) {
        const priceReport = await this.priceTrackerService.getPrice(
          t.address,
          undefined,
          t.specificChain,
        );

        if (!priceReport || !priceReport.symbol) {
          throw new ApiError(
            400,
            `Could not resolve token ${t.address} on chain '${t.specificChain}'. Ensure the token is valid and tradeable.`,
          );
        }

        resolvedTokens.push({
          specificChain: t.specificChain,
          tokenAddress: t.address,
          tokenSymbol: priceReport.symbol,
        });
      }
    }

    return { resolvedProtocols, resolvedTokens };
  }

  /**
   * Validate and resolve spot live configuration
   * Performs all external validations (protocols, token prices) before transaction
   * @private
   * @param spotLiveConfig Spot live configuration from admin request
   * @returns Resolved protocols and tokens ready for database insertion
   */
  private async validateAndResolveSpotLiveConfig(
    spotLiveConfig: NonNullable<CreateCompetitionParams["spotLiveConfig"]>,
  ): Promise<ResolvedSpotLiveConfig> {
    // Validate and resolve protocols using KNOWN_DEX_PROTOCOLS
    const resolvedProtocols: Array<{
      protocol: string;
      specificChain: SpecificChain;
      routerAddress: string;
      swapEventSignature: string;
      factoryAddress: string | null;
    }> = [];

    if (spotLiveConfig.allowedProtocols) {
      for (const p of spotLiveConfig.allowedProtocols) {
        const config = getDexProtocolConfig(p.protocol, p.chain);

        if (!config) {
          throw new ApiError(
            400,
            `Unknown protocol '${p.protocol}' on chain '${p.chain}'. Please use a known protocol from KNOWN_DEX_PROTOCOLS.`,
          );
        }

        resolvedProtocols.push({
          protocol: p.protocol,
          specificChain: p.chain,
          routerAddress: config.routerAddress,
          swapEventSignature: config.swapEventSignature,
          factoryAddress: config.factoryAddress,
        });
      }
    }

    // Validate and resolve token whitelist (if any)
    const resolvedTokens: Array<{
      specificChain: SpecificChain;
      tokenAddress: string;
      tokenSymbol: string;
    }> = [];

    if (
      spotLiveConfig.allowedTokens &&
      spotLiveConfig.allowedTokens.length > 0
    ) {
      // Validate: Each chain must have at least 2 tokens (can't trade with only 1)
      const tokensByChain = new Map<SpecificChain, number>();
      for (const t of spotLiveConfig.allowedTokens) {
        tokensByChain.set(
          t.specificChain,
          (tokensByChain.get(t.specificChain) || 0) + 1,
        );
      }

      for (const [chain, count] of tokensByChain.entries()) {
        if (count < 2) {
          throw new ApiError(
            400,
            `Chain '${chain}' has only ${count} token(s). At least 2 tokens required per chain for trading.`,
          );
        }
      }

      // Validate each token and fetch symbol via price API
      for (const t of spotLiveConfig.allowedTokens) {
        const priceReport = await this.priceTrackerService.getPrice(
          t.address,
          undefined,
          t.specificChain,
        );

        if (!priceReport || !priceReport.symbol) {
          throw new ApiError(
            400,
            `Token ${t.address} on ${t.specificChain} is not supported or cannot be priced. Please use a tradeable token.`,
          );
        }

        resolvedTokens.push({
          specificChain: t.specificChain,
          tokenAddress: t.address,
          tokenSymbol: priceReport.symbol,
        });
      }
    }

    return { resolvedProtocols, resolvedTokens };
  }

  /**
   * Create spot live config and related records in a transaction
   * Used during competition creation and type conversion
   * @private
   * @param competitionId Competition ID
   * @param spotLiveConfig The raw spot live configuration
   * @param resolvedConfig Resolved protocols and tokens from validation
   * @param tx Database transaction
   */
  private async createSpotLiveConfigInTransaction(
    competitionId: string,
    spotLiveConfig: NonNullable<CreateCompetitionParams["spotLiveConfig"]>,
    resolvedConfig: ResolvedSpotLiveConfig,
    tx: Parameters<Parameters<typeof this.db.transaction>[0]>[0],
  ): Promise<void> {
    // Create base config
    const spotConfig = {
      competitionId,
      dataSource: spotLiveConfig.dataSource as
        | "rpc_direct"
        | "envio_indexing"
        | "hybrid",
      dataSourceConfig: spotLiveConfig.dataSourceConfig,
      selfFundingThresholdUsd:
        spotLiveConfig.selfFundingThresholdUsd?.toString() || "10.00",
      minFundingThreshold:
        spotLiveConfig.minFundingThreshold?.toString() || null,
      syncIntervalMinutes: spotLiveConfig.syncIntervalMinutes || 2,
    };

    await this.spotLiveRepo.createSpotLiveCompetitionConfig(spotConfig, tx);

    // Create enabled chains
    if (spotLiveConfig.chains.length > 0) {
      await this.spotLiveRepo.batchCreateCompetitionChains(
        competitionId,
        spotLiveConfig.chains.map((chain) => ({
          specificChain: chain,
          enabled: true,
        })),
        tx,
      );
    }

    // Create allowed protocols
    if (resolvedConfig.resolvedProtocols.length > 0) {
      await this.spotLiveRepo.batchCreateAllowedProtocols(
        competitionId,
        resolvedConfig.resolvedProtocols,
        tx,
      );
    }

    // Create allowed tokens
    if (resolvedConfig.resolvedTokens.length > 0) {
      await this.spotLiveRepo.batchCreateAllowedTokens(
        competitionId,
        resolvedConfig.resolvedTokens,
        tx,
      );
    }
  }

  /**
   * Delete all spot live config and related records in a transaction
   * Used during type conversion away from spot_live_trading
   * @private
   * @param competitionId Competition ID
   * @param tx Database transaction
   */
  private async deleteSpotLiveConfigInTransaction(
    competitionId: string,
    tx: Parameters<Parameters<typeof this.db.transaction>[0]>[0],
  ): Promise<void> {
    // Delete in reverse order of creation (due to foreign key constraints)
    await this.spotLiveRepo.deleteAllowedTokens(competitionId, tx);
    await this.spotLiveRepo.deleteAllowedProtocols(competitionId, tx);
    await this.spotLiveRepo.deleteCompetitionChains(competitionId, tx);
    await this.spotLiveRepo.deleteSpotLiveCompetitionConfig(competitionId, tx);
  }

  /**
   * Update spot live config and related records in a transaction
   * Supports partial updates - only provided fields will be changed
   * @private
   * @param competitionId Competition ID
   * @param spotLiveConfig The partial spot live configuration (only fields to update)
   * @param resolvedConfig Resolved protocols and tokens from validation (may be empty if not updating)
   * @param tx Database transaction
   */
  private async updateSpotLiveConfigInTransaction(
    competitionId: string,
    spotLiveConfig: SpotLiveConfigUpdate,
    resolvedConfig: ResolvedSpotLiveConfig,
    tx: Parameters<Parameters<typeof this.db.transaction>[0]>[0],
  ): Promise<void> {
    // Build partial update object - only include explicitly provided fields
    const configUpdates: {
      dataSource?: "rpc_direct" | "envio_indexing" | "hybrid";
      dataSourceConfig?: Record<string, unknown>;
      selfFundingThresholdUsd?: string;
      minFundingThreshold?: string | null;
      syncIntervalMinutes?: number;
    } = {};

    if (spotLiveConfig.dataSource !== undefined) {
      configUpdates.dataSource = spotLiveConfig.dataSource;
    }
    if (spotLiveConfig.dataSourceConfig !== undefined) {
      configUpdates.dataSourceConfig = spotLiveConfig.dataSourceConfig;
    }
    if (spotLiveConfig.selfFundingThresholdUsd !== undefined) {
      configUpdates.selfFundingThresholdUsd =
        spotLiveConfig.selfFundingThresholdUsd.toString();
    }
    if (spotLiveConfig.minFundingThreshold !== undefined) {
      // Allow setting to null to remove the threshold
      configUpdates.minFundingThreshold =
        spotLiveConfig.minFundingThreshold === null
          ? null
          : spotLiveConfig.minFundingThreshold.toString();
    }
    if (spotLiveConfig.syncIntervalMinutes !== undefined) {
      configUpdates.syncIntervalMinutes = spotLiveConfig.syncIntervalMinutes;
    }

    // Only call update if there are base config changes
    if (Object.keys(configUpdates).length > 0) {
      await this.spotLiveRepo.updateSpotLiveCompetitionConfig(
        competitionId,
        configUpdates,
        tx,
      );
    }

    // Replace chains only if explicitly provided
    if (spotLiveConfig.chains !== undefined) {
      await this.spotLiveRepo.deleteCompetitionChains(competitionId, tx);
      if (spotLiveConfig.chains.length > 0) {
        await this.spotLiveRepo.batchCreateCompetitionChains(
          competitionId,
          spotLiveConfig.chains.map((chain) => ({
            specificChain: chain,
            enabled: true,
          })),
          tx,
        );
      }
    }

    // Replace protocols only if explicitly provided
    if (spotLiveConfig.allowedProtocols !== undefined) {
      await this.spotLiveRepo.deleteAllowedProtocols(competitionId, tx);
      if (resolvedConfig.resolvedProtocols.length > 0) {
        await this.spotLiveRepo.batchCreateAllowedProtocols(
          competitionId,
          resolvedConfig.resolvedProtocols,
          tx,
        );
      }
    }

    // Replace tokens only if explicitly provided
    if (spotLiveConfig.allowedTokens !== undefined) {
      await this.spotLiveRepo.deleteAllowedTokens(competitionId, tx);
      if (resolvedConfig.resolvedTokens.length > 0) {
        await this.spotLiveRepo.batchCreateAllowedTokens(
          competitionId,
          resolvedConfig.resolvedTokens,
          tx,
        );
      }
    }

    // Build log message showing what was updated
    const updatedFields: string[] = [];
    if (Object.keys(configUpdates).length > 0) {
      updatedFields.push(`config=${Object.keys(configUpdates).join(",")}`);
    }
    if (spotLiveConfig.chains !== undefined) {
      updatedFields.push(`chains=${spotLiveConfig.chains.join(",")}`);
    }
    if (spotLiveConfig.allowedProtocols !== undefined) {
      updatedFields.push(
        `protocols=${resolvedConfig.resolvedProtocols.length}`,
      );
    }
    if (spotLiveConfig.allowedTokens !== undefined) {
      updatedFields.push(`tokens=${resolvedConfig.resolvedTokens.length}`);
    }

    this.logger.debug(
      `[CompetitionService] Updated spot live config for competition ${competitionId}: ` +
        updatedFields.join(", "),
    );
  }

  /**
   * Check and enforce minimum funding threshold for a competition
   * Removes agents whose portfolio value is below the specified threshold
   * Generic method that works for any competition type (perps, spot live, etc.)
   * @private
   * @param competitionId Competition ID
   * @param threshold Minimum portfolio value in USD
   * @returns Array of agent IDs that were removed
   */
  private async enforceMinFundingThreshold(
    competitionId: string,
=======
>>>>>>> 0e896434
    threshold: number,
  ): Promise<{ removedAgents: string[] }> {
    const removedAgents: string[] = [];

    this.logger.info(
      `[CompetitionService] Enforcing minimum funding threshold of $${threshold} for competition ${competitionId}`,
    );

    // Get the latest portfolio snapshots for all agents
    const latestSnapshots =
      await this.competitionRepo.getLatestPortfolioSnapshots(competitionId);

    // Check each agent's portfolio value
    for (const snapshot of latestSnapshots) {
      const portfolioValue = Number(snapshot.totalValue);

      if (portfolioValue < threshold) {
        this.logger.warn(
          `[CompetitionService] Agent ${snapshot.agentId} has portfolio value $${portfolioValue.toFixed(2)}, below threshold $${threshold}. Removing from competition.`,
        );

        // Remove agent using existing method
        await this.removeAgentFromCompetition(
          competitionId,
          snapshot.agentId,
          `Insufficient initial funding: $${portfolioValue.toFixed(2)} < $${threshold} minimum`,
        );

        removedAgents.push(snapshot.agentId);
      }
    }

    if (removedAgents.length > 0) {
      this.logger.info(
        `[CompetitionService] Removed ${removedAgents.length} agents from competition ${competitionId} due to insufficient funding`,
      );
    }

    return { removedAgents };
  }

  /**
   * Start or create and start a competition.
   * If competitionId is provided, starts the existing competition.
   * If competitionId is not provided, creates a new competition with the given params and starts it.
   * @param params Parameters including either competitionId or competition creation data
   * @returns The started competition with final agent IDs
   */
  async startOrCreateCompetition(params: {
    competitionId?: string;
    agentIds: string[];
    tradingConstraints?: TradingConstraintsInput;
    // Optional creation params (required when competitionId not provided)
    creationParams?: CreateCompetitionParams;
  }): Promise<StartedCompetitionResult> {
    let competitionId: string;

    if (params.competitionId) {
      competitionId = params.competitionId;
    } else {
      // Create new competition
      if (!params.creationParams?.name) {
        throw new ApiError(
          400,
          "Name is required when creating a new competition",
        );
      }

      const newCompetition = await this.createCompetition({
        ...params.creationParams,
        tradingConstraints: params.tradingConstraints,
      });

      competitionId = newCompetition.id;
    }

    // Start the competition
    return await this.startCompetition(
      competitionId,
      params.agentIds,
      params.tradingConstraints,
    );
  }

  /**
   * Calculates final leaderboard, enriches with PnL data, and persists to database
   * @param competitionId The competition ID
   * @param totalAgents Total number of agents in the competition
   * @param tx Database transaction
   * @returns The enriched leaderboard array that was processed
   */
  private async calculateAndPersistFinalLeaderboard(
    competitionId: string,
    totalAgents: number,
    tx: DatabaseTransaction,
  ): Promise<LeaderboardEntry[]> {
    // Get the competition to check its type
    const competition = await this.competitionRepo.findById(competitionId);

    // Get the leaderboard (calculated from final snapshots)
    const leaderboard = await this.getLeaderboard(competitionId);

    const enrichedEntries: EnrichedLeaderboardEntry[] = [];

    // Note: the leaderboard array could be quite large, avoiding Promise.all
    // so that these async calls to get pnl happen in series and don't over
    // use system resources.
    for (let i = 0; i < leaderboard.length; i++) {
      const entry = leaderboard[i];
      if (entry === undefined) continue;

      const { pnl, startingValue } =
        await this.agentService.getAgentPerformanceForComp(
          entry.agentId,
          competitionId,
        );

      // Calculate spot live specific metrics (simpleReturn, currentValue, totalTrades)
      let spotLiveMetrics:
        | {
            simpleReturn: number;
            currentValue: number;
            totalTrades: number;
          }
        | undefined;

      if (competition?.type === "spot_live_trading") {
        // Get bounded snapshots for this agent
        const snapshots = await this.competitionRepo.getBoundedSnapshots(
          competitionId,
          entry.agentId,
        );

        if (snapshots) {
          const firstValue = Number(snapshots.oldest?.totalValue ?? 0);
          const lastValue = Number(snapshots.newest?.totalValue ?? 0);
          const calculatedPnl = lastValue - firstValue;

          // Calculate simple return (ROI%)
          const simpleReturn = firstValue > 0 ? calculatedPnl / firstValue : 0;

          // Get total trades for this agent
          const totalTrades = await this.tradeRepo.countSpotLiveTradesForAgent(
            entry.agentId,
            competitionId,
          );

          spotLiveMetrics = {
            simpleReturn,
            currentValue: lastValue,
            totalTrades,
          };

          this.logger.debug(
            {
              agentId: entry.agentId,
              startingValue: firstValue,
              currentValue: lastValue,
              pnl: calculatedPnl,
              simpleReturn: (simpleReturn * 100).toFixed(2) + "%",
              totalTrades,
            },
            "[CompetitionService] Calculated spot live metrics",
          );
        }
      }

      // Determine the score based on competition type and evaluation metric
      let score: number;
      if (competition?.type === "perpetual_futures" && entry.hasRiskMetrics) {
        // Fetch the evaluation metric from perps config
        const perpsConfig =
          await this.perpsRepo.getPerpsCompetitionConfig(competitionId);
        const evaluationMetric =
          perpsConfig?.evaluationMetric ?? "calmar_ratio";

        switch (evaluationMetric) {
          case "sortino_ratio":
            if (
              entry.sortinoRatio !== null &&
              entry.sortinoRatio !== undefined
            ) {
              score = entry.sortinoRatio;
            } else {
              score = SENTINEL_SCORE_NO_METRIC; // Sentinel for "has metrics but no ratio"
            }
            break;

          case "simple_return":
            if (
              entry.simpleReturn !== null &&
              entry.simpleReturn !== undefined
            ) {
              score = entry.simpleReturn;
            } else {
              score = SENTINEL_SCORE_NO_METRIC; // Sentinel for "has metrics but no return"
            }
            break;

          case "calmar_ratio":
          default:
            if (entry.calmarRatio !== null && entry.calmarRatio !== undefined) {
              score = entry.calmarRatio;
            } else {
              score = SENTINEL_SCORE_NO_METRIC; // Sentinel for "has metrics but no Calmar"
            }
            break;
        }
      } else if (competition?.type === "spot_live_trading" && spotLiveMetrics) {
        // Spot live ranked by ROI% for fair comparison regardless of starting capital
        score = spotLiveMetrics.simpleReturn;
      } else {
        score = entry.value; // Portfolio value for paper trading or perps without metrics
      }

      // Add perps-specific fields if this is a perps competition with risk metrics
      if (competition?.type === "perpetual_futures" && entry.hasRiskMetrics) {
        const perpsEntry: PerpsEnrichedLeaderboardEntry = {
          agentId: entry.agentId,
          competitionId,
          rank: i + 1, // 1-based ranking
          pnl,
          startingValue,
          totalAgents,
          score,
          calmarRatio: entry.calmarRatio ?? null,
          sortinoRatio: entry.sortinoRatio ?? null,
          simpleReturn: entry.simpleReturn ?? null,
          maxDrawdown: entry.maxDrawdown ?? null,
          downsideDeviation: entry.downsideDeviation ?? null,
          totalEquity: entry.value, // Store portfolio value as totalEquity
          totalPnl: entry.pnl ?? null,
          hasRiskMetrics: true,
        };
        enrichedEntries.push(perpsEntry);
      } else if (competition?.type === "spot_live_trading" && spotLiveMetrics) {
        // Add spot live specific fields with ROI-based ranking
        const spotLiveEntry: BaseEnrichedLeaderboardEntry & {
          simpleReturn: number;
          currentValue: number;
          totalTrades: number;
        } = {
          agentId: entry.agentId,
          competitionId,
          rank: i + 1, // 1-based ranking
          pnl,
          startingValue,
          totalAgents,
          score, // score = simpleReturn (ROI%) for ranking
          hasRiskMetrics: false,
          simpleReturn: spotLiveMetrics.simpleReturn,
          currentValue: spotLiveMetrics.currentValue,
          totalTrades: spotLiveMetrics.totalTrades,
        };
        enrichedEntries.push(spotLiveEntry);
      } else {
        const baseEntry: BaseEnrichedLeaderboardEntry = {
          agentId: entry.agentId,
          competitionId,
          rank: i + 1, // 1-based ranking
          pnl,
          startingValue,
          totalAgents,
          score,
          hasRiskMetrics: false,
        };
        enrichedEntries.push(baseEntry);
      }
    }

    // Persist to database
    if (enrichedEntries.length > 0) {
      await this.competitionRepo.batchInsertLeaderboard(enrichedEntries, tx);
    }

    // Map enriched entries back to LeaderboardEntry format for return
    return enrichedEntries.map((entry) => {
      // Use the type guard to check if it's a perps entry with totalEquity
      const value = isPerpsEnrichedEntry(entry)
        ? entry.totalEquity
        : entry.score;

      return {
        agentId: entry.agentId,
        value,
        pnl: entry.pnl,
      };
    });
  }

  /**
   * End a competition
   * @param competitionId The competition ID
   * @returns The updated competition and final leaderboard
   */
  async endCompetition(competitionId: string): Promise<{
    competition: SelectCompetition;
    leaderboard: LeaderboardEntry[];
  }> {
    // Mark as ending (active -> ending) - this returns the competition object
    let competition =
      await this.competitionRepo.markCompetitionAsEnding(competitionId);

    if (!competition) {
      const current = await this.competitionRepo.findById(competitionId);
      if (!current) {
        throw new Error(`Competition not found: ${competitionId}`);
      }
      if (current.status === "ended") {
        // Competition already ended, get the leaderboard and return
        const leaderboard = await this.getLeaderboard(competitionId);
        return { competition: current, leaderboard };
      }
      if (current.status !== "ending") {
        throw new Error(
          `Competition is not active or ending: ${current.status}`,
        );
      }
      // If "ending", continue processing (retry scenario)
      // In retry scenario, use the current competition we already fetched
      competition = current;
    }

    this.logger.debug(
      `[CompetitionManager] Marked competition as ending: ${competitionId}`,
    );

    // Take final data snapshot based on competition type
    // force=true ensures we get final values even though status is ENDED
    if (competition.type === "trading") {
      // Paper trading: Take portfolio snapshots from balances
      await this.portfolioSnapshotterService.takePortfolioSnapshots(
        competitionId,
        true,
      );
      this.logger.debug(
        `[CompetitionService] Final paper trading portfolio snapshots completed`,
      );
    } else if (competition.type === "perpetual_futures") {
      // Perps: Sync final data from Symphony
      // This fetches final account summaries and positions, creating portfolio snapshots
      const result =
        await this.perpsDataProcessor.processPerpsCompetition(competitionId);
      const successCount = result.syncResult.successful.length;
      const failedCount = result.syncResult.failed.length;
      const totalCount = successCount + failedCount;
      this.logger.debug(
        `[CompetitionService] Final perps sync completed: ${successCount}/${totalCount} agents synced successfully`,
      );
      if (failedCount > 0) {
        // Log warning but don't fail the competition ending
        this.logger.warn(
          `[CompetitionService] Failed to sync final data for ${failedCount} out of ${totalCount} agents in ending competition`,
        );
      }
    } else if (competition.type === "spot_live_trading") {
      // Spot Live: Final sync from blockchain
      const result =
        await this.spotDataProcessor.processSpotLiveCompetition(competitionId);

      const successCount = result.syncResult.successful.length;
      const failedCount = result.syncResult.failed.length;
      const totalCount = successCount + failedCount;

      this.logger.debug(
        `[CompetitionService] Final spot live sync completed: ${successCount}/${totalCount} agents synced successfully`,
      );

      if (failedCount > 0) {
        this.logger.warn(
          `[CompetitionService] Failed to sync final data for ${failedCount} out of ${totalCount} agents in ending competition`,
        );
      }
    } else {
      this.logger.warn(
        `[CompetitionService] Unknown competition type ${competition.type} - skipping final snapshot`,
      );
    }

    // Get agents in the competition (outside transaction - they won't change)
    const competitionAgents =
      await this.competitionRepo.getCompetitionAgents(competitionId);

    // Final transaction to persist results
    const { competition: finalCompetition, leaderboard } =
      await this.db.transaction(async (tx) => {
        // Mark as ended. This is our guard against concurrent execution - if another process is
        // ending the same competition in parallel, only one will manage to mark it as ended, and
        // the other one's transaction will fail.
        const updated = await this.competitionRepo.markCompetitionAsEnded(
          competitionId,
          tx,
        );
        if (!updated) {
          throw new Error(
            "Competition was already ended or not in ending state",
          );
        }

        // Calculate final leaderboard, enrich with PnL data, and persist to database
        const leaderboard = await this.calculateAndPersistFinalLeaderboard(
          competitionId,
          competitionAgents.length,
          tx,
        );

        // Update agent ranks based on competition results
        await this.agentRankService.updateAgentRanksForCompetition(
          competitionId,
          tx,
        );

        // Fetch agents with lock to check for globally ineligible agents
        // Lock prevents concurrent updates to agent eligibility during reward assignment
        const agentIds = leaderboard.map((entry) => entry.agentId);
        const agents = await this.agentRepo.findByIdsWithLock(agentIds, tx);
        const globallyIneligibleAgents = agents
          .filter((agent) => agent.isRewardsIneligible)
          .map((agent) => agent.id);

        // Combine competition-specific and global exclusions (deduplicated)
        const competitionExclusions = updated.rewardsIneligible ?? [];
        const allExcludedAgents = Array.from(
          new Set([...competitionExclusions, ...globallyIneligibleAgents]),
        );

        // Assign winners to rewards (excluding both competition-specific and globally ineligible agents)
        await this.competitionRewardService.assignWinnersToRewards(
          competitionId,
          leaderboard,
          allExcludedAgents.length > 0 ? allExcludedAgents : undefined,
          tx,
        );

        return { competition: updated, leaderboard };
      });

    // Log success only after transaction has committed
    this.logger.debug(
      `[CompetitionManager] Competition ended successfully: ${competition.name} (${competitionId}) - ` +
        `${competitionAgents.length} agents, ${leaderboard.length} leaderboard entries`,
    );

    return { competition: finalCompetition, leaderboard };
  }

  /**
   * Get all competitions that are open for boosting
   * @returns Competitions that are open for boosting
   */
  async getOpenForBoosting() {
    return this.competitionRepo.findOpenForBoosting();
  }

  /**
   * Check if a competition is active
   * @param competitionId The competition ID
   * @returns True if the competition is active
   */
  async isCompetitionActive(competitionId: string) {
    const competition = await this.competitionRepo.findById(competitionId);
    return competition?.status === "active";
  }

  /**
   * Check if a specific competition is of a given type (atomic operation)
   * @param competitionId The competition ID to check
   * @param type The competition type to check
   * @returns Object with exists (if competition exists) and isType (if it matches the type)
   */
  async checkCompetitionType(
    competitionId: string,
    type: CompetitionType,
  ): Promise<{ exists: boolean; isType: boolean }> {
    const competition = await this.competitionRepo.findById(competitionId);
    return {
      exists: !!competition,
      isType: competition?.type === type,
    };
  }

  /**
   * Get the agents in a competition and attach relevant metrics
   * @param competitionId The competition ID
   * @returns Array of agent IDs
   */
  async getCompetitionAgentsWithMetrics(
    competitionId: string,
    queryParams: AgentQueryParams,
  ) {
    const { sort: originalSort, limit, offset } = queryParams;
    const { dbSort, computedSort } = splitSortField(
      originalSort,
      AgentDbSortFields,
      AgentComputedSortFields,
    );
    const dbQueryParams = {
      ...queryParams,
      sort: dbSort,
    };
    const isComputedSort = computedSort !== undefined;
    const { agents, total } = await this.agentRepo.findByCompetition(
      competitionId,
      dbQueryParams,
      isComputedSort,
    );

    // Get leaderboard data for the competition to get scores and ranks
    const leaderboard = await this.getLeaderboard(competitionId);
    const agentStatusMap = new Map(
      agents.map((agent) => [agent.id, agent.competitionStatus]),
    );
    const leaderboardMap = new Map(
      leaderboard.map((entry, index) => {
        // If the agent's status in the competition is not active, score them as zero with a rank
        // equal to the total number of agents (last place). This ensures rank-based sorting always
        // works correctly.
        const competitionStatus = agentStatusMap.get(entry.agentId);
        if (competitionStatus !== "active") {
          return [entry.agentId, { score: 0, rank: total }];
        } else {
          return [entry.agentId, { score: entry.value, rank: index + 1 }];
        }
      }),
    );

    // Build the response with agent details and competition data using bulk metrics
    const agentIds = agents.map((agent) => agent.id);
    const currentValues = new Map(
      agents.map((agent) => {
        const leaderboardData = leaderboardMap.get(agent.id);
        const score = leaderboardData?.score ?? 0;
        return [agent.id, score];
      }),
    );

    // Calculate metrics for all agents efficiently using bulk method
    const bulkMetrics = await this.calculateBulkAgentMetrics(
      competitionId,
      agentIds,
      currentValues,
    );

    // Build the response with agent details and competition data
    const competitionAgents = agents.map((agent) => {
      // Use competition-specific status instead of global agent status
      const isActive = agent.competitionStatus === "active";
      const competitionDeactivationReason = agent.competitionDeactivationReason;

      const leaderboardData = leaderboardMap.get(agent.id);
      const leaderboardEntry = leaderboard.find(
        (entry) => entry.agentId === agent.id,
      );
      const score = leaderboardData?.score ?? 0;
      const rank = leaderboardData?.rank ?? total; // Use last place if not in leaderboard
      const metrics = bulkMetrics.get(agent.id) || {
        pnl: 0,
        pnlPercent: 0,
        change24h: 0,
        change24hPercent: 0,
      };

      return {
        id: agent.id,
        name: agent.name,
        handle: agent.handle,
        description: agent.description,
        imageUrl: agent.imageUrl,
        score,
        active: isActive,
        deactivationReason: !isActive ? competitionDeactivationReason : null,
        rank,
        portfolioValue: score,
        pnl: metrics.pnl,
        pnlPercent: metrics.pnlPercent,
        change24h: metrics.change24h,
        change24hPercent: metrics.change24hPercent,
        // Risk metrics from leaderboard (perps competitions only)
        calmarRatio: leaderboardEntry?.calmarRatio ?? null,
        sortinoRatio: leaderboardEntry?.sortinoRatio ?? null,
        simpleReturn: leaderboardEntry?.simpleReturn ?? null,
        maxDrawdown: leaderboardEntry?.maxDrawdown ?? null,
        downsideDeviation: leaderboardEntry?.downsideDeviation ?? null,
        hasRiskMetrics: leaderboardEntry?.hasRiskMetrics ?? false,
      };
    });

    // Apply post-processing sorting and pagination, if needed
    const finalCompetitionAgents = isComputedSort
      ? applySortingAndPagination(
          competitionAgents,
          computedSort,
          limit,
          offset,
        )
      : competitionAgents;

    return {
      agents: finalCompetitionAgents,
      total,
    };
  }

  /**
   * Calculates leaderboard from the latest portfolio snapshots
   * @param competitionId The competition ID
   * @returns Leaderboard entries sorted by portfolio value (descending)
   */
  private async calculateLeaderboardFromSnapshots(
    competitionId: string,
  ): Promise<LeaderboardEntry[]> {
    const snapshots =
      await this.competitionRepo.getLatestPortfolioSnapshots(competitionId);
    if (snapshots.length === 0) {
      return [];
    }

    // Check competition type to determine if we need risk metrics
    const competition = await this.competitionRepo.findById(competitionId);

    if (competition?.type === "perpetual_futures") {
      // For perps: Fetch risk-adjusted leaderboard which includes risk metrics
      // Get the evaluation metric from perps config for SQL-level sorting
      const perpsConfig =
        await this.perpsRepo.getPerpsCompetitionConfig(competitionId);
      const evaluationMetric = perpsConfig?.evaluationMetric ?? "calmar_ratio";
      const riskAdjustedLeaderboard =
        await this.perpsRepo.getRiskAdjustedLeaderboard(
          competitionId,
          500, // Reasonable limit
          0,
          evaluationMetric,
        );

      // Combine snapshot data with risk metrics
      const orderedResults: LeaderboardEntry[] = [];

      // Add all agents from riskAdjustedLeaderboard (already sorted by SQL)
      for (const entry of riskAdjustedLeaderboard) {
        const snapshot = snapshots.find((s) => s.agentId === entry.agentId);

        // Use snapshot value if available, otherwise use equity from risk-adjusted leaderboard
        const portfolioValue = snapshot
          ? snapshot.totalValue
          : Number(entry.totalEquity) || 0;

        orderedResults.push({
          agentId: entry.agentId,
          value: portfolioValue,
          pnl: Number(entry.totalPnl) || 0, // Use PnL from risk-adjusted leaderboard
          calmarRatio: entry.calmarRatio ? Number(entry.calmarRatio) : null,
          sortinoRatio: entry.sortinoRatio ? Number(entry.sortinoRatio) : null,
          simpleReturn: entry.simpleReturn ? Number(entry.simpleReturn) : null,
          maxDrawdown: entry.maxDrawdown ? Number(entry.maxDrawdown) : null,
          downsideDeviation: entry.downsideDeviation
            ? Number(entry.downsideDeviation)
            : null,
          hasRiskMetrics: entry.hasRiskMetrics,
        });
      }

      return orderedResults;
    }

    if (competition?.type === "spot_live_trading") {
      // For spot live: Get ROI-based leaderboard from repository (sorted by simpleReturn DESC)
      const roiLeaderboard =
        await this.competitionRepo.getSpotLiveROILeaderboard(competitionId);

      return roiLeaderboard.map((entry) => ({
        agentId: entry.agentId,
        value: entry.currentValue,
        pnl: entry.currentValue - entry.startingValue,
        calmarRatio: null,
        simpleReturn: entry.simpleReturn,
        maxDrawdown: null,
        hasRiskMetrics: false,
      }));
    }

    // For paper trading: Return without risk metrics, sorted by portfolio value
    return snapshots
      .map((snapshot) => ({
        agentId: snapshot.agentId,
        value: snapshot.totalValue,
        pnl: 0, // PnL not available from snapshots alone
        calmarRatio: null,
        simpleReturn: null,
        maxDrawdown: null,
        hasRiskMetrics: false,
      }))
      .sort((a, b) => b.value - a.value);
  }

  /**
   * Calculates leaderboard from current live portfolio values
   * @param competitionId The competition ID
   * @returns Leaderboard entries sorted by portfolio value (descending)
   */
  private async calculateLeaderboardFromLivePortfolios(
    competitionId: string,
  ): Promise<LeaderboardEntry[]> {
    // Check competition type to determine data source
    const competition = await this.competitionRepo.findById(competitionId);

    if (competition?.type === "perpetual_futures") {
      // For perps: Use a single-query method that combines risk metrics and equity
      // This uses lateral joins to get everything in one DB query, already sorted correctly:
      // 1. Agents with Calmar ratio (sorted by Calmar DESC)
      // 2. Agents without Calmar ratio (sorted by equity DESC)

      // Get the evaluation metric from perps config for SQL-level sorting
      const perpsConfig =
        await this.perpsRepo.getPerpsCompetitionConfig(competitionId);
      const evaluationMetric = perpsConfig?.evaluationMetric ?? "calmar_ratio";
      const riskAdjustedLeaderboard =
        await this.perpsRepo.getRiskAdjustedLeaderboard(
          competitionId,
          500, // Reasonable limit - most competitions won't have more agents
          0,
          evaluationMetric,
        );

      // Transform to LeaderboardEntry format, including risk metrics
      // Already sorted by SQL, no need for additional sorting
      return riskAdjustedLeaderboard.map((entry) => ({
        agentId: entry.agentId,
        value: Number(entry.totalEquity) || 0, // Keep as portfolio value for API compatibility
        pnl: Number(entry.totalPnl) || 0,
        // Include risk-adjusted metrics
        calmarRatio: entry.calmarRatio ? Number(entry.calmarRatio) : null,
        sortinoRatio: entry.sortinoRatio ? Number(entry.sortinoRatio) : null,
        simpleReturn: entry.simpleReturn ? Number(entry.simpleReturn) : null,
        maxDrawdown: entry.maxDrawdown ? Number(entry.maxDrawdown) : null,
        downsideDeviation: entry.downsideDeviation
          ? Number(entry.downsideDeviation)
          : null,
        hasRiskMetrics: entry.hasRiskMetrics,
      }));
    }

    // For paper trading: Use existing balance-based calculation
    const agents =
      await this.competitionRepo.getCompetitionAgents(competitionId);

    // Use bulk portfolio value calculation
    const portfolioValues =
      await this.tradeSimulatorService.calculateBulkPortfolioValues(
        agents,
        competitionId,
      );

    const leaderboard = agents.map((agentId: string) => ({
      agentId,
      value: portfolioValues.get(agentId) || 0,
      pnl: 0, // PnL not available without historical data
      // Risk metrics not applicable for paper trading
      calmarRatio: null,
      simpleReturn: null,
      maxDrawdown: null,
      hasRiskMetrics: false,
    }));

    // Sort by value descending
    return leaderboard.sort((a, b) => b.value - a.value);
  }

  /**
   * Calculates a leaderboard for pending competitions based on global agent rankings
   * @param competitionId The competition ID
   * @returns Leaderboard entries sorted by global ranking score
   */
  private async calculatePendingCompetitionLeaderboard(
    competitionId: string,
    type: CompetitionType,
  ): Promise<LeaderboardEntry[]> {
    const agentIds =
      await this.competitionRepo.getCompetitionAgents(competitionId);
    const globalLeaderboard = await this.agentScoreRepo.getAllAgentRanks({
      agentIds,
      type,
    });

    // Create map of agent IDs to their global rank scores
    const globalLeaderboardMap = new Map(
      globalLeaderboard.map((agent) => [agent.id, agent.score]),
    );

    return agentIds
      .map((agentId: string) => ({
        agentId,
        value: 0, // No portfolio value for pending competitions
        pnl: 0,
        globalScore: globalLeaderboardMap.get(agentId) ?? -1, // Use -1 for unranked agents
      }))
      .sort((a, b) => b.globalScore - a.globalScore)
      .map(({ agentId, value, pnl }) => ({
        agentId,
        value,
        pnl,
        // Risk metrics not available for pending competitions
        calmarRatio: null,
        simpleReturn: null,
        maxDrawdown: null,
        hasRiskMetrics: false,
      }));
  }

  /**
   * Retrieves or calculates the leaderboard for a competition
   *
   * The method follows this precedence order based on competition status:
   * - PENDING: Returns agents sorted by global ranking (no portfolio values)
   * - ENDED: Returns saved leaderboard from database, or calculates from snapshots if recently ended
   * - ACTIVE: Calculates from portfolio snapshots, or live values as fallback
   *
   * @param competitionId The unique identifier of the competition
   * @returns Promise resolving to an array of leaderboard entries sorted by value (highest first)
   * @throws Will not throw - returns empty array on errors (logs the error)
   */
  async getLeaderboard(competitionId: string): Promise<LeaderboardEntry[]> {
    try {
      const competition = await this.competitionRepo.findById(competitionId);
      if (!competition) {
        this.logger.warn(
          `[CompetitionManager] Competition ${competitionId} not found`,
        );
        return [];
      }

      switch (competition.status) {
        case "pending":
          return await this.calculatePendingCompetitionLeaderboard(
            competitionId,
            competition.type,
          );

        case "ended": {
          // Try saved leaderboard first
          let savedLeaderboard: LeaderboardEntry[] = [];

          // Check competition type to use the appropriate retrieval method
          if (competition.type === "perpetual_futures") {
            savedLeaderboard =
              await this.competitionRepo.findLeaderboardByPerpsComp(
                competitionId,
              );
          } else if (competition.type === "spot_live_trading") {
            savedLeaderboard =
              await this.competitionRepo.findLeaderboardBySpotLiveComp(
                competitionId,
              );
          } else {
            savedLeaderboard =
              await this.competitionRepo.findLeaderboardByTradingComp(
                competitionId,
              );
          }

          if (savedLeaderboard.length > 0) {
            return savedLeaderboard;
          }

          this.logger.debug(
            `[CompetitionManager] No saved leaderboard found for ended competition ${competitionId}, calculating from snapshots`,
          );
          // Fall through to calculate from snapshots
        }

        case "active":
        case "ending": {
          // Try snapshots first
          const snapshotLeaderboard =
            await this.calculateLeaderboardFromSnapshots(competitionId);
          if (snapshotLeaderboard.length > 0) {
            return snapshotLeaderboard;
          }

          this.logger.debug(
            `[CompetitionManager] No snapshots found for competition ${competitionId}, calculating from live portfolio values`,
          );
          // Fallback to live calculation
          return await this.calculateLeaderboardFromLivePortfolios(
            competitionId,
          );
        }

        default:
          this.logger.warn(
            `[CompetitionManager] Unknown competition status: ${competition.status}`,
          );
          return [];
      }
    } catch (error) {
      this.logger.error(
        { error },
        `[CompetitionManager] Error getting leaderboard for competition ${competitionId}`,
      );
      return [];
    }
  }

  /**
   * Get leaderboard data including both active and inactive agents
   * @param competitionId The competition ID
   * @returns Object containing active agents (with rankings) and inactive agents (with deactivation reasons)
   */
  async getLeaderboardWithInactiveAgents(
    competitionId: string,
  ): Promise<LeaderboardWithInactiveAgents> {
    try {
      // Get active leaderboard (already filtered to active agents only)
      const activeLeaderboard = await this.getLeaderboard(competitionId);

      // Get all agents who have ever participated in this competition
      const allCompetitionAgentIds =
        await this.getAllCompetitionAgents(competitionId);

      // Create set of active agent IDs for efficient lookup
      const activeAgentIds = new Set(
        activeLeaderboard.map((entry) => entry.agentId),
      );

      // Find inactive agent IDs
      const inactiveAgentIds = allCompetitionAgentIds.filter(
        (agentId) => !activeAgentIds.has(agentId),
      );

      let inactiveAgents: Array<{
        agentId: string;
        value: number;
        deactivationReason: string;
      }> = [];
      if (inactiveAgentIds.length > 0) {
        // Bulk operations to fetch all inactive agent data
        const [competitionRecords, latestSnapshots] = await Promise.all([
          this.competitionRepo.getBulkAgentCompetitionRecords(
            competitionId,
            inactiveAgentIds,
          ),
          this.competitionRepo.getBulkLatestPortfolioSnapshots(
            competitionId,
            inactiveAgentIds,
          ),
        ]);

        // Create lookup maps for efficient data joining
        const competitionRecordsMap = new Map(
          competitionRecords.map((record) => [record.agentId, record]),
        );
        const latestPortfolioValues = new Map(
          latestSnapshots.map((snapshot) => [
            snapshot.agentId,
            snapshot.totalValue ?? 0,
          ]),
        );

        // Build inactive agents array efficiently
        inactiveAgents = inactiveAgentIds.map((agentId) => {
          const competitionRecord = competitionRecordsMap.get(agentId);
          const deactivationReason =
            competitionRecord?.deactivationReason ||
            "Not actively participating in this competition";
          const portfolioValue = latestPortfolioValues.get(agentId) || 0;

          return {
            agentId,
            value: portfolioValue,
            deactivationReason,
          };
        });

        this.logger.debug(
          `[CompetitionManager] Successfully retrieved ${inactiveAgents.length} inactive agents using bulk operations`,
        );
      }

      return {
        activeAgents: activeLeaderboard.map((entry) => ({
          agentId: entry.agentId,
          value: entry.value,
          pnl: entry.pnl,
          calmarRatio: entry.calmarRatio,
          simpleReturn: entry.simpleReturn,
          maxDrawdown: entry.maxDrawdown,
          hasRiskMetrics: entry.hasRiskMetrics,
        })),
        inactiveAgents,
      };
    } catch (error) {
      this.logger.error(
        { error },
        `[CompetitionManager] Error getting leaderboard with inactive agents for competition ${competitionId}`,
      );
      // Re-throw the error so callers can handle it appropriately
      // This prevents silent failures that could mislead users
      throw new Error(
        `Failed to retrieve leaderboard data for competition ${competitionId}: ${error instanceof Error ? error.message : "Unknown error"}`,
      );
    }
  }

  /**
   * Calculate PnL and 24h change metrics for multiple agents in a competition efficiently
   * This replaces the N+1 query pattern of calling calculateAgentMetrics in a loop
   *
   * @param competitionId The competition ID
   * @param agentIds Array of agent IDs to calculate metrics for
   * @param currentValues Map of agent ID to current portfolio value
   * @returns Map of agent ID to metrics object
   */
  async calculateBulkAgentMetrics(
    competitionId: string,
    agentIds: string[],
    currentValues: Map<string, number>,
  ): Promise<
    Map<
      string,
      {
        pnl: number;
        pnlPercent: number;
        change24h: number;
        change24hPercent: number;
      }
    >
  > {
    if (agentIds.length === 0) {
      return new Map();
    }

    this.logger.debug(
      `[CompetitionManager] Calculating bulk metrics for ${agentIds.length} agents in competition ${competitionId}`,
    );

    try {
      // Get only the snapshots we need for metrics calculation
      const { earliestSnapshots, snapshots24hAgo } =
        await this.competitionRepo.get24hSnapshots(competitionId, agentIds);

      // Create maps for efficient lookup
      const earliestSnapshotsMap = new Map(
        earliestSnapshots.map((snapshot) => [snapshot.agentId, snapshot]),
      );
      const snapshots24hAgoMap = new Map(
        snapshots24hAgo.map((snapshot) => [snapshot.agentId, snapshot]),
      );

      // Calculate metrics for each agent
      const metricsMap = new Map();

      for (const agentId of agentIds) {
        const currentValue = currentValues.get(agentId) || 0;
        const earliestSnapshot = earliestSnapshotsMap.get(agentId);
        const snapshot24hAgo = snapshots24hAgoMap.get(agentId);

        // Default values
        let pnl = 0;
        let pnlPercent = 0;
        let change24h = 0;
        let change24hPercent = 0;

        // Calculate PnL from earliest snapshot
        if (earliestSnapshot) {
          const startingValue = earliestSnapshot.totalValue;
          if (startingValue > 0) {
            pnl = currentValue - startingValue;
            pnlPercent = (pnl / startingValue) * 100;
          }
        }

        // Calculate 24h change from closest snapshot to 24h ago
        if (snapshot24hAgo) {
          const value24hAgo = snapshot24hAgo.totalValue;
          if (value24hAgo > 0) {
            change24h = currentValue - value24hAgo;
            change24hPercent = (change24h / value24hAgo) * 100;
          }
        }

        metricsMap.set(agentId, {
          pnl,
          pnlPercent,
          change24h,
          change24hPercent,
        });
      }

      this.logger.debug(
        `[CompetitionManager] Successfully calculated bulk metrics for ${agentIds.length} agents`,
      );
      return metricsMap;
    } catch (error) {
      this.logger.error(
        { error },
        `[CompetitionManager] Error in calculateBulkAgentMetrics`,
      );

      throw new ApiError(
        500,
        `Failed to calculate bulk metrics: ${error instanceof Error ? error.message : "Unknown error"}`,
      );
    }
  }

  /**
   * Check if competition manager is healthy
   * For system health check use
   */
  async isHealthy() {
    try {
      // Simple check to see if we can connect to the database
      await this.competitionRepo.findAll();
      return true;
    } catch (error) {
      this.logger.error({ error }, "[CompetitionManager] Health check failed");
      return false;
    }
  }

  /**
   * Update a competition
   * @param competitionId The competition ID
   * @param updates The core competition fields to update
   * @param tradingConstraints Optional trading constraints to update
   * @param rewards Optional rewards to replace
   * @param minimumStake Optional minimum stake amount
   * @param perpsProvider Optional perps provider config (required when changing to perps type)
   * @returns The updated competition with constraints and rewards
   */
  async updateCompetition(
    competitionId: string,
    updates: UpdateCompetition,
    tradingConstraints?: TradingConstraintsInput,
    rewards?: Record<number, number>,
    evaluationMetric?: EvaluationMetric,
    perpsProvider?: {
      provider: "symphony" | "hyperliquid";
      initialCapital: number; // Required - Zod default ensures this is set
      selfFundingThreshold: number; // Required - Zod default ensures this is set
      minFundingThreshold?: number;
      apiUrl?: string;
    },
    prizePools?: {
      agent: number;
      users: number;
    },
    spotLiveConfig?: SpotLiveConfigUpdate,
  ): Promise<{
    competition: SelectCompetition;
    updatedRewards: SelectCompetitionReward[];
  }> {
    // Get the existing competition
    const existingCompetition =
      await this.competitionRepo.findById(competitionId);
    if (!existingCompetition) {
      throw new Error(`Competition not found: ${competitionId}`);
    }

    // If perpsProvider is provided but type is not, auto-set type to perpetual_futures
    if (perpsProvider && !updates.type) {
      updates.type = "perpetual_futures";
    }

    // If spotLiveConfig is provided but type is not, auto-set type to spot_live_trading
    if (spotLiveConfig && !updates.type) {
      updates.type = "spot_live_trading";
    }

    // Check if type is being changed
    const isTypeChanging =
      updates.type !== undefined && updates.type !== existingCompetition.type;

    if (isTypeChanging) {
      // Only allow type changes for pending competitions (check first - most fundamental constraint)
      if (existingCompetition.status !== "pending") {
        throw new ApiError(
          400,
          `Cannot change competition type once it has started. Current status: ${existingCompetition.status}`,
        );
      }

      // Validate perps provider is provided when converting to perps
      if (updates.type === "perpetual_futures" && !perpsProvider) {
        throw new ApiError(
          400,
          "Perps provider configuration is required when changing to perpetual futures type",
        );
      }

      // Validate spot live config is provided when converting to spot_live_trading
      if (updates.type === "spot_live_trading" && !spotLiveConfig) {
        throw new ApiError(
          400,
          "Spot live configuration is required when changing to spot_live_trading type",
        );
      }
    }

    // Validate and pre-process spotLiveConfig if provided (before transaction)
    // These perform external API calls for token validation
    let resolvedSpotLiveConfig: ResolvedSpotLiveConfig | null = null;

    if (spotLiveConfig) {
      // Spot live config updates only allowed for pending competitions
      if (existingCompetition.status !== "pending") {
        throw new ApiError(
          400,
          `Cannot update spot live configuration once competition has started. Current status: ${existingCompetition.status}`,
        );
      }

      // For type conversions, we need full config with chains
      if (isTypeChanging && updates.type === "spot_live_trading") {
        if (!spotLiveConfig.chains || spotLiveConfig.chains.length === 0) {
          throw new ApiError(
            400,
            "Chains are required when converting to spot_live_trading type",
          );
        }
        if (!spotLiveConfig.dataSource) {
          throw new ApiError(
            400,
            "Data source is required when converting to spot_live_trading type",
          );
        }
        if (!spotLiveConfig.dataSourceConfig) {
          throw new ApiError(
            400,
            "Data source config is required when converting to spot_live_trading type",
          );
        }
        // Use full validation for type conversion
        this.validateSpotLiveChainConsistency(
          spotLiveConfig as NonNullable<
            CreateCompetitionParams["spotLiveConfig"]
          >,
        );
        resolvedSpotLiveConfig = await this.validateAndResolveSpotLiveConfig(
          spotLiveConfig as NonNullable<
            CreateCompetitionParams["spotLiveConfig"]
          >,
        );
      } else {
        // For partial updates on existing spot_live competitions, validate only what's changing
        resolvedSpotLiveConfig = await this.validatePartialSpotLiveConfigUpdate(
          competitionId,
          spotLiveConfig,
        );
      }
    }

    // Perps config updates only allowed for pending competitions
    if (
      (perpsProvider || evaluationMetric) &&
      existingCompetition.type === "perpetual_futures" &&
      existingCompetition.status !== "pending"
    ) {
      throw new ApiError(
        400,
        `Cannot update perps configuration once competition has started. Current status: ${existingCompetition.status}`,
      );
    }

    // Block arena changes on ended competitions (TrueSkill already calculated)
    if (updates.arenaId && existingCompetition.status === "ended") {
      throw new ApiError(
        400,
        "Cannot change arena for ended competition - rankings already finalized",
      );
    }

    // Validate arena compatibility if arena or type is being changed
    // This runs after status/provider checks so tests get expected error messages
    const finalArenaId = updates.arenaId ?? existingCompetition.arenaId;
    const finalType = updates.type ?? existingCompetition.type;

    if ((updates.arenaId || updates.type) && finalArenaId) {
      const arena = await this.arenaRepo.findById(finalArenaId);
      if (!arena) {
        throw new ApiError(404, `Arena with ID ${finalArenaId} not found`);
      }

      if (!isCompatibleType(arena.skill, finalType)) {
        throw new ApiError(
          400,
          `Competition type "${finalType}" incompatible with arena skill "${arena.skill}"`,
        );
      }
    }

    // Execute all updates in a single transaction
    const result = await this.db.transaction(async (tx) => {
      // Handle type conversion if needed
      if (isTypeChanging && updates.type) {
        const oldType = existingCompetition.type;
        const newType = updates.type;

        this.logger.info(
          `[CompetitionService] Converting competition ${competitionId} from ${oldType} to ${newType}`,
        );

        if (oldType === "trading" && newType === "perpetual_futures") {
          // Spot → Perps: Create perps config (after checking for existing)
          // At this point we know perpsProvider exists because we validated above
          if (!perpsProvider) {
            throw new ApiError(
              500,
              "Internal error: perps provider missing despite validation",
            );
          }

          // First, delete any existing perps config (defensive programming for data inconsistency)
          // This handles the edge case where a "trading" competition somehow has perps config
          const deleted = await this.perpsRepo.deletePerpsCompetitionConfig(
            competitionId,
            tx,
          );
          if (deleted) {
            this.logger.warn(
              `[CompetitionService] Deleted unexpected existing perps config for trading competition ${competitionId}`,
            );
          }

          const perpsConfig = {
            competitionId,
            dataSource: "external_api" as const,
            dataSourceConfig: {
              type: "external_api" as const,
              provider: perpsProvider.provider,
              apiUrl: perpsProvider.apiUrl,
            },
            initialCapital: perpsProvider.initialCapital.toString(),
            selfFundingThresholdUsd:
              perpsProvider.selfFundingThreshold.toString(),
            minFundingThreshold:
              perpsProvider.minFundingThreshold?.toString() || null,
            evaluationMetric: evaluationMetric ?? ("calmar_ratio" as const),
          };

          await this.perpsRepo.createPerpsCompetitionConfig(perpsConfig, tx);
          this.logger.debug(
            `[CompetitionService] Created perps config for converted competition ${competitionId}`,
          );
        } else if (oldType === "perpetual_futures" && newType === "trading") {
          // Perps → Spot: Delete perps config using repository method
          await this.perpsRepo.deletePerpsCompetitionConfig(competitionId, tx);
          this.logger.debug(
            `[CompetitionService] Deleted perps config for converted competition ${competitionId}`,
          );
        } else if (
          oldType === "trading" &&
          newType === "spot_live_trading" &&
          spotLiveConfig &&
          resolvedSpotLiveConfig
        ) {
          // Paper Trading → Spot Live: Create spot live config
          // Safe to cast - we validated required fields (chains, dataSource, dataSourceConfig) above
          await this.createSpotLiveConfigInTransaction(
            competitionId,
            spotLiveConfig as NonNullable<
              CreateCompetitionParams["spotLiveConfig"]
            >,
            resolvedSpotLiveConfig,
            tx,
          );
          this.logger.debug(
            `[CompetitionService] Created spot live config for converted competition ${competitionId}`,
          );
        } else if (oldType === "spot_live_trading" && newType === "trading") {
          // Spot Live → Paper Trading: Delete spot live config
          await this.deleteSpotLiveConfigInTransaction(competitionId, tx);
          this.logger.debug(
            `[CompetitionService] Deleted spot live config for converted competition ${competitionId}`,
          );
        } else if (
          oldType === "perpetual_futures" &&
          newType === "spot_live_trading" &&
          spotLiveConfig &&
          resolvedSpotLiveConfig
        ) {
          // Perps → Spot Live: Delete perps config and create spot live config
          await this.perpsRepo.deletePerpsCompetitionConfig(competitionId, tx);
          // Safe to cast - we validated required fields (chains, dataSource, dataSourceConfig) above
          await this.createSpotLiveConfigInTransaction(
            competitionId,
            spotLiveConfig as NonNullable<
              CreateCompetitionParams["spotLiveConfig"]
            >,
            resolvedSpotLiveConfig,
            tx,
          );
          this.logger.debug(
            `[CompetitionService] Converted from perps to spot live for competition ${competitionId}`,
          );
        } else if (
          oldType === "spot_live_trading" &&
          newType === "perpetual_futures" &&
          perpsProvider
        ) {
          // Spot Live → Perps: Delete spot live config and create perps config
          await this.deleteSpotLiveConfigInTransaction(competitionId, tx);
          const perpsConfig = {
            competitionId,
            dataSource: "external_api" as const,
            dataSourceConfig: {
              type: "external_api" as const,
              provider: perpsProvider.provider,
              apiUrl: perpsProvider.apiUrl,
            },
            initialCapital: perpsProvider.initialCapital.toString(),
            selfFundingThresholdUsd:
              perpsProvider.selfFundingThreshold.toString(),
            minFundingThreshold:
              perpsProvider.minFundingThreshold?.toString() || null,
            evaluationMetric: evaluationMetric ?? ("calmar_ratio" as const),
          };
          await this.perpsRepo.createPerpsCompetitionConfig(perpsConfig, tx);
          this.logger.debug(
            `[CompetitionService] Converted from spot live to perps for competition ${competitionId}`,
          );
        }
      } else if (
        existingCompetition.type === "spot_live_trading" &&
        spotLiveConfig &&
        resolvedSpotLiveConfig
      ) {
        // Update spot live config for existing spot_live competition
        this.logger.info(
          `[CompetitionService] Updating spot live config for competition ${competitionId}`,
        );
        await this.updateSpotLiveConfigInTransaction(
          competitionId,
          spotLiveConfig,
          resolvedSpotLiveConfig,
          tx,
        );
      } else if (
        existingCompetition.type === "perpetual_futures" &&
        (perpsProvider || evaluationMetric)
      ) {
        // Update perps config for existing perps competition
        this.logger.info(
          `[CompetitionService] Updating perps config for competition ${competitionId}`,
        );

        const configUpdates: {
          dataSourceConfig?: {
            type: "external_api";
            provider: "symphony" | "hyperliquid";
            apiUrl?: string;
          };
          initialCapital?: string;
          selfFundingThresholdUsd?: string;
          minFundingThreshold?: string | null;
          evaluationMetric?: EvaluationMetric;
        } = {};

        if (perpsProvider) {
          configUpdates.dataSourceConfig = {
            type: "external_api" as const,
            provider: perpsProvider.provider,
            apiUrl: perpsProvider.apiUrl,
          };
          configUpdates.initialCapital =
            perpsProvider.initialCapital.toString();
          configUpdates.selfFundingThresholdUsd =
            perpsProvider.selfFundingThreshold.toString();
          configUpdates.minFundingThreshold =
            perpsProvider.minFundingThreshold?.toString() || null;
        }

        if (evaluationMetric) {
          configUpdates.evaluationMetric = evaluationMetric;
        }

        const updatedConfig = await this.perpsRepo.updatePerpsCompetitionConfig(
          competitionId,
          configUpdates,
          tx,
        );

        if (!updatedConfig) {
          this.logger.warn(
            `[CompetitionService] No perps config found to update for competition ${competitionId}`,
          );
        } else {
          const updateDetails = [];
          if (perpsProvider) {
            updateDetails.push(
              `threshold=${perpsProvider.selfFundingThreshold}`,
              `capital=${perpsProvider.initialCapital}`,
            );
          }
          if (evaluationMetric) {
            updateDetails.push(`evaluationMetric=${evaluationMetric}`);
          }
          this.logger.debug(
            `[CompetitionService] Updated perps config for competition ${competitionId}: ` +
              updateDetails.join(", "),
          );
        }
      }

      // Update the competition
      const updatedCompetition = await this.competitionRepo.updateOne(
        competitionId,
        updates,
        tx,
      );

      // Update trading constraints if provided
      if (tradingConstraints) {
        await this.tradingConstraintsService.updateConstraints(
          competitionId,
          tradingConstraints,
          tx,
        );
      }

      // Replace rewards if provided
      let updatedRewards: SelectCompetitionReward[] = [];
      if (rewards) {
        updatedRewards = await this.competitionRewardService.replaceRewards(
          competitionId,
          rewards,
          tx,
        );
      }

      // Upsert prize pools if provided
      if (prizePools) {
        const attoPrizePools = {
          agent: valueToAttoBigInt(prizePools.agent),
          users: valueToAttoBigInt(prizePools.users),
        };
        await this.competitionRepo.updatePrizePools(
          competitionId,
          attoPrizePools,
          tx,
        );
      }

      return { competition: updatedCompetition, updatedRewards };
    });

    this.logger.debug(
      `[CompetitionService] Updated competition: ${competitionId}`,
    );

    return result;
  }

  /**
   * Join an agent to a competition.  Note that in the sandbox this is handled by the admin
   * controller via the sandbox proxy.  If agents were to ever be added to the sandbox competition
   * via this function, it would need to be updated to handle the sandbox mode logic (reseting
   * balances, taking initial snapshot, etc.)
   * @param competitionId Competition ID
   * @param agentId Agent ID
   * @param userId Optional user ID from session authentication
   * @param authenticatedAgentId Optional agent ID from API key authentication
   */
  async joinCompetition(
    competitionId: string,
    agentId: string,
    userId?: string,
    authenticatedAgentId?: string,
  ): Promise<void> {
    this.logger.debug(
      `[CompetitionManager] Join competition request: agent ${agentId} to competition ${competitionId}`,
    );

    // Validate authentication
    if (!authenticatedAgentId && !userId) {
      throw new ApiError(401, "Authentication required");
    }

    if (authenticatedAgentId) {
      // Agent API key authentication
      if (authenticatedAgentId !== agentId) {
        throw new ApiError(403, "Agent API key does not match agent ID in URL");
      }
    }

    // Check if agent exists and validate ownership
    const agent = await this.agentService.getAgent(agentId);
    if (!agent) {
      throw new ApiError(404, `Agent not found: ${agentId}`);
    }

    // Complete authentication validation and get validated user ID
    let validatedUserId: string;
    if (authenticatedAgentId) {
      // For agent API key auth, set the validated user ID from the agent
      validatedUserId = agent.ownerId;
    } else if (userId) {
      // For user session auth, verify ownership
      if (agent.ownerId !== userId) {
        throw new ApiError(403, "Access denied: You do not own this agent");
      }
      validatedUserId = userId;
    } else {
      // This shouldn't happen due to earlier check, but TypeScript needs this
      throw new ApiError(401, "Authentication required");
    }

    // Check if competition exists
    const competition = await this.competitionRepo.findById(competitionId);
    if (!competition) {
      throw new ApiError(404, `Competition not found: ${competitionId}`);
    }

    // Check join date constraints FIRST (must take precedence over other errors)
    const now = new Date();

    if (competition.joinStartDate && now < competition.joinStartDate) {
      throw new ApiError(
        403,
        `Competition joining opens at ${competition.joinStartDate.toISOString()}`,
      );
    }

    if (competition.joinEndDate && now > competition.joinEndDate) {
      throw new ApiError(
        403,
        `Competition joining closed at ${competition.joinEndDate.toISOString()}`,
      );
    }

    // Check agent status is eligible
    if (agent.status === "deleted" || agent.status === "suspended") {
      throw new ApiError(403, "Agent is not eligible to join competitions");
    }

    // Validate wallet address for competitions requiring on-chain wallets
    if (
      (competition.type === "perpetual_futures" ||
        competition.type === "spot_live_trading") &&
      !agent.walletAddress
    ) {
      throw new ApiError(
        400,
        "Agent must have a wallet address to participate in this competition",
      );
    }

    // Check if competition status is pending
    if (competition.status !== "pending") {
      throw new ApiError(
        403,
        "Cannot join competition that has already started/ended",
      );
    }

    // Check if agent is already actively registered
    const isAlreadyActive =
      await this.competitionRepo.isAgentActiveInCompetition(
        competitionId,
        agentId,
      );
    if (isAlreadyActive) {
      throw new ApiError(
        403,
        "Agent is already actively registered for this competition",
      );
    }

    // Check blocklist FIRST - absolute exclusion that even VIPs cannot bypass
    if (competition.blocklist?.includes(agentId)) {
      throw new ApiError(
        403,
        "This agent is not permitted to join this competition",
      );
    }

    // Check VIP status early - VIPs bypass soft requirements (stake, rank)
    if (competition.vips && competition.vips.length > 0) {
      if (competition.vips.includes(agentId)) {
        try {
          await this.competitionRepo.addAgentToCompetition(
            competitionId,
            agentId,
          );
        } catch (error) {
          // Convert repository error to appropriate API error
          if (
            error instanceof Error &&
            error.message.includes("maximum participant limit")
          ) {
            throw new ApiError(409, error.message);
          }
          // Handle one-agent-per-user error
          if (
            error instanceof Error &&
            error.message.includes("already has an agent registered")
          ) {
            throw new ApiError(
              409,
              "You already have an agent registered in this competition. Each user can only register one agent per competition.",
            );
          }
          throw error;
        }
        this.logger.debug(
          `[CompetitionManager] VIP agent ${agentId} joined competition ${competitionId}, bypassing soft requirements`,
        );
        return;
      }
    }

    // Validate participation rules (allowlist, rank requirements)
    await this.validateParticipationRules(competition, agentId);

    // Check minimum stake requirement (non-VIPs only)
    // Note: Checked after participation rules so allowlist-only errors take precedence
    if (competition.minimumStake && competition.minimumStake > 0) {
      const user = await this.userRepo.findById(validatedUserId);
      if (!user) {
        throw new ApiError(404, `User not found: ${validatedUserId}`);
      }
      const totalStaked: bigint = await this.stakesRepo.getTotalStakedByWallet(
        user.walletAddress,
      );
      if (totalStaked < valueToAttoBigInt(competition.minimumStake)) {
        throw new ApiError(
          403,
          `The minimum stake requirement (${competition.minimumStake.toLocaleString()}) to join this competition is not met`,
        );
      }
    }

    // Atomically add agent to competition with participant limit check
    // This prevents race conditions when multiple agents try to join simultaneously
    try {
      await this.competitionRepo.addAgentToCompetition(competitionId, agentId);
    } catch (error) {
      // Convert repository error to appropriate API error
      if (
        error instanceof Error &&
        error.message.includes("maximum participant limit")
      ) {
        throw new ApiError(409, error.message);
      }
      // Handle one-agent-per-user error
      if (
        error instanceof Error &&
        error.message.includes("already has an agent registered")
      ) {
        throw new ApiError(
          409,
          "You already have an agent registered in this competition. Each user can only register one agent per competition.",
        );
      }
      throw error;
    }

    this.logger.debug(
      `[CompetitionManager] Successfully joined agent ${agentId} to competition ${competitionId} for user ${validatedUserId}`,
    );
  }

  /**
   * Validate agent against competition participation rules
   * @param competition Competition with participation rules
   * @param agentId Agent ID to validate
   * @returns void (throws ApiError if validation fails)
   */
  private async validateParticipationRules(
    competition: SelectCompetition,
    agentId: string,
  ): Promise<void> {
    // Note: Blocklist check moved before VIP check in joinCompetition() - it's an absolute exclusion

    // Rule 1: Allowlist-only mode
    if (competition.allowlistOnly) {
      if (!competition.allowlist || competition.allowlist.length === 0) {
        // If allowlistOnly is true but no allowlist exists, competition is misconfigured
        throw new ApiError(
          500,
          "This competition is misconfigured: allowlist-only mode is enabled but no allowlist is defined. Please contact an administrator.",
        );
      }
      if (!competition.allowlist.includes(agentId)) {
        throw new ApiError(
          403,
          "This competition is allowlist-only. Your agent is not on the allowlist",
        );
      }
      // If agent is on allowlist in allowlist-only mode, they're approved - skip remaining checks
      return;
    }

    // Rule 2: Allowlist bypass (bypasses rank check only)
    // Note: VIPs are checked earlier in joinCompetition() and bypass ALL checks including stake
    if (competition.allowlist && competition.allowlist.length > 0) {
      if (competition.allowlist.includes(agentId)) {
        return; // Allowlist bypass (rank only, stake still applies)
      }
    }

    // Rule 3: Rank requirement check
    if (
      competition.minRecallRank !== null &&
      competition.minRecallRank !== undefined
    ) {
      const agentRankData = await this.agentScoreRepo.getAgentRank(
        agentId,
        competition.type,
      );

      // No rank means agent hasn't competed yet
      if (!agentRankData) {
        throw new ApiError(
          403,
          `This competition requires a minimum Recall rank of ${competition.minRecallRank}. Your agent has not yet established a rank.`,
        );
      }

      // Lower rank number = better (rank 1 is best)
      // So if agent's rank > required rank, they don't meet the requirement
      if (agentRankData.rank > competition.minRecallRank) {
        throw new ApiError(
          403,
          `This competition requires a minimum Recall rank of ${competition.minRecallRank}. Your agent's current rank is ${agentRankData.rank}.`,
        );
      }
    }
  }

  /**
   * Remove an agent from a competition
   * @param competitionId Competition ID
   * @param agentId Agent ID
   * @param userId Optional user ID from session authentication
   * @param authenticatedAgentId Optional agent ID from API key authentication
   */
  async leaveCompetition(
    competitionId: string,
    agentId: string,
    userId?: string,
    authenticatedAgentId?: string,
  ): Promise<void> {
    this.logger.debug(
      `[CompetitionManager] Leave competition request: agent ${agentId} from competition ${competitionId}`,
    );

    // Validate authentication
    if (!authenticatedAgentId && !userId) {
      throw new ApiError(401, "Authentication required");
    }

    if (authenticatedAgentId) {
      // Agent API key authentication
      if (authenticatedAgentId !== agentId) {
        throw new ApiError(403, "Agent API key does not match agent ID in URL");
      }
    }

    // Check if agent exists and validate ownership
    const agent = await this.agentService.getAgent(agentId);
    if (!agent) {
      throw new ApiError(404, `Agent not found: ${agentId}`);
    }

    // Complete authentication validation and get validated user ID
    let validatedUserId: string;
    if (authenticatedAgentId) {
      // For agent API key auth, set the validated user ID from the agent
      validatedUserId = agent.ownerId;
    } else if (userId) {
      // For user session auth, verify ownership
      if (agent.ownerId !== userId) {
        throw new ApiError(403, "Access denied: You do not own this agent");
      }
      validatedUserId = userId;
    } else {
      // This shouldn't happen due to earlier check, but TypeScript needs this
      throw new ApiError(401, "Authentication required");
    }

    // Check if competition exists
    const competition = await this.competitionRepo.findById(competitionId);
    if (!competition) {
      throw new ApiError(404, `Competition not found: ${competitionId}`);
    }

    // Check if agent is in the competition (any status)
    const isInCompetition = await this.isAgentInCompetition(
      competitionId,
      agentId,
    );
    if (!isInCompetition) {
      throw new ApiError(403, "Agent is not in this competition");
    }

    // Handle based on competition status
    if (competition.status === "ended") {
      throw new ApiError(
        403,
        "Cannot leave competition that has already ended",
      );
    } else if (competition.status === "active") {
      // During active competition: mark agent as withdrawn from this competition
      await this.competitionRepo.updateAgentCompetitionStatus(
        competitionId,
        agentId,
        "withdrawn",
        `Withdrew from competition ${competition.name}`,
      );
      this.logger.debug(
        `[CompetitionManager] Marked agent ${agentId} as withdrawn from active competition ${competitionId}`,
      );
    } else if (competition.status === "pending") {
      // During pending competition: mark as withdrawn (preserving history)
      await this.competitionRepo.updateAgentCompetitionStatus(
        competitionId,
        agentId,
        "withdrawn",
        `Withdrew from competition ${competition.name} before it started`,
      );
      this.logger.debug(
        `[CompetitionManager] Marked agent ${agentId} as left from pending competition ${competitionId}`,
      );
    }

    this.logger.debug(
      `[CompetitionManager] Successfully processed leave request for agent ${agentId} from competition ${competitionId} for user ${validatedUserId}`,
    );
  }

  /**
   * Check if an agent is in a competition (any status)
   * @param competitionId The competition ID
   * @param agentId The agent ID
   * @returns True if agent is in competition, false otherwise
   */
  async isAgentInCompetition(
    competitionId: string,
    agentId: string,
  ): Promise<boolean> {
    // Use the repository method to check if agent has any record in the competition
    const record = await this.competitionRepo.getAgentCompetitionRecord(
      competitionId,
      agentId,
    );
    return record !== null;
  }

  /**
   * Remove an agent from a competition (admin operation)
   * @param competitionId The competition ID
   * @param agentId The agent ID
   * @param reason Optional reason for removal
   */
  async removeAgentFromCompetition(
    competitionId: string,
    agentId: string,
    reason?: string,
  ): Promise<void> {
    // Check if agent is in the competition
    const isInCompetition = await this.isAgentInCompetition(
      competitionId,
      agentId,
    );
    if (!isInCompetition) {
      throw new Error("Agent is not in this competition");
    }

    // Get competition details
    const competition = await this.competitionRepo.findById(competitionId);
    if (!competition) {
      throw new Error("Competition not found");
    }

    // Update agent status in competition to 'disqualified'
    await this.competitionRepo.updateAgentCompetitionStatus(
      competitionId,
      agentId,
      "disqualified",
      reason || "Disqualified by admin",
    );

    this.logger.debug(
      `[CompetitionManager] Admin removed agent ${agentId} from competition ${competitionId}`,
    );
  }

  /**
   * Reactivate an agent in a competition (admin operation)
   * @param competitionId The competition ID
   * @param agentId The agent ID
   */
  async reactivateAgentInCompetition(
    competitionId: string,
    agentId: string,
  ): Promise<void> {
    // Check if agent is in the competition
    const isInCompetition = await this.isAgentInCompetition(
      competitionId,
      agentId,
    );
    if (!isInCompetition) {
      throw new Error("Agent is not in this competition");
    }

    // Get competition details
    const competition = await this.competitionRepo.findById(competitionId);
    if (!competition) {
      throw new Error("Competition not found");
    }

    // Update agent status in competition to 'active'
    await this.competitionRepo.updateAgentCompetitionStatus(
      competitionId,
      agentId,
      "active",
      "Reactivated by admin",
    );

    this.logger.debug(
      `[CompetitionManager] Admin reactivated agent ${agentId} in competition ${competitionId}`,
    );
  }

  /**
   * Check if an agent is actively participating in a competition
   * @param competitionId The competition ID
   * @param agentId The agent ID
   * @returns True if agent is actively participating, false otherwise
   */
  async isAgentActiveInCompetition(
    competitionId: string,
    agentId: string,
  ): Promise<boolean> {
    return await this.competitionRepo.isAgentActiveInCompetition(
      competitionId,
      agentId,
    );
  }

  /**
   * Get an agent's competition record with deactivation details
   * @param competitionId The competition ID
   * @param agentId The agent ID
   * @returns The agent's competition record or null if not found
   */
  async getAgentCompetitionRecord(
    competitionId: string,
    agentId: string,
  ): Promise<{
    status: CompetitionAgentStatus;
    deactivationReason: string | null;
    deactivatedAt: Date | null;
    createdAt: Date;
    updatedAt: Date;
  } | null> {
    return await this.competitionRepo.getAgentCompetitionRecord(
      competitionId,
      agentId,
    );
  }

  /**
   * Get all agents that have ever participated in a competition, regardless of status
   * This is useful for retrieving portfolio snapshots for all agents including inactive ones
   * @param competitionId The competition ID
   * @returns Array of agent IDs
   */
  async getAllCompetitionAgents(competitionId: string): Promise<string[]> {
    return await this.competitionRepo.getAllCompetitionAgents(competitionId);
  }

  /**
   * Check and automatically end competitions that have reached their end date
   */
  async processCompetitionEndDateChecks(): Promise<void> {
    try {
      const competitionsToEnd =
        await this.competitionRepo.findCompetitionsNeedingEnding();

      if (competitionsToEnd.length === 0) {
        this.logger.debug("[CompetitionManager] No competitions ready to end");
        return;
      }

      this.logger.debug(
        `[CompetitionManager] Found ${competitionsToEnd.length} competitions ready to end`,
      );

      for (const competition of competitionsToEnd) {
        try {
          this.logger.debug(
            `[CompetitionManager] Auto-ending competition: ${competition.name} (${competition.id}) - scheduled end: ${competition.endDate!.toISOString()} - status: ${competition.status}`,
          );

          await this.endCompetition(competition.id);

          this.logger.debug(
            `[CompetitionManager] Successfully auto-ended competition: ${competition.name} (${competition.id})`,
          );
        } catch (error) {
          this.logger.error(
            { error },
            `[CompetitionManager] Error auto-ending competition ${competition.id}`,
          );
          // Continue processing other competitions even if one fails
        }
      }
    } catch (error) {
      this.logger.error(
        { error },
        `[CompetitionManager] Error in processCompetitionEndDateChecks`,
      );
      throw error;
    }
  }

  /**
   * Check and automatically calculate rewards for competitions that have ended
   */
  async processPendingRewardsCompetitions(): Promise<string | null> {
    const competition =
      await this.competitionRepo.findCompetitionNeedingRewardsCalculation();
    if (!competition) {
      this.logger.debug(
        "[CompetitionManager] No competition needing rewards calculation found",
      );
      return null;
    }

    // Ensure competition end date has passed by at least an hour
    const now = new Date();
    const endDate = competition.endDate;
    if (!endDate || now.getTime() - endDate.getTime() < 60 * 60 * 1000) {
      this.logger.debug(
        `[CompetitionManager] Skipping rewards calculation for competition ${competition.name} (${competition.id}) because end date has not passed by an hour (endDate: ${endDate ? endDate.toISOString() : "N/A"}, now: ${now.toISOString()})`,
      );
      return null;
    }

    this.logger.debug(
      `[CompetitionManager] Calculating rewards for competition: ${competition.name} (${competition.id})`,
    );

    await this.rewardsService.calculateAndAllocate(competition.id);

    this.logger.debug(
      `[CompetitionManager] Successfully calculated rewards for competition: ${competition.name} (${competition.id})`,
    );

    return competition.id || null;
  }

  /**
   * Check and automatically start competitions that have reached their start date
   * Conditions:
   * - No other competition is currently active
   * - Competition is not in sandbox mode
   * - Competition has at least one registered agent
   * - Process competitions by earliest startDate first
   */
  async processCompetitionStartDateChecks(): Promise<void> {
    try {
      const competitionsToStart =
        await this.competitionRepo.findCompetitionsNeedingStarting();
      if (competitionsToStart.length === 0) {
        this.logger.debug(
          "[CompetitionManager] No competitions ready to start",
        );
        return;
      }

      this.logger.debug(
        `[CompetitionManager] Found ${competitionsToStart.length} competitions ready to start`,
      );

      for (const competition of competitionsToStart) {
        try {
          this.logger.debug(
            `[CompetitionManager] Auto-starting competition: ${competition.name} (${competition.id}) - scheduled start: ${competition.startDate!.toISOString()} - status: ${competition.status}`,
          );

          await this.startCompetition(competition.id);

          this.logger.debug(
            `[CompetitionManager] Successfully auto-started competition: ${competition.name} (${competition.id})`,
          );
        } catch (error) {
          this.logger.error(
            { error },
            `[CompetitionManager] Error auto-starting competition ${competition.id}`,
          );
          // Continue processing other competitions even if one fails
        }
      }
    } catch (error) {
      this.logger.error(
        { error },
        `[CompetitionManager] Error in processCompetitionStartDateChecks`,
      );
      throw error;
    }
  }

  /**
   * Builds initial balance descriptions from configuration
   * @returns Array of formatted balance descriptions by chain
   */
  private buildInitialBalanceDescriptions(): string[] {
    const initialBalanceDescriptions = [];

    // Chain-specific balances
    for (const chain of Object.keys(this.config.specificChainBalances)) {
      const chainBalances =
        this.config.specificChainBalances[
          chain as keyof typeof this.config.specificChainBalances
        ];
      const tokenItems = [];

      for (const token of Object.keys(chainBalances || {})) {
        const amount = chainBalances?.[token];
        if (amount && amount > 0) {
          tokenItems.push(`${amount} ${token.toUpperCase()}`);
        }
      }

      if (tokenItems.length > 0) {
        let chainName = chain;
        // Format chain name for better readability
        if (chain === "eth") chainName = "Ethereum";
        else if (chain === "svm") chainName = "Solana";
        else chainName = chain.charAt(0).toUpperCase() + chain.slice(1); // Capitalize

        initialBalanceDescriptions.push(
          `${chainName}: ${tokenItems.join(", ")}`,
        );
      }
    }

    return initialBalanceDescriptions;
  }

  /**
   * Builds core trading rules array for a competition
   * @param competition The competition to build rules for
   * @param tradingConstraints Trading constraints for the competition
   * @param initialBalanceDescriptions Formatted balance descriptions
   * @returns Array of trading rule strings
   */
  private buildTradingRules(
    competition: SelectCompetition & { crossChainTradingType: string },
    tradingConstraints: {
      minimumPairAgeHours: number;
      minimum24hVolumeUsd: number;
      minimumLiquidityUsd: number;
      minimumFdvUsd: number;
      minTradesPerDay: number | null;
    },
    initialBalanceDescriptions: string[],
  ): string[] {
    const tradingRules = [
      "Trading is only allowed for tokens with valid price data",
      `All agents start with identical token balances: ${initialBalanceDescriptions.join("; ")}`,
      "Minimum trade amount: 0.000001 tokens",
      `Maximum single trade: ${this.config.maxTradePercentage}% of agent's total portfolio value`,
      "No shorting allowed (trades limited to available balance)",
      "Slippage is applied to all trades based on trade size",
      `Cross-chain trading type: ${competition.crossChainTradingType}`,
      "Transaction fees are not simulated",
      `Token eligibility requires minimum ${tradingConstraints.minimumPairAgeHours} hours of trading history`,
      `Token must have minimum 24h volume of $${tradingConstraints.minimum24hVolumeUsd.toLocaleString()} USD`,
      `Token must have minimum liquidity of $${tradingConstraints.minimumLiquidityUsd.toLocaleString()} USD`,
      `Token must have minimum FDV of $${tradingConstraints.minimumFdvUsd.toLocaleString()} USD`,
    ];

    // Add minimum trades per day rule if set
    if (tradingConstraints.minTradesPerDay !== null) {
      tradingRules.push(
        `Minimum trades per day requirement: ${tradingConstraints.minTradesPerDay} trades`,
      );
    }

    return tradingRules;
  }

  /**
   * Builds rate limits array
   * @returns Array of rate limit strings
   */
  private buildRateLimits(): string[] {
    return [
      `${this.config.rateLimiting.maxRequests} requests per ${this.config.rateLimiting.windowMs / 1000} seconds per endpoint`,
      "100 requests per minute for trade operations",
      "300 requests per minute for price queries",
      "30 requests per minute for balance/portfolio checks",
      "3,000 requests per minute across all endpoints",
      "10,000 requests per hour per agent",
    ];
  }

  /**
   * Assembles complete competition rules data
   * @param competition The competition to assemble rules for
   * @param tradingConstraints Trading constraints for the competition
   * @returns Complete competition rules data
   */
  private async assembleCompetitionRules(
    competition: SelectCompetition & { crossChainTradingType: string },
  ): Promise<CompetitionRulesData> {
    const tradingConstraints =
      await this.tradingConstraintsService.getConstraintsWithDefaults(
        competition.id,
      );
    const initialBalanceDescriptions = this.buildInitialBalanceDescriptions();
    const tradingRules = this.buildTradingRules(
      competition,
      tradingConstraints,
      initialBalanceDescriptions,
    );
    const rateLimits = this.buildRateLimits();

    const availableChains = {
      svm: true,
      evm: this.config.evmChains,
    };

    const slippageFormula =
      "baseSlippage = (tradeAmountUSD / 10000) * 0.05%, actualSlippage = baseSlippage * (0.9 + (Math.random() * 0.2))";

    const rules = {
      tradingRules,
      rateLimits,
      availableChains,
      slippageFormula,
      tradingConstraints,
    };

    return {
      success: true,
      competition,
      rules,
    };
  }

  /**
   * Get rules for a specific competition by competition ID.
   * @param competitionId The competition ID
   * @returns Competition rules
   */
  async getCompetitionRules(
    competitionId: string,
  ): Promise<CompetitionRulesData> {
    try {
      // Get specific competition
      const competition = await this.getCompetition(competitionId);
      if (!competition) {
        throw new ApiError(404, "Competition not found");
      }

      // Use helper method to assemble complete rules
      return await this.assembleCompetitionRules(competition);
    } catch (error) {
      this.logger.error(
        { error },
        `[CompetitionService] Error getting competition rules`,
      );
      throw error;
    }
  }

  /**
   * Get enriched competitions for a specific arena
   * @param arenaId Arena ID
   * @param pagingParams Pagination parameters
   * @returns Enriched competitions list for the arena
   */
  async getCompetitionsByArenaId(arenaId: string, pagingParams: PagingParams) {
    try {
      const { competitions, total } = await this.competitionRepo.findByArenaId(
        arenaId,
        pagingParams,
      );

      // Batch fetch perps configs for perps competitions (same as getEnrichedCompetitions)
      const perpsCompetitionIds = competitions
        .filter((c) => c.type === "perpetual_futures")
        .map((c) => c.id);

      const perpsConfigsMap = new Map<string, EvaluationMetric>();
      if (perpsCompetitionIds.length > 0) {
        const perpsConfigs = await Promise.all(
          perpsCompetitionIds.map(async (id) => {
            const config = await this.perpsRepo.getPerpsCompetitionConfig(id);
            return { id, evaluationMetric: config?.evaluationMetric };
          }),
        );

        perpsConfigs.forEach(({ id, evaluationMetric }) => {
          if (evaluationMetric) {
            perpsConfigsMap.set(id, evaluationMetric);
          }
        });
      }

      const enrichedCompetitions = competitions.map((competition) => {
        const {
          minimumPairAgeHours,
          minimum24hVolumeUsd,
          minimumLiquidityUsd,
          minimumFdvUsd,
          minTradesPerDay,
          ...competitionData
        } = competition;

        const evaluationMetric = perpsConfigsMap.get(competition.id);

        return {
          ...competitionData,
          ...(evaluationMetric ? { evaluationMetric } : {}),
          tradingConstraints: {
            minimumPairAgeHours,
            minimum24hVolumeUsd,
            minimumLiquidityUsd,
            minimumFdvUsd,
            minTradesPerDay,
          },
        };
      });

      return {
        success: true,
        competitions: enrichedCompetitions,
        pagination: buildPaginationResponse(
          total,
          pagingParams.limit,
          pagingParams.offset,
        ),
      };
    } catch (error) {
      this.logger.error(
        { error },
        `[CompetitionService] Error in getCompetitionsByArenaId (${arenaId})`,
      );
      throw error;
    }
  }

  /**
   * Get enriched competitions with trading constraint data
   * @param params Parameters for competitions request
   * @returns Enriched competitions list
   */
  async getEnrichedCompetitions(params: {
    status?: CompetitionStatus;
    pagingParams: PagingParams;
  }) {
    try {
      const { competitions, total } = await this.competitionRepo.findByStatus({
        status: params.status,
        params: params.pagingParams,
      });

      // Batch fetch perps configs for perps competitions
      const perpsCompetitionIds = competitions
        .filter((c) => c.type === "perpetual_futures")
        .map((c) => c.id);

      const perpsConfigsMap = new Map<string, EvaluationMetric>();
      if (perpsCompetitionIds.length > 0) {
        const perpsConfigs = await Promise.all(
          perpsCompetitionIds.map(async (id) => {
            const config = await this.perpsRepo.getPerpsCompetitionConfig(id);
            return { id, evaluationMetric: config?.evaluationMetric };
          }),
        );

        perpsConfigs.forEach(({ id, evaluationMetric }) => {
          if (evaluationMetric) {
            perpsConfigsMap.set(id, evaluationMetric);
          }
        });
      }

      const enrichedCompetitions = competitions.map((competition) => {
        const {
          minimumPairAgeHours,
          minimum24hVolumeUsd,
          minimumLiquidityUsd,
          minimumFdvUsd,
          minTradesPerDay,
          ...competitionData
        } = competition;

        const evaluationMetric = perpsConfigsMap.get(competition.id);

        return {
          ...competitionData,
          ...(evaluationMetric ? { evaluationMetric } : {}),
          tradingConstraints: {
            minimumPairAgeHours,
            minimum24hVolumeUsd,
            minimumLiquidityUsd,
            minimumFdvUsd,
            minTradesPerDay,
          },
        };
      });

      return {
        success: true,
        competitions: enrichedCompetitions,
        pagination: buildPaginationResponse(
          total,
          params.pagingParams.limit,
          params.pagingParams.offset,
        ),
      };
    } catch (error) {
      this.logger.error(
        { error },
        `[CompetitionService] Error getting enriched competitions`,
      );
      throw error;
    }
  }

  /**
   * Get competition by ID with caching and authorization
   * @param params Parameters for competition request
   * @returns Competition details with enriched data
   */
  async getCompetitionById(params: {
    competitionId: string;
  }): Promise<CompetitionDetailsData> {
    try {
      // Fetch all data pieces first
      const [
        competition,
        tradeMetrics,
        rewards,
        tradingConstraints,
        prizePools,
      ] = await Promise.all([
        // Get competition details
        this.getCompetition(params.competitionId),
        // Get trade metrics for this competition
        this.tradeSimulatorService.getCompetitionTradeMetrics(
          params.competitionId,
        ),
        // Get reward structure
        this.competitionRewardService.getRewardsByCompetition(
          params.competitionId,
        ),
        // Get trading constraints
        this.tradingConstraintsService.getConstraintsWithDefaults(
          params.competitionId,
        ),
        this.competitionRepo.getCompetitionPrizePools(params.competitionId),
      ]);

      if (!competition) {
        throw new ApiError(404, "Competition not found");
      }

      // Fetch evaluation metric and type-specific config based on competition type
      let evaluationMetric: EvaluationMetric | undefined;
      let spotLiveConfig: SpotLiveConfigResponse | undefined;

      if (competition.type === "perpetual_futures") {
        const perpsConfig = await this.perpsRepo.getPerpsCompetitionConfig(
          params.competitionId,
        );
        evaluationMetric = perpsConfig?.evaluationMetric;
      } else if (competition.type === "spot_live_trading") {
        // Spot live competitions are ranked by ROI (simple_return)
        evaluationMetric = "simple_return";

        // Fetch spot live config
        const [rawConfig, chains] = await Promise.all([
          this.spotLiveRepo.getSpotLiveCompetitionConfig(params.competitionId),
          this.spotLiveRepo.getEnabledChains(params.competitionId),
        ]);

        if (rawConfig) {
          spotLiveConfig = {
            dataSource: rawConfig.dataSource,
            dataSourceConfig: rawConfig.dataSourceConfig as Record<
              string,
              unknown
            >,
            selfFundingThresholdUsd: rawConfig.selfFundingThresholdUsd
              ? parseFloat(rawConfig.selfFundingThresholdUsd)
              : 10, // Default threshold
            minFundingThreshold: rawConfig.minFundingThreshold
              ? parseFloat(rawConfig.minFundingThreshold)
              : null,
            syncIntervalMinutes: rawConfig.syncIntervalMinutes ?? 2, // Default interval
            chains,
          };
        }
      }

      // Build stats based on competition type
      let stats: {
        totalAgents: number;
        totalTrades?: number;
        totalVolume?: number;
        uniqueTokens?: number;
        totalPositions?: number;
        averageEquity?: number;
      };

      if (competition.type === "perpetual_futures") {
        // For perps competitions, get perps-specific stats
        const perpsStatsData = await this.perpsRepo.getPerpsCompetitionStats(
          params.competitionId,
        );
        stats = {
          totalAgents: competition.registeredParticipants,
          totalPositions: perpsStatsData?.totalPositions ?? 0,
          totalVolume: perpsStatsData?.totalVolume ?? 0,
          averageEquity: perpsStatsData?.averageEquity ?? 0,
          totalTrades: 0, // Not applicable for perps, but include for consistency
        };
      } else {
        // For paper trading competitions, include trade metrics
        stats = {
          totalTrades: tradeMetrics.totalTrades,
          totalAgents: competition.registeredParticipants,
          totalVolume: tradeMetrics.totalVolume,
          uniqueTokens: tradeMetrics.uniqueTokens,
          totalPositions: 0, // Not applicable for paper trading, but include for consistency
        };
      }

      // Format rewards
      const formattedRewards = rewards.map((r) => ({
        rank: r.rank,
        reward: r.reward,
        agentId: r.agentId,
      }));

      // Format prize pools
      const formattedPrizePools = prizePools
        ? {
            agentPool: prizePools.agentPool.toString(),
            userPool: prizePools.userPool.toString(),
          }
        : undefined;

      // Assemble final response
      const result = {
        success: true,
        competition: {
          ...competition,
          ...(evaluationMetric ? { evaluationMetric } : {}),
          ...(spotLiveConfig ? { spotLiveConfig } : {}),
          stats,
          tradingConstraints,
          rewards: formattedRewards,
          rewardsTge: formattedPrizePools,
        },
      };

      return result;
    } catch (error) {
      this.logger.error(
        { error },
        `[CompetitionService] Error getting competition by ID with auth`,
      );
      throw error;
    }
  }

  /**
   * Get competition agents with caching
   * @param params Parameters for agents request
   * @returns Competition agents with pagination
   */
  async getCompetitionAgents(params: {
    competitionId: string;
    queryParams: AgentQueryParams;
  }): Promise<CompetitionAgentsData> {
    try {
      // Get competition
      const competition = await this.getCompetition(params.competitionId);
      if (!competition) {
        throw new ApiError(404, "Competition not found");
      }

      // Get agents for this competition with sorting and pagination
      const { agents, total } = await this.getCompetitionAgentsWithMetrics(
        params.competitionId,
        params.queryParams,
      );

      const result = {
        success: true,
        competitionId: params.competitionId,
        registeredParticipants: competition.registeredParticipants,
        maxParticipants: competition.maxParticipants,
        agents,
        pagination: buildPaginationResponse(
          total,
          params.queryParams.limit,
          params.queryParams.offset,
        ),
      };

      return result;
    } catch (error) {
      this.logger.error(
        { error },
        `[CompetitionService] Error getting competition agents with auth`,
      );
      throw error;
    }
  }

  /**
   * Get competition timeline with caching
   * @param competitionId The competition ID
   * @param bucket Time bucket interval in minutes
   * @returns Array of timeline entries for each agent
   */
  async getCompetitionTimeline(
    competitionId: string,
    bucket: number,
  ): Promise<CompetitionTimelineEntry[]> {
    try {
      // Get competition
      const competition = await this.getCompetition(competitionId);
      if (!competition) {
        throw new ApiError(404, "Competition not found");
      }

      // Check if this is a perps competition to include risk metrics
      const includeRiskMetrics = competition.type === "perpetual_futures";

      // Get timeline data from portfolio snapshotter
      const rawData =
        await this.portfolioSnapshotterService.getAgentPortfolioTimeline(
          competitionId,
          bucket,
          includeRiskMetrics,
        );

      // Transform into the required structure
      const agentsMap = new Map<string, CompetitionTimelineEntry>();

      for (const item of rawData) {
        if (!agentsMap.has(item.agentId)) {
          agentsMap.set(item.agentId, {
            agentId: item.agentId,
            agentName: item.agentName,
            timeline: [],
          });
        }

        // Build timeline entry with optional risk metrics
        const timelineEntry: CompetitionTimelineEntry["timeline"][0] = {
          timestamp: item.timestamp,
          totalValue: item.totalValue,
        };

        // Add risk metrics if this is a perps competition and they exist in the data
        if (includeRiskMetrics) {
          // Use type assertion to access risk metrics properties that might exist
          const itemWithMetrics = item as typeof item & {
            calmarRatio?: number | null;
            sortinoRatio?: number | null;
            maxDrawdown?: number | null;
            downsideDeviation?: number | null;
            simpleReturn?: number | null;
            annualizedReturn?: number | null;
          };

          timelineEntry.calmarRatio = itemWithMetrics.calmarRatio ?? null;
          timelineEntry.sortinoRatio = itemWithMetrics.sortinoRatio ?? null;
          timelineEntry.maxDrawdown = itemWithMetrics.maxDrawdown ?? null;
          timelineEntry.downsideDeviation =
            itemWithMetrics.downsideDeviation ?? null;
          timelineEntry.simpleReturn = itemWithMetrics.simpleReturn ?? null;
          timelineEntry.annualizedReturn =
            itemWithMetrics.annualizedReturn ?? null;
        }

        agentsMap.get(item.agentId)!.timeline.push(timelineEntry);
      }

      return Array.from(agentsMap.values());
    } catch (error) {
      this.logger.error(
        { error },
        `[CompetitionService] Error getting competition timeline with auth`,
      );
      throw error;
    }
  }

  /**
   * Get competition trades with caching
   * @param params Parameters for trades request
   * @returns Competition trades with pagination
   */
  async getCompetitionTrades(params: {
    competitionId: string;
    pagingParams: PagingParams;
  }): Promise<CompetitionTradesData> {
    try {
      // Get competition
      const competition = await this.getCompetition(params.competitionId);
      if (!competition) {
        throw new ApiError(404, "Competition not found");
      }

      // Get trades for the competition
      const { trades, total } =
        await this.tradeSimulatorService.getCompetitionTrades(
          params.competitionId,
          params.pagingParams.limit,
          params.pagingParams.offset,
        );

      const result = {
        success: true,
        trades,
        competition,
        total,
      };

      return result;
    } catch (error) {
      this.logger.error(
        { error },
        `[CompetitionService] Error getting competition trades with auth`,
      );
      throw error;
    }
  }

  /**
   * Get all perps positions for a competition with pagination.
   * Similar to getCompetitionTrades but for perps positions.
   * @param params Parameters including competitionId, pagination, and optional status filter
   * @returns Positions array and total count
   */
  async getCompetitionPerpsPositions(params: {
    competitionId: string;
    pagingParams: PagingParams;
    statusFilter?: string;
  }): Promise<{
    positions: PerpetualPositionWithAgent[];
    total: number;
  }> {
    try {
      // Validate competition exists
      const competition = await this.getCompetition(params.competitionId);
      if (!competition) {
        throw new ApiError(404, "Competition not found");
      }

      // Validate competition type
      if (competition.type !== "perpetual_futures") {
        throw new ApiError(
          400,
          "This endpoint is only available for perpetual futures competitions. " +
            "Use GET /api/competitions/{id}/trades for paper trading competitions.",
        );
      }

      // Get positions from repository
      const { positions, total } =
        await this.perpsRepo.getCompetitionPerpsPositions(
          params.competitionId,
          params.pagingParams.limit,
          params.pagingParams.offset,
          params.statusFilter,
        );

      return { positions, total };
    } catch (error) {
      this.logger.error(
        { error },
        `[CompetitionService] Error getting competition perps positions`,
      );
      throw error;
    }
  }

  /**
   * Get agent trades in competition with caching
   * @param params Parameters for agent trades request
   * @returns Agent trades in competition with pagination
   */
  async getAgentTradesInCompetition(params: {
    competitionId: string;
    agentId: string;
    pagingParams: PagingParams;
  }): Promise<AgentCompetitionTradesData> {
    try {
      // Get competition
      const competition = await this.getCompetition(params.competitionId);
      if (!competition) {
        throw new ApiError(404, "Competition not found");
      }

      // Check if agent exists
      const agent = await this.agentService.getAgent(params.agentId);
      if (!agent) {
        throw new ApiError(404, "Agent not found");
      }

      // Get trades
      const { trades, total } =
        await this.tradeSimulatorService.getAgentTradesInCompetition(
          params.competitionId,
          params.agentId,
          params.pagingParams.limit,
          params.pagingParams.offset,
        );

      const result = {
        success: true,
        trades,
        total,
      };

      return result;
    } catch (error) {
      this.logger.error(
        { error },
        `[CompetitionService] Error getting agent competition trades with auth`,
      );
      throw error;
    }
  }

  /**
   * Get transfer violation summary for a perps competition
   * Returns only agents who have made transfers during the competition
   * @param competitionId Competition ID
   * @returns Array of agents with transfer counts
   */
  async getCompetitionTransferViolations(competitionId: string): Promise<
    Array<{
      agentId: string;
      agentName: string;
      transferCount: number;
    }>
  > {
    try {
      // 1. Verify competition exists and is perps or spot live type
      const competition = await this.getCompetition(competitionId);
      if (!competition) {
        throw new ApiError(404, `Competition ${competitionId} not found`);
      }

      if (
        competition.type !== "perpetual_futures" &&
        competition.type !== "spot_live_trading"
      ) {
        throw new ApiError(
          400,
          `Transfer violations are only applicable to perpetual futures and spot live trading competitions`,
        );
      }

      if (!competition.startDate) {
        // No transfers can be violations if competition hasn't started
        return [];
      }

      // 2. Get transfer violation counts with agent names from repository
      let results: Array<{
        agentId: string;
        agentName: string;
        transferCount: number;
      }>;

      if (competition.type === "perpetual_futures") {
        results = await this.perpsRepo.getCompetitionTransferViolationCounts(
          competitionId,
          competition.startDate,
        );
      } else {
        // spot_live_trading
        results =
          await this.spotLiveRepo.getCompetitionSpotLiveTransferViolationCounts(
            competitionId,
            competition.startDate,
          );
      }

      // Results already include agentName
      if (results.length === 0) {
        return [];
      }

      this.logger.info(
        `[CompetitionService] Found ${results.length} agents with transfer violations in competition ${competitionId}`,
      );

      return results;
    } catch (error) {
      this.logger.error(
        { error },
        `[CompetitionService] Error getting competition transfer violations`,
      );
      throw error;
    }
  }

  /**
   * Get spot live self-funding alerts with optional filters
   * @param competitionId Competition ID
   * @param filters Optional filters for reviewed status and violation type
   * @returns Array of alerts
   */
  async getSpotLiveSelfFundingAlerts(
    competitionId: string,
    filters?: {
      reviewed?: boolean;
      violationType?: string;
    },
  ): Promise<SelectSpotLiveSelfFundingAlert[]> {
    // Validate competition type
    const competition = await this.competitionRepo.findById(competitionId);

    if (!competition) {
      throw new ApiError(404, "Competition not found");
    }

    if (competition.type !== "spot_live_trading") {
      throw new ApiError(
        400,
        "This endpoint is only available for spot live trading competitions",
      );
    }

    return this.spotLiveRepo.getSpotLiveAlerts(competitionId, filters);
  }

  /**
   * Review a spot live self-funding alert
   * @param competitionId Competition ID (for validation)
   * @param alertId Alert ID
   * @param reviewData Review information
   * @returns Updated alert or null if not found
   * @throws Error if alert doesn't belong to specified competition
   */
  async reviewSpotLiveSelfFundingAlert(
    competitionId: string,
    alertId: string,
    reviewData: {
      reviewed: boolean;
      reviewedBy: string;
      reviewNote: string;
      actionTaken: string;
      reviewedAt: Date;
    },
  ): Promise<SelectSpotLiveSelfFundingAlert | null> {
    // First, fetch the alert to verify it belongs to this competition
    const existingAlert = await this.spotLiveRepo.getSpotLiveAlertById(alertId);

    if (!existingAlert) {
      return null;
    }

    // Security check: Verify alert belongs to the specified competition
    if (existingAlert.competitionId !== competitionId) {
      throw new Error(
        `Alert ${alertId} does not belong to competition ${competitionId}`,
      );
    }

    return this.spotLiveRepo.reviewSpotLiveSelfFundingAlert(
      alertId,
      reviewData,
    );
  }
}<|MERGE_RESOLUTION|>--- conflicted
+++ resolved
@@ -1162,19 +1162,24 @@
   /**
    * Validate spot live configuration chain consistency
    * Ensures protocols and tokens reference enabled chains
-<<<<<<< HEAD
    * @private
    * @param spotLiveConfig Spot live configuration from admin request
    * @throws ApiError if configuration is inconsistent
-=======
-   * @private
-   * @param spotLiveConfig Spot live configuration from admin request
-   * @throws ApiError if configuration is inconsistent
-   */
-  private validateSpotLiveChainConsistency(
-    spotLiveConfig: NonNullable<CreateCompetitionParams["spotLiveConfig"]>,
-  ): void {
-    const enabledChains = new Set(spotLiveConfig.chains);
+   */
+  /**
+   * Validate chain consistency for spot live configuration
+   * Ensures protocols and tokens reference valid enabled chains, and that
+   * chains with protocol restrictions have sufficient tokens for trading.
+   *
+   * @param config Configuration with chains (required) and optional protocols/tokens
+   * @throws ApiError if validation fails
+   */
+  private validateSpotLiveChainConsistency(config: {
+    chains: SpecificChain[];
+    allowedProtocols?: Array<{ protocol: string; chain: SpecificChain }>;
+    allowedTokens?: Array<{ address: string; specificChain: SpecificChain }>;
+  }): void {
+    const enabledChains = new Set(config.chains);
 
     // Block Solana - requires different swap detection logic (programs, no tx.to field)
     // Agents don't support Solana wallets yet
@@ -1186,37 +1191,37 @@
     }
 
     // Validate protocol chains
-    if (spotLiveConfig.allowedProtocols) {
-      for (const p of spotLiveConfig.allowedProtocols) {
+    if (config.allowedProtocols) {
+      for (const p of config.allowedProtocols) {
         if (!enabledChains.has(p.chain)) {
           throw new ApiError(
             400,
-            `Protocol '${p.protocol}' specified for chain '${p.chain}' which is not in enabled chains [${spotLiveConfig.chains.join(", ")}]`,
+            `Protocol '${p.protocol}' specified for chain '${p.chain}' which is not in enabled chains [${config.chains.join(", ")}]`,
           );
         }
       }
     }
 
     // Validate token chains
-    if (spotLiveConfig.allowedTokens) {
-      for (const t of spotLiveConfig.allowedTokens) {
+    if (config.allowedTokens) {
+      for (const t of config.allowedTokens) {
         if (!enabledChains.has(t.specificChain)) {
           throw new ApiError(
             400,
-            `Token ${t.address} specified for chain '${t.specificChain}' which is not in enabled chains [${spotLiveConfig.chains.join(", ")}]`,
+            `Token ${t.address} specified for chain '${t.specificChain}' which is not in enabled chains [${config.chains.join(", ")}]`,
           );
         }
       }
     }
 
     // Validate tradeable pairs when both filters exist
-    if (spotLiveConfig.allowedProtocols && spotLiveConfig.allowedTokens) {
+    if (config.allowedProtocols && config.allowedTokens) {
       const protocolChains = new Set(
-        spotLiveConfig.allowedProtocols.map((p) => p.chain),
+        config.allowedProtocols.map((p) => p.chain),
       );
       const tokensByChain = new Map<SpecificChain, number>();
 
-      for (const t of spotLiveConfig.allowedTokens) {
+      for (const t of config.allowedTokens) {
         tokensByChain.set(
           t.specificChain,
           (tokensByChain.get(t.specificChain) || 0) + 1,
@@ -1237,186 +1242,6 @@
   }
 
   /**
-   * Validate and resolve spot live configuration
-   * Performs all external validations (protocols, token prices) before transaction
-   * @private
-   * @param spotLiveConfig Spot live configuration from admin request
-   * @returns Resolved protocols and tokens ready for database insertion
-   */
-  private async validateAndResolveSpotLiveConfig(
-    spotLiveConfig: NonNullable<CreateCompetitionParams["spotLiveConfig"]>,
-  ): Promise<ResolvedSpotLiveConfig> {
-    // Validate and resolve protocols using KNOWN_DEX_PROTOCOLS
-    const resolvedProtocols: Array<{
-      protocol: string;
-      specificChain: SpecificChain;
-      routerAddress: string;
-      swapEventSignature: string;
-      factoryAddress: string | null;
-    }> = [];
-
-    if (spotLiveConfig.allowedProtocols) {
-      for (const p of spotLiveConfig.allowedProtocols) {
-        const config = getDexProtocolConfig(p.protocol, p.chain);
-
-        if (!config) {
-          throw new ApiError(
-            400,
-            `Unknown protocol '${p.protocol}' on chain '${p.chain}'. Please use a known protocol from KNOWN_DEX_PROTOCOLS.`,
-          );
-        }
-
-        resolvedProtocols.push({
-          protocol: p.protocol,
-          specificChain: p.chain,
-          routerAddress: config.routerAddress,
-          swapEventSignature: config.swapEventSignature,
-          factoryAddress: config.factoryAddress,
-        });
-      }
-    }
-
-    // Validate and resolve token whitelist (if any)
-    const resolvedTokens: Array<{
-      specificChain: SpecificChain;
-      tokenAddress: string;
-      tokenSymbol: string;
-    }> = [];
-
-    if (
-      spotLiveConfig.allowedTokens &&
-      spotLiveConfig.allowedTokens.length > 0
-    ) {
-      // Validate: Each chain must have at least 2 tokens (can't trade with only 1)
-      const tokensByChain = new Map<SpecificChain, number>();
-      for (const t of spotLiveConfig.allowedTokens) {
-        tokensByChain.set(
-          t.specificChain,
-          (tokensByChain.get(t.specificChain) || 0) + 1,
-        );
-      }
-
-      for (const [chain, count] of tokensByChain.entries()) {
-        if (count < 2) {
-          throw new ApiError(
-            400,
-            `Chain '${chain}' has only ${count} token(s). At least 2 tokens required per chain for trading.`,
-          );
-        }
-      }
-
-      // Validate each token and fetch symbol via price API
-      for (const t of spotLiveConfig.allowedTokens) {
-        const priceReport = await this.priceTrackerService.getPrice(
-          t.address,
-          undefined,
-          t.specificChain,
-        );
-
-        if (!priceReport || !priceReport.symbol) {
-          throw new ApiError(
-            400,
-            `Token ${t.address} on ${t.specificChain} is not supported or cannot be priced. Please use a tradeable token.`,
-          );
-        }
-
-        resolvedTokens.push({
-          specificChain: t.specificChain,
-          tokenAddress: t.address,
-          tokenSymbol: priceReport.symbol,
-        });
-      }
-    }
-
-    return { resolvedProtocols, resolvedTokens };
-  }
-
-  /**
-   * Check and enforce minimum funding threshold for a competition
-   * Removes agents whose portfolio value is below the specified threshold
-   * Generic method that works for any competition type (perps, spot live, etc.)
-   * @private
-   * @param competitionId Competition ID
-   * @param threshold Minimum portfolio value in USD
-   * @returns Array of agent IDs that were removed
->>>>>>> 0e896434
-   */
-  /**
-   * Validate chain consistency for spot live configuration
-   * Ensures protocols and tokens reference valid enabled chains, and that
-   * chains with protocol restrictions have sufficient tokens for trading.
-   *
-   * @param config Configuration with chains (required) and optional protocols/tokens
-   * @throws ApiError if validation fails
-   */
-  private validateSpotLiveChainConsistency(config: {
-    chains: SpecificChain[];
-    allowedProtocols?: Array<{ protocol: string; chain: SpecificChain }>;
-    allowedTokens?: Array<{ address: string; specificChain: SpecificChain }>;
-  }): void {
-    const enabledChains = new Set(config.chains);
-
-    // Block Solana - requires different swap detection logic (programs, no tx.to field)
-    // Agents don't support Solana wallets yet
-    if (enabledChains.has("svm")) {
-      throw new ApiError(
-        400,
-        "Solana (svm) is not supported for spot live trading competitions. Solana uses a different transaction model that requires separate implementation.",
-      );
-    }
-
-    // Validate protocol chains
-    if (config.allowedProtocols) {
-      for (const p of config.allowedProtocols) {
-        if (!enabledChains.has(p.chain)) {
-          throw new ApiError(
-            400,
-            `Protocol '${p.protocol}' specified for chain '${p.chain}' which is not in enabled chains [${config.chains.join(", ")}]`,
-          );
-        }
-      }
-    }
-
-    // Validate token chains
-    if (config.allowedTokens) {
-      for (const t of config.allowedTokens) {
-        if (!enabledChains.has(t.specificChain)) {
-          throw new ApiError(
-            400,
-            `Token ${t.address} specified for chain '${t.specificChain}' which is not in enabled chains [${config.chains.join(", ")}]`,
-          );
-        }
-      }
-    }
-
-    // Validate tradeable pairs when both filters exist
-    if (config.allowedProtocols && config.allowedTokens) {
-      const protocolChains = new Set(
-        config.allowedProtocols.map((p) => p.chain),
-      );
-      const tokensByChain = new Map<SpecificChain, number>();
-
-      for (const t of config.allowedTokens) {
-        tokensByChain.set(
-          t.specificChain,
-          (tokensByChain.get(t.specificChain) || 0) + 1,
-        );
-      }
-
-      // For each chain with protocol filter, verify it has at least 2 tokens
-      for (const chain of protocolChains) {
-        const tokenCount = tokensByChain.get(chain) || 0;
-        if (tokenCount < 2) {
-          throw new ApiError(
-            400,
-            `Chain '${chain}' has protocol filter but only ${tokenCount} whitelisted token(s). At least 2 tokens required for trading.`,
-          );
-        }
-      }
-    }
-  }
-
-  /**
    * Validate partial spot live config update
    * Fetches existing chains if needed for protocol/token validation,
    * then delegates to validateSpotLiveChainConsistency for consistency checks.
@@ -1427,7 +1252,6 @@
    */
   private async validatePartialSpotLiveConfigUpdate(
     competitionId: string,
-<<<<<<< HEAD
     spotLiveConfig: SpotLiveConfigUpdate,
   ): Promise<ResolvedSpotLiveConfig> {
     const resolvedProtocols: ResolvedSpotLiveConfig["resolvedProtocols"] = [];
@@ -1830,8 +1654,6 @@
    */
   private async enforceMinFundingThreshold(
     competitionId: string,
-=======
->>>>>>> 0e896434
     threshold: number,
   ): Promise<{ removedAgents: string[] }> {
     const removedAgents: string[] = [];
