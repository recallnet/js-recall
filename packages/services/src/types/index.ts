--- conflicted
+++ resolved
@@ -3,1253 +3,6 @@
 export * from "./sort/index.js";
 export * from "./agent-metrics.js";
 export * from "./perps.js";
-<<<<<<< HEAD
-export * from "./unified-leaderboard.js";
-=======
 export * from "./rpc.js";
 export * from "./spot-live.js";
-export * from "./unified-leaderboard.js";
-
-/**
- * Trading constraints for token validation
- */
-export interface TradingConstraints {
-  /** Minimum age of trading pair in hours */
-  minimumPairAgeHours: number;
-  /** Minimum 24-hour trading volume in USD */
-  minimum24hVolumeUsd: number;
-  /** Minimum liquidity in USD */
-  minimumLiquidityUsd: number;
-  /** Minimum fully diluted valuation in USD */
-  minimumFdvUsd: number;
-  /** Minimum trades per day (null = no constraint) */
-  minTradesPerDay: number | null;
-}
-
-/**
- * Custom error class with HTTP status code
- */
-export class ApiError extends Error {
-  statusCode: number;
-
-  constructor(statusCode: number, message: string) {
-    super(message);
-    this.statusCode = statusCode;
-    this.name = this.constructor.name;
-    Error.captureStackTrace(this, this.constructor);
-  }
-}
-
-export type SpecificChainBalances = {
-  [K in SpecificChain]?: Record<string, number>;
-};
-
-type TokenDict = Record<string, string>;
-type KnownChains = keyof typeof specificChainTokens;
-
-/**
- * Standard chain tokens with optional additional tokens
- */
-export type SpecificChainTokens = Partial<{
-  [K in KnownChains]: Partial<(typeof specificChainTokens)[K]> & TokenDict;
-}> &
-  Record<string, TokenDict>;
-
-/**
- * Blockchain type enum
- */
-export enum BlockchainType {
-  SVM = "svm",
-  EVM = "evm",
-}
-
-/**
- * Array of supported specific chain names
- */
-export const SPECIFIC_CHAIN_NAMES = [
-  "eth",
-  "polygon",
-  "bsc",
-  "arbitrum",
-  "optimism",
-  "avalanche",
-  "base",
-  "linea",
-  "zksync",
-  "scroll",
-  "mantle",
-  "svm",
-] as const;
-
-// Zod schema for SpecificChain validation
-export const SpecificChainSchema = z.enum(SPECIFIC_CHAIN_NAMES);
-
-// Type derived from the Zod schema
-export type SpecificChain = z.infer<typeof SpecificChainSchema>;
-
-// Mapping from SpecificChain to BlockchainType
-export const chainTypeMapping: Record<SpecificChain, BlockchainType> = {
-  eth: BlockchainType.EVM,
-  polygon: BlockchainType.EVM,
-  bsc: BlockchainType.EVM,
-  arbitrum: BlockchainType.EVM,
-  optimism: BlockchainType.EVM,
-  avalanche: BlockchainType.EVM,
-  base: BlockchainType.EVM,
-  linea: BlockchainType.EVM,
-  zksync: BlockchainType.EVM,
-  scroll: BlockchainType.EVM,
-  mantle: BlockchainType.EVM,
-  svm: BlockchainType.SVM,
-};
-
-// Get general chain type from specific chain
-export function getBlockchainType(
-  specificChain: SpecificChain,
-): BlockchainType {
-  return chainTypeMapping[specificChain] || BlockchainType.EVM;
-}
-
-// Helper to determine if a chain is EVM compatible
-export function isEvmChain(chain: SpecificChain | BlockchainType): boolean {
-  if (typeof chain === "string" && chain in chainTypeMapping) {
-    return chainTypeMapping[chain as SpecificChain] === BlockchainType.EVM;
-  }
-  return chain === BlockchainType.EVM;
-}
-
-/**
- * Request structure for fetching token prices with chain specificity
- * Used by getBulkPrices to fetch prices for token+chain combinations
- */
-export interface TokenPriceRequest {
-  /** Token contract address */
-  tokenAddress: string;
-  /** Specific blockchain where the token exists */
-  specificChain: SpecificChain;
-}
-
-/**
- * Balance interface
- */
-export interface Balance {
-  token: string; // Token address
-  amount: number;
-  createdAt: Date;
-  updatedAt: Date;
-  specificChain: SpecificChain;
-  symbol: string; // Token symbol
-}
-
-/**
- * Trade interface
- */
-export interface Trade {
-  id: string;
-  timestamp: Date;
-  fromToken: string;
-  toToken: string;
-  fromAmount: number;
-  toAmount: number;
-  price: number;
-  tradeAmountUsd: number;
-  toTokenSymbol: string;
-  success: boolean;
-  agentId: string;
-  competitionId: string;
-  reason: string;
-  error?: string;
-
-  // Chain information
-  fromChain: BlockchainType;
-  toChain: BlockchainType;
-  fromSpecificChain: SpecificChain;
-  toSpecificChain: SpecificChain;
-}
-
-/**
- * Price source interface for different providers
- */
-export interface PriceSource {
-  getName(): string;
-
-  /**
-   * Get price for a single token
-   */
-  getPrice(
-    tokenAddress: string,
-    chain: BlockchainType,
-    specificChain: SpecificChain,
-  ): Promise<PriceReport | null>;
-
-  /**
-   * Get prices for multiple tokens in batch
-   */
-  getBatchPrices(
-    tokenAddresses: string[],
-    chain: BlockchainType,
-    specificChain: SpecificChain,
-  ): Promise<Map<string, TokenInfo | null>>;
-
-  /**
-   * Determine blockchain type from token address format
-   */
-  determineChain(tokenAddress: string): BlockchainType;
-}
-
-/**
- * Available price provider implementations
- */
-export type PriceProvider = "dexscreener" | "coingecko";
-
-/**
- * CoinGecko API environment (free vs. paid plan)
- */
-export type CoinGeckoMode = "demo" | "pro";
-
-// DexScreener API interfaces
-export interface DexScreenerToken {
-  address: string;
-  symbol: string;
-  name?: string;
-}
-
-export interface DexScreenerPair {
-  baseToken: DexScreenerToken;
-  quoteToken: DexScreenerToken;
-  priceUsd: string;
-  priceNative: string;
-  volume?: {
-    h24?: number;
-    h6?: number;
-    h1?: number;
-    m5?: number;
-  };
-  priceChange?: {
-    h24?: number;
-    h6?: number;
-    h1?: number;
-    m5?: number;
-  };
-  liquidity?: {
-    usd?: number;
-    base?: number;
-    quote?: number;
-  };
-  fdv?: number;
-  marketCap?: number;
-  pairAddress?: string;
-  pairCreatedAt?: number;
-  info?: {
-    imageUrl?: string;
-    websites?: Array<{ url: string }>;
-    socials?: Array<{ type: string; url: string }>;
-  };
-}
-
-export type DexScreenerResponse = DexScreenerPair[];
-
-/**
- * Token information returned by price provider API providers
- */
-export interface TokenInfo {
-  price: number;
-  symbol: string;
-  pairCreatedAt?: number;
-  volume?: { h24?: number };
-  liquidity?: { usd?: number };
-  fdv?: number;
-}
-
-export interface PriceReport {
-  token: string;
-  price: number;
-  timestamp: Date;
-  chain: BlockchainType;
-  specificChain: SpecificChain;
-  symbol: string;
-  // Additional data for trading constraints
-  pairCreatedAt?: number;
-  volume?: {
-    h24?: number;
-  };
-  liquidity?: {
-    usd?: number;
-  };
-  fdv?: number;
-}
-
-/**
- * Trade result interface
- */
-export interface TradeResult {
-  success: boolean;
-  error?: string;
-  trade?: Trade;
-}
-
-/**
- * Account state interface
- */
-export interface AccountState {
-  balances: Map<string, number>;
-  trades: Trade[];
-}
-
-/**
- * Social media information for an agent
- */
-export interface AgentSocial {
-  name?: string;
-  email?: string;
-  twitter?: string;
-}
-
-/**
- * Reference information for an agent
- */
-export interface AgentRef {
-  name: string;
-  version: string;
-  url?: string;
-}
-
-/**
- * Admin's metadata interface
- */
-export interface AdminMetadata {
-  permissions?: string[];
-  lastPasswordChange?: string;
-  suspensionReason?: string;
-  suspensionDate?: string;
-  reactivationDate?: string;
-  settings?: Record<string, unknown>;
-  custom?: Record<string, unknown>;
-}
-
-/**
- * Agent's stats schema
- */
-export const AgentStatsSchema = z.object({
-  completedCompetitions: z.number(),
-  totalTrades: z.number(),
-  totalPositions: z.number(),
-  bestPlacement: z
-    .object({
-      competitionId: z.string(),
-      rank: z.number(),
-      score: z.number(),
-      totalAgents: z.number(),
-    })
-    .optional(),
-  totalRoi: z.number().optional(),
-  bestPnl: z.number().optional(),
-  ranks: z
-    .array(
-      z.object({
-        type: z.string(),
-        rank: z.number(),
-        score: z.number(),
-      }),
-    )
-    .optional(),
-});
-
-export type AgentStats = z.infer<typeof AgentStatsSchema>;
-
-/**
- * Agent trophy interface for ended competitions
- * Contains competition details and agent's final rank
- */
-export interface AgentTrophy {
-  competitionId: string;
-  name: string;
-  rank: number;
-  imageUrl: string;
-  createdAt: string;
-}
-
-/**
- * Zod schema for agent trophy validation
- */
-export const AgentTrophySchema = z.object({
-  competitionId: z.string(),
-  name: z.string(),
-  rank: z.number(),
-  imageUrl: z.string(),
-  createdAt: z.string(),
-});
-
-/**
- * Agent's metadata
- */
-export const AgentMetadataSchema = z.looseObject({
-  stats: AgentStatsSchema.optional(),
-  skills: z.array(z.string()).optional(),
-  trophies: z.array(AgentTrophySchema).optional(),
-  hasUnclaimedRewards: z.boolean().optional(),
-});
-
-export type AgentMetadata = z.infer<typeof AgentMetadataSchema>;
-
-/**
- * Admin search parameters interface
- */
-export interface SearchAdminsParams {
-  username?: string;
-  email?: string;
-  name?: string;
-  status?: ActorStatus;
-}
-
-/**
- * User interface
- */
-export interface User {
-  id: string;
-  walletAddress: string;
-  embeddedWalletAddress?: string;
-  walletLastVerifiedAt?: Date;
-  name?: string;
-  email?: string;
-  isSubscribed: boolean;
-  privyId?: string;
-  imageUrl?: string;
-  metadata?: UserMetadata;
-  status: ActorStatus;
-  createdAt: Date;
-  updatedAt: Date;
-  lastLoginAt?: Date;
-}
-
-/**
- * Owner information subset for public agent profiles
- * Contains only public fields from User
- */
-export interface OwnerInfo {
-  id: string;
-  name: string | null;
-  walletAddress: string;
-}
-
-/**
- * Agent with owner information for public display
- * Extends the sanitized agent data with owner details
- */
-export interface AgentWithOwner {
-  id: string;
-  ownerId: string;
-  name: string;
-  description?: string;
-  imageUrl?: string;
-  metadata?: AgentMetadata;
-  status: ActorStatus;
-  walletAddress?: string;
-  createdAt: Date;
-  updatedAt: Date;
-  owner: OwnerInfo | null;
-}
-
-/**
- * Admin interface
- */
-export interface Admin {
-  id: string;
-  username: string;
-  email: string;
-  passwordHash: string;
-  apiKey?: string;
-  name?: string;
-  imageUrl?: string;
-  metadata?: AdminMetadata;
-  status: ActorStatus;
-  lastLoginAt?: Date;
-  createdAt: Date;
-  updatedAt: Date;
-}
-
-/**
- * Zod schema for the cross-chain trading type.
- */
-export const CrossChainTradingTypeSchema = z.enum(
-  crossChainTradingType.enumValues,
-);
-
-/**
- * Cross-chain trading type.
- */
-export type CrossChainTradingType = z.infer<typeof CrossChainTradingTypeSchema>;
-
-/**
- * Competition type
- */
-export type Competition = SelectCompetition;
-
-/**
- * Agent-specific metrics for a competition
- */
-export interface CompetitionMetrics {
-  portfolioValue: number;
-  pnl: number;
-  pnlPercent: number;
-  totalTrades: number;
-  bestPlacement?: {
-    rank: number;
-    totalAgents: number;
-  };
-}
-
-/**
- * Enhanced competition with agent-specific metrics
- * Based on SelectCompetition from database (without crossChainTradingType)
- */
-export interface EnhancedCompetition {
-  id: string;
-  name: string;
-  description: string | null;
-  type: CompetitionType;
-  externalUrl: string | null;
-  imageUrl: string | null;
-  startDate: Date | null;
-  endDate: Date | null;
-  status: CompetitionStatus;
-  createdAt: Date | null;
-  updatedAt: Date | null;
-  // Competition participant properties
-  registeredParticipants: number;
-  maxParticipants: number | null;
-  // Agent-specific metrics
-  portfolioValue: number;
-  pnl: number;
-  pnlPercent: number;
-  // Competition-type specific metrics
-  competitionType?: CompetitionType; // Included for client awareness
-  totalTrades?: number; // For paper trading competitions
-  totalPositions?: number; // For perpetual futures competitions
-  // Risk metrics (for perpetual futures competitions)
-  calmarRatio: number | null;
-  simpleReturn: number | null;
-  maxDrawdown: number | null;
-  // TODO: dry out the type for best placement
-  bestPlacement?: {
-    rank: number;
-    totalAgents: number;
-  };
-}
-
-/**
- * Agent's portfolio value
- */
-export interface PortfolioValue {
-  agentId: string;
-  competitionId: string;
-  timestamp: Date;
-  totalValue: number;
-}
-
-/**
- * API Key authentication information
- */
-export interface ApiAuth {
-  agentId: string;
-  key: string;
-}
-
-/**
- * Login response upon successful SIWE authentication
- */
-export interface LoginResponse {
-  success: boolean;
-  agentId?: string;
-  userId?: string;
-  wallet?: string;
-}
-
-/**
- * Zod schema for the status of a user, agent, or admin.
- */
-export const ActorStatusSchema = z.enum(actorStatus.enumValues);
-
-/**
- * Status of a user, agent, or admin.
- */
-export type ActorStatus = z.infer<typeof ActorStatusSchema>;
-
-/**
- * Minimum length of a handle.
- */
-export const MIN_HANDLE_LENGTH = 3;
-
-/**
- * Agent information Object
- */
-export const AgentSchema = z.object({
-  id: z.string(),
-  ownerId: z.string(),
-  name: z.string(),
-  handle: z.string(),
-  walletAddress: z.nullish(z.string()),
-  email: z.nullish(z.email()),
-  description: z.nullish(z.string()),
-  imageUrl: z.nullish(z.url()),
-  apiKey: z.string(),
-  metadata: z.nullish(AgentMetadataSchema),
-  status: ActorStatusSchema,
-  createdAt: z.date(),
-  updatedAt: z.date(),
-});
-export type Agent = z.infer<typeof AgentSchema>;
-
-/**
- * Public Agent information Object, omits apiKey and email
- */
-export const AgentPublicSchema = AgentSchema.omit({
-  apiKey: true,
-  email: true,
-}).extend({
-  isVerified: z.boolean(),
-});
-export type AgentPublic = z.infer<typeof AgentPublicSchema>;
-
-/**
- * Runtime conversion helpers for database to API type conversion
- * These functions convert null values to undefined for API compatibility
- */
-
-/**
- * Converts a database User object to API User format
- * @param dbUser Database user object with null values
- * @returns API user object with undefined values
- */
-export function toApiUser(dbUser: SelectUser): User {
-  return {
-    id: dbUser.id,
-    walletAddress: dbUser.walletAddress,
-    embeddedWalletAddress: dbUser.embeddedWalletAddress ?? undefined,
-    walletLastVerifiedAt: dbUser.walletLastVerifiedAt ?? undefined,
-    name: dbUser.name ?? undefined,
-    email: dbUser.email ?? undefined,
-    isSubscribed: dbUser.isSubscribed,
-    privyId: dbUser.privyId ?? undefined,
-    imageUrl: dbUser.imageUrl ?? undefined,
-    metadata: dbUser.metadata ?? undefined,
-    status: dbUser.status as ActorStatus,
-    createdAt: dbUser.createdAt,
-    updatedAt: dbUser.updatedAt,
-    lastLoginAt: dbUser.lastLoginAt ?? undefined,
-  };
-}
-
-/**
- * Converts a database Agent object to API Agent format, *including* unencrypted API credentials.
- * @param dbAgent Database agent object with null values
- * @returns API agent object with undefined values
- */
-export function toApiAgent(dbAgent: SelectAgent): Agent {
-  return {
-    id: dbAgent.id,
-    ownerId: dbAgent.ownerId,
-    walletAddress: dbAgent.walletAddress ?? undefined,
-    name: dbAgent.name,
-    handle: dbAgent.handle,
-    description: dbAgent.description ?? undefined,
-    imageUrl: dbAgent.imageUrl ?? undefined,
-    apiKey: dbAgent.apiKey,
-    metadata: dbAgent.metadata ? (dbAgent.metadata as UserMetadata) : undefined,
-    email: dbAgent.email ?? undefined,
-    status: dbAgent.status as ActorStatus,
-    createdAt: dbAgent.createdAt,
-    updatedAt: dbAgent.updatedAt,
-  };
-}
-
-/**
- * Trading Constraint Schema
- */
-export const TradingConstraintsSchema = z
-  .object({
-    minimumPairAgeHours: z.number().min(0),
-    minimum24hVolumeUsd: z.number().min(0),
-    minimumLiquidityUsd: z.number().min(0),
-    minimumFdvUsd: z.number().min(0),
-    minTradesPerDay: z.number().min(0).nullable().optional(),
-  })
-  .optional();
-
-/**
- * Zod schema for the status of a competition.
- */
-export const CompetitionStatusSchema = z.enum(competitionStatus.enumValues);
-
-/**
- * Status of a competition.
- */
-export type CompetitionStatus = z.infer<typeof CompetitionStatusSchema>;
-
-/**
- * Zod schema for the status of an agent within a competition.
- */
-export const CompetitionAgentStatusSchema = z.enum(
-  competitionAgentStatus.enumValues,
-);
-
-/**
- * Status of an agent within a competition.
- */
-export type CompetitionAgentStatus = z.infer<
-  typeof CompetitionAgentStatusSchema
->;
-
-/**
- * Zod schema for the status of a competition.
- */
-export const CompetitionTypeSchema = z.enum(competitionType.enumValues);
-
-/**
- * Status of a competition.
- */
-export type CompetitionType = z.infer<typeof CompetitionTypeSchema>;
-
-/**
- * Zod schema for evaluation metrics used in perps competitions.
- */
-export const EvaluationMetricSchema = z.enum(evaluationMetricEnum.enumValues);
-
-/**
- * Evaluation metrics for perps competitions.
- */
-export type EvaluationMetric = z.infer<typeof EvaluationMetricSchema>;
-
-/**
- * Zod schema for engine types
- */
-export const EngineTypeSchema = z.enum(engineType.enumValues);
-
-/**
- * Engine type for competition routing
- */
-export type EngineType = z.infer<typeof EngineTypeSchema>;
-
-/**
- * Zod schema for allocation units
- */
-export const AllocationUnitSchema = z.enum(allocationUnit.enumValues);
-
-/**
- * Allocation unit for rewards
- */
-export type AllocationUnit = z.infer<typeof AllocationUnitSchema>;
-
-/**
- * Zod schema for display states
- */
-export const DisplayStateSchema = z.enum(displayState.enumValues);
-
-/**
- * Display state for UI
- */
-export type DisplayState = z.infer<typeof DisplayStateSchema>;
-
-export const CompetitionAllowedUpdateSchema = z.strictObject({
-  name: z.string().optional(),
-  description: z.string().optional(),
-  type: CompetitionTypeSchema.optional(),
-  externalUrl: z.string().optional(),
-  imageUrl: z.string().optional(),
-  startDate: z.date().optional(),
-  endDate: z.date().optional(),
-  boostStartDate: z.date().optional(),
-  boostEndDate: z.date().optional(),
-  joinStartDate: z.date().optional(),
-  joinEndDate: z.date().optional(),
-  maxParticipants: z.number().int().min(1).optional(),
-  tradingConstraints: TradingConstraintsSchema.optional(),
-
-  // Arena and engine routing
-  arenaId: z.string().optional(),
-  engineId: z.enum(engineType.enumValues).optional(),
-  engineVersion: z.string().optional(),
-
-  // Participation rules (individual columns)
-  minimumStake: z.number().min(0).optional(),
-  vips: z.array(z.string()).optional(),
-  allowlist: z.array(z.string()).optional(),
-  blocklist: z.array(z.string()).optional(),
-  minRecallRank: z.number().int().optional(),
-  allowlistOnly: z.boolean().optional(),
-
-  // Reward allocation (individual columns)
-  agentAllocation: z.number().optional(),
-  agentAllocationUnit: z.enum(allocationUnit.enumValues).optional(),
-  boosterAllocation: z.number().optional(),
-  boosterAllocationUnit: z.enum(allocationUnit.enumValues).optional(),
-  rewardRules: z.string().optional(),
-  rewardDetails: z.string().optional(),
-
-  /**
-   * Rank-based prizes stored in competition_rewards table
-   * Maps rank position to reward amount (e.g., {1: 1000, 2: 500, 3: 250})
-   * Accepts JSON object with string keys (JSON limitation), transforms to Record<number, number>
-   * Input from API: {"1": 1000, "2": 500} → Internal type: {1: 1000, 2: 500}
-   * Rank positions are conceptually numeric, transformation provides type safety
-   */
-  rewards: z
-    .record(z.string().regex(/^\d+$/), z.number())
-    .transform((val) =>
-      Object.fromEntries(
-        Object.entries(val).map(([k, v]) => [parseInt(k, 10), v]),
-      ),
-    )
-    .optional(),
-
-  // Display state
-  displayState: z.enum(displayState.enumValues).optional(),
-});
-
-export type CompetitionAllowedUpdate = z.infer<
-  typeof CompetitionAllowedUpdateSchema
->;
-
-/**
- * Query string parameters that handle sorting and pagination
- */
-export const PagingParamsSchema = z.object({
-  sort: z.string().default(""),
-  limit: z.coerce.number().min(1).max(100).default(10),
-  offset: z.coerce.number().min(0).default(0),
-});
-
-export type PagingParams = z.infer<typeof PagingParamsSchema>;
-
-/**
- * Query string parameters for competition agents endpoint
- */
-export const CompetitionAgentsParamsSchema = z.object({
-  filter: z.string().optional(),
-  sort: z.string().default("rank"),
-  limit: z.coerce.number().min(1).max(100).default(50),
-  offset: z.coerce.number().min(0).default(0),
-  includeInactive: z
-    .enum(["true", "false"])
-    .optional()
-    .default("false")
-    .transform((val) => (val === "true" ? true : false)),
-});
-
-export type CompetitionAgentsParams = z.infer<
-  typeof CompetitionAgentsParamsSchema
->;
-
-/**
- * Get agents filter values, it can be any string, but the query will be name or wallet address
- */
-export const AgentFilterSchema = z.string().max(100);
-
-export type AgentFilter = z.infer<typeof AgentFilterSchema>;
-
-/**
- * Competition join/leave URL parameters schema
- */
-export const CompetitionAgentParamsSchema = z.object({
-  competitionId: z.uuid("Invalid competition ID format"),
-  agentId: z.uuid("Invalid agent ID format"),
-});
-
-export type CompetitionAgentParams = z.infer<
-  typeof CompetitionAgentParamsSchema
->;
-
-/**
- * Filter parameters for agent competitions (without pagination)
- */
-export const AgentCompetitionsFiltersSchema = z.object({
-  status: z.optional(CompetitionStatusSchema),
-  claimed: z.optional(z.boolean()),
-});
-
-export type AgentCompetitionsFilters = z.infer<
-  typeof AgentCompetitionsFiltersSchema
->;
-
-/**
- * Combined parameters for agent competitions (filters + pagination)
- */
-export const AgentCompetitionsParamsSchema = z.intersection(
-  PagingParamsSchema,
-  AgentCompetitionsFiltersSchema,
-);
-
-export type AgentCompetitionsParams = z.infer<
-  typeof AgentCompetitionsParamsSchema
->;
-
-/**
- * Update user profile parameters schema
- */
-export const UpdateUserProfileBodySchema = z
-  .object({
-    name: z
-      .string("Invalid name format")
-      .trim()
-      .min(1, { message: "Name must be at least 1 character" })
-      .optional(),
-    imageUrl: z.url("Invalid image URL format").optional(),
-    metadata: z.record(z.string(), z.unknown()).optional(),
-  })
-  .strict();
-
-/**
- * Update user profile parameters schema
- */
-export const UpdateUserProfileSchema = z
-  .object({
-    userId: z.uuid("Invalid user ID format"),
-    body: UpdateUserProfileBodySchema,
-  })
-  .strict();
-
-/**
- * Agent handle validation schema
- */
-export const AgentHandleSchema = z
-  .string()
-  .trim()
-  .min(MIN_HANDLE_LENGTH, {
-    message: `Handle must be at least ${MIN_HANDLE_LENGTH} characters`,
-  })
-  .max(MAX_HANDLE_LENGTH, {
-    message: `Handle must be at most ${MAX_HANDLE_LENGTH} characters`,
-  })
-  .regex(new RegExp(`^[a-z0-9_]+$`), {
-    message:
-      "Handle can only contain lowercase letters, numbers, and underscores",
-  });
-
-/**
- * Create agent parameters schema
- */
-export const CreateAgentBodySchema = z
-  .object({
-    name: z
-      .string("Invalid name format")
-      .trim()
-      .min(1, { message: "Name is required" })
-      .max(100, { message: "Name must be 100 characters or less" }),
-    handle: AgentHandleSchema,
-    description: z
-      .string("Invalid description format")
-      .trim()
-      .min(1, { message: "Description must be at least 1 character" })
-      .optional(),
-    imageUrl: z.url("Invalid image URL format").optional(),
-    email: z.email("Invalid email format").optional(),
-    metadata: AgentMetadataSchema.optional(),
-  })
-  .strict();
-
-/**
- * Create agent parameters schema
- */
-export const CreateAgentSchema = z
-  .object({
-    userId: z.uuid("Invalid user ID format"),
-    body: CreateAgentBodySchema,
-  })
-  .strict();
-
-/**
- * Update user's agent profile parameters schema
- */
-export const UpdateUserAgentProfileBodySchema = z
-  .object({
-    name: z
-      .string("Invalid name format")
-      .trim()
-      .min(1, { message: "Name must be at least 1 character" })
-      .max(100, { message: "Name must be 100 characters or less" })
-      .optional(),
-    handle: AgentHandleSchema.optional(),
-    description: z
-      .string("Invalid description format")
-      .trim()
-      .min(1, { message: "Description must be at least 1 character" })
-      .optional(),
-    imageUrl: z.url("Invalid image URL format").optional(),
-    email: z.email("Invalid email format").optional(),
-    metadata: z.record(z.string(), z.unknown()).optional(),
-  })
-  .strict();
-
-/**
- * Update user's agent profile parameters schema
- */
-export const UpdateUserAgentProfileSchema = z
-  .object({
-    userId: z.uuid("Invalid user ID format"),
-    agentId: z.uuid("Invalid agent ID format"),
-    body: UpdateUserAgentProfileBodySchema,
-  })
-  .strict();
-
-/**
- * Update agent profile (from an non-user request) parameters schema
- */
-export const UpdateAgentProfileBodySchema = z
-  .object({
-    description: z
-      .string("Invalid description format")
-      .trim()
-      .min(1, { message: "Description must be at least 1 character" })
-      .optional(),
-    imageUrl: z.url("Invalid image URL format").optional(),
-  })
-  .strict();
-
-/**
- * Update agent profile (from an non-user request) parameters schema
- */
-export const UpdateAgentProfileSchema = z
-  .object({
-    agentId: z.uuid("Invalid agent ID format"),
-    body: UpdateAgentProfileBodySchema,
-  })
-  .strict();
-
-/**
- * Get agent parameters schema
- */
-export const GetUserAgentSchema = z
-  .object({
-    userId: z.uuid("Invalid user ID format"),
-    agentId: z.uuid("Invalid agent ID format"),
-  })
-  .strict();
-
-/**
- * UUID parameter schema
- */
-export const UuidSchema = z.uuid("Invalid uuid");
-
-/**
- * Supported sort fields for global leaderboard
- */
-export const LEADERBOARD_SORT_FIELDS = [
-  "rank",
-  "-rank",
-  "name",
-  "-name",
-  "competitions",
-  "-competitions",
-] as const;
-
-/**
- * Query string parameters for global leaderboard rankings
- */
-export const LeaderboardParamsSchema = z.object({
-  type: CompetitionTypeSchema.default("trading"),
-  arenaId: z.string().optional(),
-  limit: z.coerce.number().min(1).max(100).default(50),
-  offset: z.coerce.number().min(0).default(0),
-});
-
-export type LeaderboardParams = z.infer<typeof LeaderboardParamsSchema>;
-
-/**
- * Structure for an agent entry in the global leaderboard
- */
-export interface LeaderboardAgent
-  extends Pick<
-    Agent,
-    "id" | "name" | "handle" | "description" | "imageUrl" | "metadata"
-  > {
-  rank: number;
-  score: number;
-  numCompetitions: number;
-}
-
-/**
- * Base enriched leaderboard entry for spot trading competitions
- */
-export interface BaseEnrichedLeaderboardEntry {
-  agentId: string;
-  competitionId: string;
-  rank: number;
-  pnl: number;
-  startingValue: number;
-  totalAgents: number;
-  score: number;
-  hasRiskMetrics: false;
-}
-
-/**
- * Enriched leaderboard entry for perps competitions with risk metrics
- */
-export interface PerpsEnrichedLeaderboardEntry {
-  agentId: string;
-  competitionId: string;
-  rank: number;
-  pnl: number;
-  startingValue: number;
-  totalAgents: number;
-  score: number;
-  calmarRatio: number | null;
-  sortinoRatio: number | null;
-  simpleReturn: number | null;
-  maxDrawdown: number | null;
-  downsideDeviation: number | null;
-  totalEquity: number;
-  totalPnl: number | null;
-  hasRiskMetrics: true;
-}
-
-/**
- * Union type for enriched leaderboard entries
- */
-export type EnrichedLeaderboardEntry =
-  | BaseEnrichedLeaderboardEntry
-  | PerpsEnrichedLeaderboardEntry;
-
-/**
- * Type guard to check if an enriched entry is a perps entry with risk metrics
- */
-export function isPerpsEnrichedEntry(
-  entry: EnrichedLeaderboardEntry,
-): entry is PerpsEnrichedLeaderboardEntry {
-  return entry.hasRiskMetrics === true;
-}
-
-/**
- * Admin create agent schema
- */
-export const AdminCreateAgentSchema = z.object({
-  user: z
-    .object({
-      id: z.uuid().optional(),
-      walletAddress: z
-        .string()
-        .regex(/^0x[0-9a-fA-F]{40}$/)
-        .optional(),
-    })
-    .refine((d) => (d.id ? !d.walletAddress : !!d.walletAddress), {
-      message: "Must provide either user ID or user wallet address",
-    }),
-  agent: z.object({
-    name: z
-      .string()
-      .max(100, { message: "Name must be 100 characters or less" }),
-    handle: AgentHandleSchema.optional(),
-    email: z.string().optional(),
-    walletAddress: z.string().optional(),
-    description: z.string().optional(),
-    imageUrl: z.string().optional(),
-    metadata: AgentMetadataSchema.optional(),
-  }),
-});
-
-export type AdminCreateAgent = z.infer<typeof AdminCreateAgentSchema>;
-
-/**
- * User search parameters schema
- */
-export const UserSearchParamsSchema = z.object({
-  email: z.string().optional(),
-  name: z.string().optional(),
-  walletAddress: z.string().optional(),
-  status: ActorStatusSchema.optional(),
-});
-
-export type UserSearchParams = z.infer<typeof UserSearchParamsSchema>;
-
-/**
- * Agent search parameters schema
- */
-export const AgentSearchParamsSchema = z.object({
-  name: z.string().optional(),
-  handle: z.string().optional(),
-  ownerId: z.string().optional(),
-  walletAddress: z.string().optional(),
-  status: ActorStatusSchema.optional(),
-});
-
-export type AgentSearchParams = z.infer<typeof AgentSearchParamsSchema>;
-
-/**
- * Admin search users and agents query parameters schema
- */
-export const AdminSearchUsersAndAgentsQuerySchema = z.strictObject({
-  user: UserSearchParamsSchema.strict().optional(),
-  agent: AgentSearchParamsSchema.strict().optional(),
-  join: z.preprocess((val) => {
-    if (val === "") return true; // Note: allows for bare `join` instead of only `join=true`
-    if (typeof val === "string") {
-      if (val.toLowerCase() === "true") return true;
-      if (val.toLowerCase() === "false") return false;
-    }
-    return val;
-  }, z.boolean().default(false)),
-});
-
-export type AdminSearchUsersAndAgentsQuery = z.infer<
-  typeof AdminSearchUsersAndAgentsQuerySchema
->;
-
-/**
- * Bucket parameter schema for competition timeline queries
- * Validates that bucket is between 1 and 1440 minutes (24 hours)
- */
-export const BucketParamSchema = z.coerce
-  .number()
-  .int("Bucket must be an integer")
-  .min(1, "Bucket must be at least 1 minute")
-  .max(1440, "Bucket must not exceed 1440 minutes (24 hours)")
-  .default(30);
-
-export type BucketParam = z.infer<typeof BucketParamSchema>;
-
-export const TimestampSchema = z.coerce.date();
-
-export const SnapshotSchema = z.object({
-  id: z.number(),
-  competitionId: UuidSchema,
-  agentId: UuidSchema,
-  timestamp: TimestampSchema,
-  totalValue: z.number(),
-});
-
-/**
- * Snakecase version of the snapshot schema, this is convenient for parsing raw
- * query results.
- */
-export const SnapshotDbSchema = z.object({
-  id: z.number(),
-  competition_id: UuidSchema,
-  agent_id: UuidSchema,
-  timestamp: TimestampSchema,
-  total_value: z.coerce.number(),
-});
-
-export const BestPlacementDbSchema = z.looseObject({
-  competition_id: z.string(),
-  // Note that coerce will result in 0 for "", null, and undefined
-  rank: z.coerce.number(),
-  total_agents: z.coerce.number(),
-});
-
-/**
- * Privy identity token parameter schema
- */
-export const PrivyIdentityTokenSchema = z.string(
-  "Invalid Privy identity token",
-);
-
-export type PrivyIdentityToken = z.infer<typeof PrivyIdentityTokenSchema>;
-
-/**
- * Link wallet request schema for custom user wallet linking
- */
-export const LinkUserWalletSchema = z.strictObject({
-  walletAddress: z.string().regex(/^0x[0-9a-fA-F]{40}$/),
-});
-
-export type LinkUserWallet = z.infer<typeof LinkUserWalletSchema>;
->>>>>>> 8e765046
+export * from "./unified-leaderboard.js";