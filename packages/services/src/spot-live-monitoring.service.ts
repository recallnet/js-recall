--- conflicted
+++ resolved
@@ -349,21 +349,19 @@
       const specificChain = firstTransfer?.specificChain ?? null;
       const txHash = firstTransfer?.txHash ?? null;
 
-<<<<<<< HEAD
-      // Severity is critical if:
-      // 1. Total amount exceeds critical threshold, OR
-      // 2. Any transfers couldn't be priced (unknown value - assume worst case)
-      const severity: "critical" | "warning" =
-        totalTransferredUsd > this.config.criticalAmountThreshold ||
-        hasUnpricedTransfers
-          ? "critical"
-          : "warning";
-=======
       // Use the amount that matches the violation type for semantic correctness
       // (note field still contains full breakdown of all violations)
       const detectedValue =
         violationType === "deposit" ? totalDepositedUsd : totalWithdrawnUsd;
->>>>>>> 2fae3c0c
+
+      // Severity is critical if:
+      // 1. Detected amount exceeds critical threshold, OR
+      // 2. Any transfers couldn't be priced (unknown value - assume worst case)
+      const severity: "critical" | "warning" =
+        detectedValue > this.config.criticalAmountThreshold ||
+        hasUnpricedTransfers
+          ? "critical"
+          : "warning";
 
       return {
         agentId,
@@ -375,14 +373,7 @@
         specificChain,
         txHash,
         confidence,
-<<<<<<< HEAD
         severity,
-=======
-        severity:
-          detectedValue > this.config.criticalAmountThreshold
-            ? "critical"
-            : "warning",
->>>>>>> 2fae3c0c
         evidence: transfers,
         note,
       };
