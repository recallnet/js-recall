--- conflicted
+++ resolved
@@ -903,47 +903,6 @@
         `No proof found for reward (address: ${address}, amount: ${amount}) in competition ${competitionId}`,
       );
     });
-<<<<<<< HEAD
-
-    it.skip("should validate allocator existence before attempting allocation", async () => {
-      const competitionId = "comp-123";
-      const tokenAddress = "0x1234567890123456789012345678901234567890" as Hex;
-      const startTimestamp = 1640995200;
-
-      const mockRewards: SelectReward[] = [
-        {
-          id: "reward-1",
-          competitionId,
-          address:
-            "0x1111111111111111111111111111111111111111" as `0x${string}`,
-          amount: 100n,
-          leafHash: Buffer.from("hash1"),
-          claimed: false,
-          createdAt: new Date(),
-          updatedAt: new Date(),
-        },
-      ];
-
-      vi.mocked(mockRewardsRepo.getRewardsByCompetition).mockResolvedValue(
-        mockRewards,
-      );
-
-      // Create service without allocator
-      const service = new RewardsService(
-        mockRewardsRepo,
-        mockCompetitionRepository,
-        mockBoostRepository,
-        mockRewardsAllocator,
-        mockDb,
-        mockLogger,
-      );
-
-      await expect(
-        service.allocate(competitionId, tokenAddress, startTimestamp),
-      ).rejects.toThrow();
-    });
-=======
->>>>>>> 9e9ddffb
   });
 
   describe("Integration tests with comprehensive test data", () => {
