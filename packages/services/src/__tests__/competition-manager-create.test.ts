--- conflicted
+++ resolved
@@ -27,11 +27,8 @@
 import type { PortfolioSnapshotterService } from "../portfolio-snapshotter.service.js";
 import type { PriceTrackerService } from "../price-tracker.service.js";
 import { RewardsService } from "../rewards.service.js";
-<<<<<<< HEAD
+import type { SportsService } from "../sports.service.js";
 import type { SpotDataProcessor } from "../spot-data-processor.service.js";
-=======
-import type { SportsService } from "../sports.service.js";
->>>>>>> b13b830c
 import type { TradeSimulatorService } from "../trade-simulator.service.js";
 import type { TradingConstraintsService } from "../trading-constraints.service.js";
 import { BlockchainType } from "../types/index.js";
@@ -47,12 +44,9 @@
   let competitionRewardService: MockProxy<CompetitionRewardService>;
   let rewardsService: MockProxy<RewardsService>;
   let perpsDataProcessor: MockProxy<PerpsDataProcessor>;
-<<<<<<< HEAD
   let spotDataProcessor: MockProxy<SpotDataProcessor>;
   let spotLiveRepo: MockProxy<SpotLiveRepository>;
-=======
   let boostBonusService: MockProxy<BoostBonusService>;
->>>>>>> b13b830c
   let agentRepo: MockProxy<AgentRepository>;
   let agentScoreRepo: MockProxy<AgentScoreRepository>;
   let arenaRepo: MockProxy<ArenaRepository>;
@@ -82,12 +76,9 @@
     competitionRewardService = mock<CompetitionRewardService>();
     rewardsService = mock<RewardsService>();
     perpsDataProcessor = mock<PerpsDataProcessor>();
-<<<<<<< HEAD
     spotDataProcessor = mock<SpotDataProcessor>();
     spotLiveRepo = mock<SpotLiveRepository>();
-=======
     boostBonusService = mock<BoostBonusService>();
->>>>>>> b13b830c
     agentRepo = mock<AgentRepository>();
     agentScoreRepo = mock<AgentScoreRepository>();
     arenaRepo = mock<ArenaRepository>();
@@ -192,11 +183,8 @@
       competitionRewardService,
       rewardsService,
       perpsDataProcessor,
-<<<<<<< HEAD
       spotDataProcessor,
-=======
       boostBonusService,
->>>>>>> b13b830c
       agentRepo,
       agentScoreRepo,
       arenaRepo,
@@ -820,12 +808,9 @@
   let competitionRewardService: MockProxy<CompetitionRewardService>;
   let rewardsService: MockProxy<RewardsService>;
   let perpsDataProcessor: MockProxy<PerpsDataProcessor>;
-<<<<<<< HEAD
   let spotDataProcessor: MockProxy<SpotDataProcessor>;
   let spotLiveRepo: MockProxy<SpotLiveRepository>;
-=======
   let boostBonusService: MockProxy<BoostBonusService>;
->>>>>>> b13b830c
   let agentRepo: MockProxy<AgentRepository>;
   let agentScoreRepo: MockProxy<AgentScoreRepository>;
   let arenaRepo: MockProxy<ArenaRepository>;
@@ -855,12 +840,9 @@
     competitionRewardService = mock<CompetitionRewardService>();
     rewardsService = mock<RewardsService>();
     perpsDataProcessor = mock<PerpsDataProcessor>();
-<<<<<<< HEAD
     spotDataProcessor = mock<SpotDataProcessor>();
     spotLiveRepo = mock<SpotLiveRepository>();
-=======
     boostBonusService = mock<BoostBonusService>();
->>>>>>> b13b830c
     agentRepo = mock<AgentRepository>();
     agentScoreRepo = mock<AgentScoreRepository>();
     arenaRepo = mock<ArenaRepository>();
@@ -897,11 +879,8 @@
       competitionRewardService,
       rewardsService,
       perpsDataProcessor,
-<<<<<<< HEAD
       spotDataProcessor,
-=======
       boostBonusService,
->>>>>>> b13b830c
       agentRepo,
       agentScoreRepo,
       arenaRepo,
