import { randomUUID } from "crypto";
import { Logger } from "pino";
import { beforeEach, describe, expect, it } from "vitest";
import { MockProxy, mock } from "vitest-mock-extended";

import { AgentRepository } from "@recallnet/db/repositories/agent";
import { AgentScoreRepository } from "@recallnet/db/repositories/agent-score";
import { ArenaRepository } from "@recallnet/db/repositories/arena";
import { CompetitionRepository } from "@recallnet/db/repositories/competition";
import { PaperTradingConfigRepository } from "@recallnet/db/repositories/paper-trading-config";
import { PaperTradingInitialBalancesRepository } from "@recallnet/db/repositories/paper-trading-initial-balances";
import { PerpsRepository } from "@recallnet/db/repositories/perps";
import { SpotLiveRepository } from "@recallnet/db/repositories/spot-live";
import { StakesRepository } from "@recallnet/db/repositories/stakes";
import { TradeRepository } from "@recallnet/db/repositories/trade";
import { UserRepository } from "@recallnet/db/repositories/user";
import type { SelectAgent } from "@recallnet/db/schema/core/types";
import { SelectCompetition } from "@recallnet/db/schema/core/types";
import { Database } from "@recallnet/db/types";

import type { AgentService } from "../agent.service.js";
import type { AgentRankService } from "../agentrank.service.js";
import type { BalanceService } from "../balance.service.js";
import type { BoostBonusService } from "../boost-bonus.service.js";
import type { CompetitionRewardService } from "../competition-reward.service.js";
import { CompetitionService } from "../competition.service.js";
import { specificChainTokens } from "../lib/config-utils.js";
import type { PerpsDataProcessor } from "../perps-data-processor.service.js";
import type { PortfolioSnapshotterService } from "../portfolio-snapshotter.service.js";
import type { PriceTrackerService } from "../price-tracker.service.js";
import { RewardsService } from "../rewards.service.js";
<<<<<<< HEAD
import type { SpotDataProcessor } from "../spot-data-processor.service.js";
=======
import type { SportsService } from "../sports.service.js";
>>>>>>> b13b830c
import type { TradeSimulatorService } from "../trade-simulator.service.js";
import type { TradingConstraintsService } from "../trading-constraints.service.js";
import {
  ApiError,
  type SpecificChain,
  type SpecificChainBalances,
} from "../types/index.js";

describe("CompetitionService - joinCompetition", () => {
  let competitionService: CompetitionService;
  let balanceService: MockProxy<BalanceService>;
  let tradeSimulatorService: MockProxy<TradeSimulatorService>;
  let portfolioSnapshotterService: MockProxy<PortfolioSnapshotterService>;
  let priceTrackerService: MockProxy<PriceTrackerService>;
  let agentService: MockProxy<AgentService>;
  let agentRankService: MockProxy<AgentRankService>;
  let tradingConstraintsService: MockProxy<TradingConstraintsService>;
  let competitionRewardService: MockProxy<CompetitionRewardService>;
  let rewardsService: MockProxy<RewardsService>;
  let perpsDataProcessor: MockProxy<PerpsDataProcessor>;
<<<<<<< HEAD
  let spotDataProcessor: MockProxy<SpotDataProcessor>;
=======
  let boostBonusService: MockProxy<BoostBonusService>;
>>>>>>> b13b830c
  let agentRepo: MockProxy<AgentRepository>;
  let agentScoreRepo: MockProxy<AgentScoreRepository>;
  let arenaRepo: MockProxy<ArenaRepository>;
  let sportsService: MockProxy<SportsService>;
  let perpsRepo: MockProxy<PerpsRepository>;
  let spotLiveRepo: MockProxy<SpotLiveRepository>;
  let competitionRepo: MockProxy<CompetitionRepository>;
  let paperTradingConfigRepo: MockProxy<PaperTradingConfigRepository>;
  let paperTradingInitialBalancesRepo: MockProxy<PaperTradingInitialBalancesRepository>;
  let stakesRepo: MockProxy<StakesRepository>;
  let tradeRepo: MockProxy<TradeRepository>;
  let userRepo: MockProxy<UserRepository>;
  let mockDb: MockProxy<Database>;
  let logger: MockProxy<Logger>;

  const mockCompetitionId = randomUUID();
  const mockUserId = randomUUID();
  const mockAgent: SelectAgent = {
    id: randomUUID(),
    ownerId: mockUserId,
    walletAddress: "0x1234567890123456789012345678901234567890",
    name: "Test Agent",
    handle: "test-agent",
    email: null,
    description: null,
    imageUrl: null,
    apiKey: "test-api-key",
    apiKeyHash: "test-hash",
    metadata: null,
    status: "active",
    deactivationReason: null,
    deactivationDate: null,
    isRewardsIneligible: false,
    rewardsIneligibilityReason: null,
    createdAt: new Date(),
    updatedAt: new Date(),
  };

  // Mock competition with all required fields for trading competitions
  const mockCompetition: SelectCompetition & {
    crossChainTradingType: "allow";
  } = {
    id: mockCompetitionId,
    name: "Test Competition",
    description: "Test Description",
    type: "trading",
    status: "pending",
    startDate: new Date(),
    endDate: new Date(),
    createdAt: new Date(),
    updatedAt: new Date(),
    imageUrl: null,
    externalUrl: null,
    boostStartDate: null,
    boostEndDate: null,
    joinStartDate: null,
    joinEndDate: null,
    maxParticipants: null,
    registeredParticipants: 0,
    sandboxMode: false,
    minimumStake: null,
    vips: null,
    allowlist: null,
    blocklist: null,
    minRecallRank: null,
    allowlistOnly: false,
    agentAllocation: null,
    agentAllocationUnit: null,
    boosterAllocation: null,
    boosterAllocationUnit: null,
    rewardRules: null,
    rewardDetails: null,
    crossChainTradingType: "allow",
    displayState: null,
    arenaId: "default-paper-arena",
    engineId: "spot_paper_trading" as const,
    engineVersion: "1.0.0",
    rewardsIneligible: null,
    boostTimeDecayRate: null,
  };

  beforeEach(() => {
    // Create mocks
    balanceService = mock<BalanceService>();
    tradeSimulatorService = mock<TradeSimulatorService>();
    portfolioSnapshotterService = mock<PortfolioSnapshotterService>();
    priceTrackerService = mock<PriceTrackerService>();
    agentService = mock<AgentService>();
    agentRankService = mock<AgentRankService>();
    tradingConstraintsService = mock<TradingConstraintsService>();
    competitionRewardService = mock<CompetitionRewardService>();
    rewardsService = mock<RewardsService>();
    perpsDataProcessor = mock<PerpsDataProcessor>();
<<<<<<< HEAD
    spotDataProcessor = mock<SpotDataProcessor>();
=======
    boostBonusService = mock<BoostBonusService>();
>>>>>>> b13b830c
    agentRepo = mock<AgentRepository>();
    agentScoreRepo = mock<AgentScoreRepository>();
    arenaRepo = mock<ArenaRepository>();
    sportsService = mock<SportsService>();
    perpsRepo = mock<PerpsRepository>();
    spotLiveRepo = mock<SpotLiveRepository>();
    competitionRepo = mock<CompetitionRepository>();
    paperTradingConfigRepo = mock<PaperTradingConfigRepository>();
    paperTradingInitialBalancesRepo =
      mock<PaperTradingInitialBalancesRepository>();
    stakesRepo = mock<StakesRepository>();
    tradeRepo = mock<TradeRepository>();
    userRepo = mock<UserRepository>();
    mockDb = mock<Database>();
    logger = mock<Logger>();

    // Mock config
    const mockConfig = {
      evmChains: [
        "eth",
        "polygon",
        "bsc",
        "arbitrum",
        "base",
        "optimism",
      ] as SpecificChain[],
      specificChainBalances: {
        eth: { eth: 1 },
      } as SpecificChainBalances,
      specificChainTokens,
      maxTradePercentage: 1,
      rateLimiting: {
        maxRequests: 100,
        windowMs: 60000,
      },
    };

    // Create service instance
    competitionService = new CompetitionService(
      balanceService,
      tradeSimulatorService,
      portfolioSnapshotterService,
      priceTrackerService,
      agentService,
      agentRankService,
      tradingConstraintsService,
      competitionRewardService,
      rewardsService,
      perpsDataProcessor,
<<<<<<< HEAD
      spotDataProcessor,
=======
      boostBonusService,
>>>>>>> b13b830c
      agentRepo,
      agentScoreRepo,
      arenaRepo,
      sportsService,
      perpsRepo,
      spotLiveRepo,
      competitionRepo,
      paperTradingConfigRepo,
      paperTradingInitialBalancesRepo,
      stakesRepo,
      tradeRepo,
      userRepo,
      mockDb,
      mockConfig,
      logger,
    );
  });

  describe("one agent per user limit", () => {
    it("should allow user to register their first agent successfully", async () => {
      // Setup mocks
      agentService.getAgent.mockResolvedValue(mockAgent);
      competitionRepo.findById.mockResolvedValue(mockCompetition);
      competitionRepo.isAgentActiveInCompetition.mockResolvedValue(false);
      competitionRepo.addAgentToCompetition.mockResolvedValue();

      // Execute
      await competitionService.joinCompetition(
        mockCompetition.id,
        mockAgent.id,
        mockUserId,
        undefined,
      );

      // Verify
      expect(competitionRepo.addAgentToCompetition).toHaveBeenCalledWith(
        mockCompetition.id,
        mockAgent.id,
      );
    });

    it("should reject when user already has another agent registered (user auth)", async () => {
      // Setup mocks
      agentService.getAgent.mockResolvedValue(mockAgent);
      competitionRepo.findById.mockResolvedValue(mockCompetition);
      competitionRepo.isAgentActiveInCompetition.mockResolvedValue(false);
      competitionRepo.addAgentToCompetition.mockRejectedValue(
        new Error("User already has an agent registered in this competition"),
      );

      // Execute & Verify
      await expect(
        competitionService.joinCompetition(
          mockCompetition.id,
          mockAgent.id,
          mockUserId,
          undefined,
        ),
      ).rejects.toThrow(ApiError);

      await expect(
        competitionService.joinCompetition(
          mockCompetition.id,
          mockAgent.id,
          mockUserId,
          undefined,
        ),
      ).rejects.toThrow(
        "You already have an agent registered in this competition",
      );
    });

    it("should reject when user already has another agent registered (agent auth)", async () => {
      // Setup mocks
      agentService.getAgent.mockResolvedValue(mockAgent);
      competitionRepo.findById.mockResolvedValue(mockCompetition);
      competitionRepo.isAgentActiveInCompetition.mockResolvedValue(false);
      competitionRepo.addAgentToCompetition.mockRejectedValue(
        new Error("User already has an agent registered in this competition"),
      );

      // Execute & Verify (using agent API key auth)
      await expect(
        competitionService.joinCompetition(
          mockCompetition.id,
          mockAgent.id,
          undefined,
          mockAgent.id,
        ),
      ).rejects.toThrow(ApiError);

      await expect(
        competitionService.joinCompetition(
          mockCompetition.id,
          mockAgent.id,
          undefined,
          mockAgent.id,
        ),
      ).rejects.toThrow(
        "You already have an agent registered in this competition",
      );
    });

    it("should return correct HTTP status code (409)", async () => {
      // Setup mocks
      agentService.getAgent.mockResolvedValue(mockAgent);
      competitionRepo.findById.mockResolvedValue(mockCompetition);
      competitionRepo.isAgentActiveInCompetition.mockResolvedValue(false);
      competitionRepo.addAgentToCompetition.mockRejectedValue(
        new Error("User already has an agent registered in this competition"),
      );

      // Execute & Verify
      try {
        await competitionService.joinCompetition(
          mockCompetition.id,
          mockAgent.id,
          mockUserId,
          undefined,
        );
        expect.fail("Should have thrown ApiError");
      } catch (error) {
        expect(error).toBeInstanceOf(ApiError);
        expect((error as ApiError).statusCode).toBe(409);
      }
    });

    it("should check for participant limit errors", async () => {
      // Setup mocks
      agentService.getAgent.mockResolvedValue(mockAgent);
      competitionRepo.findById.mockResolvedValue(mockCompetition);
      competitionRepo.isAgentActiveInCompetition.mockResolvedValue(false);
      competitionRepo.addAgentToCompetition.mockRejectedValue(
        new Error("Competition has reached maximum participant limit (10)"),
      );

      // Execute & Verify
      await expect(
        competitionService.joinCompetition(
          mockCompetition.id,
          mockAgent.id,
          mockUserId,
          undefined,
        ),
      ).rejects.toThrow(ApiError);

      await expect(
        competitionService.joinCompetition(
          mockCompetition.id,
          mockAgent.id,
          mockUserId,
          undefined,
        ),
      ).rejects.toThrow("maximum participant limit");

      try {
        await competitionService.joinCompetition(
          mockCompetition.id,
          mockAgent.id,
          mockUserId,
          undefined,
        );
        expect.fail("Should have thrown ApiError");
      } catch (error) {
        expect(error).toBeInstanceOf(ApiError);
        expect((error as ApiError).statusCode).toBe(409);
      }
    });

    it("should not call addAgentToCompetition if agent is already active", async () => {
      // Setup mocks
      agentService.getAgent.mockResolvedValue(mockAgent);
      competitionRepo.findById.mockResolvedValue(mockCompetition);
      competitionRepo.isAgentActiveInCompetition.mockResolvedValue(true);

      // Execute & Verify
      await expect(
        competitionService.joinCompetition(
          mockCompetition.id,
          mockAgent.id,
          mockUserId,
          undefined,
        ),
      ).rejects.toThrow("already actively registered");

      // Verify addAgentToCompetition was never called
      expect(competitionRepo.addAgentToCompetition).not.toHaveBeenCalled();
    });

    it("should reject if competition is not in pending status", async () => {
      // Setup mocks
      const activeCompetition = {
        ...mockCompetition,
        status: "active" as const,
      };
      agentService.getAgent.mockResolvedValue(mockAgent);
      competitionRepo.findById.mockResolvedValue(activeCompetition);

      // Execute & Verify
      await expect(
        competitionService.joinCompetition(
          mockCompetition.id,
          mockAgent.id,
          mockUserId,
          undefined,
        ),
      ).rejects.toThrow("Cannot join competition that has already started");

      // Verify addAgentToCompetition was never called
      expect(competitionRepo.addAgentToCompetition).not.toHaveBeenCalled();
    });

    it("should allow re-adding same agent (idempotent)", async () => {
      // Setup mocks for first registration
      agentService.getAgent.mockResolvedValue(mockAgent);
      competitionRepo.findById.mockResolvedValue(mockCompetition);
      competitionRepo.isAgentActiveInCompetition.mockResolvedValue(false);
      competitionRepo.addAgentToCompetition.mockResolvedValue();

      // First registration
      await competitionService.joinCompetition(
        mockCompetition.id,
        mockAgent.id,
        mockUserId,
        undefined,
      );

      // Setup mocks for second registration (same agent)
      agentService.getAgent.mockResolvedValue(mockAgent);
      competitionRepo.isAgentActiveInCompetition.mockResolvedValue(true);

      // Second registration should be rejected by the "already active" check
      // (which happens before addAgentToCompetition is called)
      await expect(
        competitionService.joinCompetition(
          mockCompetition.id,
          mockAgent.id,
          mockUserId,
          undefined,
        ),
      ).rejects.toThrow("already actively registered");

      // Verify addAgentToCompetition was called only once
      expect(competitionRepo.addAgentToCompetition).toHaveBeenCalledTimes(1);
    });

    it("should handle race condition when two agents register simultaneously", async () => {
      // Simulate race condition: first call succeeds, second call fails
      // because the transaction detects the user already has an agent
      const agent2Id = randomUUID();
      const agent2: SelectAgent = {
        ...mockAgent,
        id: agent2Id,
        name: "Test Agent 2",
        handle: "test-agent-2",
      };

      // First registration attempt
      agentService.getAgent.mockResolvedValueOnce(mockAgent);
      competitionRepo.findById.mockResolvedValue(mockCompetition);
      competitionRepo.isAgentActiveInCompetition.mockResolvedValueOnce(false);
      competitionRepo.addAgentToCompetition.mockResolvedValueOnce();

      // Second registration attempt (simulating race condition)
      agentService.getAgent.mockResolvedValueOnce(agent2);
      competitionRepo.isAgentActiveInCompetition.mockResolvedValueOnce(false);
      competitionRepo.addAgentToCompetition.mockRejectedValueOnce(
        new Error("User already has an agent registered in this competition"),
      );

      // Execute both registrations
      const [result1, result2] = await Promise.allSettled([
        competitionService.joinCompetition(
          mockCompetition.id,
          mockAgent.id,
          mockUserId,
          undefined,
        ),
        competitionService.joinCompetition(
          mockCompetition.id,
          agent2Id,
          mockUserId,
          undefined,
        ),
      ]);

      // First should succeed
      expect(result1.status).toBe("fulfilled");

      // Second should fail with correct error
      expect(result2.status).toBe("rejected");
      if (result2.status === "rejected") {
        expect(result2.reason).toBeInstanceOf(ApiError);
        expect((result2.reason as ApiError).statusCode).toBe(409);
        expect((result2.reason as ApiError).message).toContain(
          "already have an agent registered in this competition",
        );
      }

      // Both should have attempted to call addAgentToCompetition
      expect(competitionRepo.addAgentToCompetition).toHaveBeenCalledTimes(2);
    });
  });

  describe("minimum stake validation", () => {
    const mockUser = {
      id: mockUserId,
      name: "Test User",
      walletAddress: "0x1234567890123456789012345678901234567890",
      walletLastVerifiedAt: new Date(),
      embeddedWalletAddress: null,
      privyId: "test-privy-id",
      email: "test@example.com",
      isSubscribed: false,
      imageUrl: null,
      metadata: null,
      status: "active" as const,
      createdAt: new Date(),
      updatedAt: new Date(),
      lastLoginAt: null,
    };

    it("should allow join when user has sufficient stake", async () => {
      // Setup mocks
      const competitionWithStake = {
        ...mockCompetition,
        minimumStake: 1000,
      };

      agentService.getAgent.mockResolvedValue(mockAgent);
      competitionRepo.findById.mockResolvedValue(competitionWithStake);
      competitionRepo.isAgentActiveInCompetition.mockResolvedValue(false);
      userRepo.findById.mockResolvedValue(mockUser);
      stakesRepo.getTotalStakedByWallet.mockResolvedValue(
        BigInt("2000000000000000000000"),
      ); // 2000 tokens (sufficient)
      competitionRepo.addAgentToCompetition.mockResolvedValue();

      // Execute
      await competitionService.joinCompetition(
        mockCompetition.id,
        mockAgent.id,
        mockUserId,
        undefined,
      );

      // Verify
      expect(userRepo.findById).toHaveBeenCalledWith(mockUserId);
      expect(stakesRepo.getTotalStakedByWallet).toHaveBeenCalledWith(
        mockUser.walletAddress,
      );
      expect(competitionRepo.addAgentToCompetition).toHaveBeenCalledWith(
        mockCompetition.id,
        mockAgent.id,
      );
    });

    it("should reject when user has insufficient stake", async () => {
      // Setup mocks
      const competitionWithStake = {
        ...mockCompetition,
        minimumStake: 1000,
      };

      agentService.getAgent.mockResolvedValue(mockAgent);
      competitionRepo.findById.mockResolvedValue(competitionWithStake);
      competitionRepo.isAgentActiveInCompetition.mockResolvedValue(false);
      userRepo.findById.mockResolvedValue(mockUser);
      stakesRepo.getTotalStakedByWallet.mockResolvedValue(
        BigInt("500000000000000000000"),
      ); // 500 tokens (insufficient)

      // Execute & Verify
      await expect(
        competitionService.joinCompetition(
          mockCompetition.id,
          mockAgent.id,
          mockUserId,
          undefined,
        ),
      ).rejects.toThrow(ApiError);

      await expect(
        competitionService.joinCompetition(
          mockCompetition.id,
          mockAgent.id,
          mockUserId,
          undefined,
        ),
      ).rejects.toThrow(
        "minimum stake requirement (1,000) to join this competition is not met",
      );

      // Verify addAgentToCompetition was never called
      expect(competitionRepo.addAgentToCompetition).not.toHaveBeenCalled();
    });

    it("should return correct HTTP status code (403) for insufficient stake", async () => {
      // Setup mocks
      const competitionWithStake = {
        ...mockCompetition,
        minimumStake: 1000,
      };

      agentService.getAgent.mockResolvedValue(mockAgent);
      competitionRepo.findById.mockResolvedValue(competitionWithStake);
      competitionRepo.isAgentActiveInCompetition.mockResolvedValue(false);
      userRepo.findById.mockResolvedValue(mockUser);
      stakesRepo.getTotalStakedByWallet.mockResolvedValue(
        BigInt("500000000000000000000"),
      ); // 500 tokens (insufficient)

      // Execute & Verify
      try {
        await competitionService.joinCompetition(
          mockCompetition.id,
          mockAgent.id,
          mockUserId,
          undefined,
        );
        expect.fail("Should have thrown ApiError");
      } catch (error) {
        expect(error).toBeInstanceOf(ApiError);
        expect((error as ApiError).statusCode).toBe(403);
      }
    });

    it("should allow join when competition has no minimum stake requirement", async () => {
      // Setup mocks - competition with no minimum stake
      agentService.getAgent.mockResolvedValue(mockAgent);
      competitionRepo.findById.mockResolvedValue(mockCompetition); // no minimumStake field
      competitionRepo.isAgentActiveInCompetition.mockResolvedValue(false);
      competitionRepo.addAgentToCompetition.mockResolvedValue();

      // Execute
      await competitionService.joinCompetition(
        mockCompetition.id,
        mockAgent.id,
        mockUserId,
        undefined,
      );

      // Verify
      expect(userRepo.findById).not.toHaveBeenCalled();
      expect(stakesRepo.getTotalStakedByWallet).not.toHaveBeenCalled();
      expect(competitionRepo.addAgentToCompetition).toHaveBeenCalledWith(
        mockCompetition.id,
        mockAgent.id,
      );
    });

    it("should allow join when minimum stake is 0", async () => {
      // Setup mocks
      const competitionWithZeroStake = {
        ...mockCompetition,
        minimumStake: 0,
      };

      agentService.getAgent.mockResolvedValue(mockAgent);
      competitionRepo.findById.mockResolvedValue(competitionWithZeroStake);
      competitionRepo.isAgentActiveInCompetition.mockResolvedValue(false);
      competitionRepo.addAgentToCompetition.mockResolvedValue();

      // Execute
      await competitionService.joinCompetition(
        mockCompetition.id,
        mockAgent.id,
        mockUserId,
        undefined,
      );

      // Verify
      expect(userRepo.findById).not.toHaveBeenCalled();
      expect(stakesRepo.getTotalStakedByWallet).not.toHaveBeenCalled();
      expect(competitionRepo.addAgentToCompetition).toHaveBeenCalledWith(
        mockCompetition.id,
        mockAgent.id,
      );
    });

    it("should handle user not found during stake validation", async () => {
      // Setup mocks
      const competitionWithStake = {
        ...mockCompetition,
        minimumStake: 1000,
      };

      agentService.getAgent.mockResolvedValue(mockAgent);
      competitionRepo.findById.mockResolvedValue(competitionWithStake);
      competitionRepo.isAgentActiveInCompetition.mockResolvedValue(false);
      userRepo.findById.mockResolvedValue(undefined); // User not found

      // Execute & Verify
      await expect(
        competitionService.joinCompetition(
          mockCompetition.id,
          mockAgent.id,
          mockUserId,
          undefined,
        ),
      ).rejects.toThrow(ApiError);

      await expect(
        competitionService.joinCompetition(
          mockCompetition.id,
          mockAgent.id,
          mockUserId,
          undefined,
        ),
      ).rejects.toThrow(`User not found: ${mockUserId}`);

      // Verify addAgentToCompetition was never called
      expect(competitionRepo.addAgentToCompetition).not.toHaveBeenCalled();
    });

    it("should return correct HTTP status code (404) for user not found", async () => {
      // Setup mocks
      const competitionWithStake = {
        ...mockCompetition,
        minimumStake: 1000,
      };

      agentService.getAgent.mockResolvedValue(mockAgent);
      competitionRepo.findById.mockResolvedValue(competitionWithStake);
      competitionRepo.isAgentActiveInCompetition.mockResolvedValue(false);
      userRepo.findById.mockResolvedValue(undefined); // User not found

      // Execute & Verify
      try {
        await competitionService.joinCompetition(
          mockCompetition.id,
          mockAgent.id,
          mockUserId,
          undefined,
        );
        expect.fail("Should have thrown ApiError");
      } catch (error) {
        expect(error).toBeInstanceOf(ApiError);
        expect((error as ApiError).statusCode).toBe(404);
      }
    });

    it("should work with agent API key authentication", async () => {
      // Setup mocks
      const competitionWithStake = {
        ...mockCompetition,
        minimumStake: 1000,
      };

      agentService.getAgent.mockResolvedValue(mockAgent);
      competitionRepo.findById.mockResolvedValue(competitionWithStake);
      competitionRepo.isAgentActiveInCompetition.mockResolvedValue(false);
      userRepo.findById.mockResolvedValue(mockUser);
      stakesRepo.getTotalStakedByWallet.mockResolvedValue(
        BigInt("2000000000000000000000"),
      ); // 2000 tokens (sufficient)
      competitionRepo.addAgentToCompetition.mockResolvedValue();

      // Execute with agent API key authentication
      await competitionService.joinCompetition(
        mockCompetition.id,
        mockAgent.id,
        undefined, // no userId
        mockAgent.id, // authenticatedAgentId
      );

      // Verify
      expect(userRepo.findById).toHaveBeenCalledWith(mockAgent.ownerId);
      expect(stakesRepo.getTotalStakedByWallet).toHaveBeenCalledWith(
        mockUser.walletAddress,
      );
      expect(competitionRepo.addAgentToCompetition).toHaveBeenCalledWith(
        mockCompetition.id,
        mockAgent.id,
      );
    });

    it("should reject agent without wallet for spot_live_trading competitions", async () => {
      const agentNoWallet = { ...mockAgent, walletAddress: null };
      const spotLiveCompetition = {
        ...mockCompetition,
        type: "spot_live_trading" as const,
      };

      agentService.getAgent.mockResolvedValue(agentNoWallet);
      competitionRepo.findById.mockResolvedValue(spotLiveCompetition);
      competitionRepo.isAgentActiveInCompetition.mockResolvedValue(false);

      await expect(
        competitionService.joinCompetition(
          mockCompetition.id,
          mockAgent.id,
          mockUserId,
          undefined,
        ),
      ).rejects.toThrow("Agent must have a wallet address");
    });
  });

  describe("participation rules validation", () => {
    it("should reject agent on blocklist", async () => {
      const blockedAgent: SelectAgent = {
        ...mockAgent,
        id: "blocked-agent",
      };
      const mockCompetitionWithBlocklist = {
        ...mockCompetition,
        blocklist: ["blocked-agent", "other-blocked"],
      };

      agentService.getAgent.mockResolvedValue(blockedAgent);
      competitionRepo.findById.mockResolvedValue(mockCompetitionWithBlocklist);
      competitionRepo.isAgentActiveInCompetition.mockResolvedValue(false);

      await expect(
        competitionService.joinCompetition(
          mockCompetition.id,
          blockedAgent.id,
          mockUserId,
          undefined,
        ),
      ).rejects.toThrow(ApiError);

      await expect(
        competitionService.joinCompetition(
          mockCompetition.id,
          blockedAgent.id,
          mockUserId,
          undefined,
        ),
      ).rejects.toThrow("not permitted to join");
    });

    it("should reject agent when allowlistOnly is true and agent not on allowlist", async () => {
      const mockCompetitionAllowlistOnly = {
        ...mockCompetition,
        allowlistOnly: true,
        allowlist: ["allowed-agent-1", "allowed-agent-2"],
      };

      agentService.getAgent.mockResolvedValue(mockAgent);
      competitionRepo.findById.mockResolvedValue(mockCompetitionAllowlistOnly);
      competitionRepo.isAgentActiveInCompetition.mockResolvedValue(false);

      await expect(
        competitionService.joinCompetition(
          mockCompetition.id,
          mockAgent.id,
          mockUserId,
          undefined,
        ),
      ).rejects.toThrow(ApiError);

      await expect(
        competitionService.joinCompetition(
          mockCompetition.id,
          mockAgent.id,
          mockUserId,
          undefined,
        ),
      ).rejects.toThrow("allowlist-only");
    });

    it("should allow agent when allowlistOnly is true and agent on allowlist", async () => {
      const allowedAgent: SelectAgent = {
        ...mockAgent,
        id: "allowed-agent",
      };
      const mockCompetitionAllowlistOnly = {
        ...mockCompetition,
        allowlistOnly: true,
        allowlist: ["allowed-agent", "other-allowed"],
      };

      agentService.getAgent.mockResolvedValue(allowedAgent);
      competitionRepo.findById.mockResolvedValue(mockCompetitionAllowlistOnly);
      competitionRepo.isAgentActiveInCompetition.mockResolvedValue(false);
      competitionRepo.addAgentToCompetition.mockResolvedValue();

      await competitionService.joinCompetition(
        mockCompetition.id,
        allowedAgent.id,
        mockUserId,
        undefined,
      );

      expect(competitionRepo.addAgentToCompetition).toHaveBeenCalledWith(
        mockCompetition.id,
        allowedAgent.id,
      );
    });

    it("should allow VIP agent and skip all checks including stake", async () => {
      const vipAgent: SelectAgent = {
        ...mockAgent,
        id: "vip-agent",
      };
      const mockCompetitionWithVips = {
        ...mockCompetition,
        vips: ["vip-agent", "other-vip"],
        minimumStake: 1000, // VIP should bypass this
        minRecallRank: 10, // VIP should bypass this too
      };

      agentService.getAgent.mockResolvedValue(vipAgent);
      competitionRepo.findById.mockResolvedValue(mockCompetitionWithVips);
      competitionRepo.isAgentActiveInCompetition.mockResolvedValue(false);
      competitionRepo.addAgentToCompetition.mockResolvedValue();

      await competitionService.joinCompetition(
        mockCompetition.id,
        vipAgent.id,
        mockUserId,
        undefined,
      );

      // VIP should bypass stake check
      expect(userRepo.findById).not.toHaveBeenCalled();
      expect(stakesRepo.getTotalStakedByWallet).not.toHaveBeenCalled();
      // VIP should bypass rank check
      expect(agentScoreRepo.getAgentRank).not.toHaveBeenCalled();
      // Should add agent directly
      expect(competitionRepo.addAgentToCompetition).toHaveBeenCalled();
    });

    it("should allow allowlisted agent and skip rank check but still check stake", async () => {
      const allowlistedAgent: SelectAgent = {
        ...mockAgent,
        id: "allowed-agent",
      };
      const mockCompetitionWithAllowlist = {
        ...mockCompetition,
        allowlist: ["allowed-agent", "other-allowed"],
        minimumStake: 100, // Allowlist should NOT bypass stake
        minRecallRank: 10, // Allowlist SHOULD bypass rank
      };

      const mockUser = {
        id: mockUserId,
        name: "Test User",
        walletAddress: "0x1234567890123456789012345678901234567890",
        walletLastVerifiedAt: new Date(),
        embeddedWalletAddress: null,
        privyId: "test-privy-id",
        email: "test@example.com",
        isSubscribed: false,
        imageUrl: null,
        metadata: null,
        status: "active" as const,
        createdAt: new Date(),
        updatedAt: new Date(),
        lastLoginAt: null,
      };

      agentService.getAgent.mockResolvedValue(allowlistedAgent);
      competitionRepo.findById.mockResolvedValue(mockCompetitionWithAllowlist);
      competitionRepo.isAgentActiveInCompetition.mockResolvedValue(false);
      userRepo.findById.mockResolvedValue(mockUser);
      stakesRepo.getTotalStakedByWallet.mockResolvedValue(BigInt(200e18)); // Sufficient stake
      competitionRepo.addAgentToCompetition.mockResolvedValue();

      await competitionService.joinCompetition(
        mockCompetition.id,
        allowlistedAgent.id,
        mockUserId,
        undefined,
      );

      // Should check stake for allowlisted agent (not bypassed)
      expect(userRepo.findById).toHaveBeenCalled();
      expect(stakesRepo.getTotalStakedByWallet).toHaveBeenCalled();
      // Should not check rank for allowlisted agent (bypassed)
      expect(agentScoreRepo.getAgentRank).not.toHaveBeenCalled();
      expect(competitionRepo.addAgentToCompetition).toHaveBeenCalled();
    });

    it("should handle VIP early return when both vips and allowlist are set", async () => {
      const vipAgent2: SelectAgent = {
        ...mockAgent,
        id: "vip-agent",
      };
      const mockCompetitionBoth = {
        ...mockCompetition,
        vips: ["vip-agent"],
        allowlist: ["other-agent"], // Not checked due to VIP early return
        minimumStake: 1000,
        minRecallRank: 10,
      };

      agentService.getAgent.mockResolvedValue(vipAgent2);
      competitionRepo.findById.mockResolvedValue(mockCompetitionBoth);
      competitionRepo.isAgentActiveInCompetition.mockResolvedValue(false);
      competitionRepo.addAgentToCompetition.mockResolvedValue();

      await competitionService.joinCompetition(
        mockCompetition.id,
        vipAgent2.id,
        mockUserId,
        undefined,
      );

      // VIP early return should bypass all checks
      expect(userRepo.findById).not.toHaveBeenCalled();
      expect(stakesRepo.getTotalStakedByWallet).not.toHaveBeenCalled();
      expect(agentScoreRepo.getAgentRank).not.toHaveBeenCalled();
      expect(competitionRepo.addAgentToCompetition).toHaveBeenCalled();
    });

    it("should reject agent with no rank when rank requirement exists", async () => {
      const mockCompetitionWithRank = {
        ...mockCompetition,
        minRecallRank: 50,
      };

      agentService.getAgent.mockResolvedValue(mockAgent);
      competitionRepo.findById.mockResolvedValue(mockCompetitionWithRank);
      competitionRepo.isAgentActiveInCompetition.mockResolvedValue(false);
      agentScoreRepo.getAgentRank.mockResolvedValue(undefined); // No rank

      await expect(
        competitionService.joinCompetition(
          mockCompetition.id,
          mockAgent.id,
          mockUserId,
          undefined,
        ),
      ).rejects.toThrow(ApiError);

      await expect(
        competitionService.joinCompetition(
          mockCompetition.id,
          mockAgent.id,
          mockUserId,
          undefined,
        ),
      ).rejects.toThrow("has not yet established a rank");
    });

    it("should reject agent with insufficient rank", async () => {
      const mockCompetitionWithRank = {
        ...mockCompetition,
        minRecallRank: 50,
      };

      agentService.getAgent.mockResolvedValue(mockAgent);
      competitionRepo.findById.mockResolvedValue(mockCompetitionWithRank);
      competitionRepo.isAgentActiveInCompetition.mockResolvedValue(false);
      agentScoreRepo.getAgentRank.mockResolvedValue({
        rank: 100, // Worse than required rank 50
        ordinal: 1200,
      });

      await expect(
        competitionService.joinCompetition(
          mockCompetition.id,
          mockAgent.id,
          mockUserId,
          undefined,
        ),
      ).rejects.toThrow(ApiError);

      await expect(
        competitionService.joinCompetition(
          mockCompetition.id,
          mockAgent.id,
          mockUserId,
          undefined,
        ),
      ).rejects.toThrow("current rank is 100");
    });

    it("should allow agent with sufficient rank", async () => {
      const mockCompetitionWithRank = {
        ...mockCompetition,
        minRecallRank: 50,
      };

      agentService.getAgent.mockResolvedValue(mockAgent);
      competitionRepo.findById.mockResolvedValue(mockCompetitionWithRank);
      competitionRepo.isAgentActiveInCompetition.mockResolvedValue(false);
      agentScoreRepo.getAgentRank.mockResolvedValue({
        rank: 25, // Better than required rank 50
        ordinal: 1500,
      });
      competitionRepo.addAgentToCompetition.mockResolvedValue();

      await competitionService.joinCompetition(
        mockCompetition.id,
        mockAgent.id,
        mockUserId,
        undefined,
      );

      expect(agentScoreRepo.getAgentRank).toHaveBeenCalledWith(
        mockAgent.id,
        mockCompetition.type,
      );
      expect(competitionRepo.addAgentToCompetition).toHaveBeenCalled();
    });

    it("should allow agent when no participation rules are set (backward compatible)", async () => {
      const mockCompetitionNoRules = {
        ...mockCompetition,
        vips: null,
        allowlist: null,
        blocklist: null,
        minRecallRank: null,
        allowlistOnly: false,
      };

      agentService.getAgent.mockResolvedValue(mockAgent);
      competitionRepo.findById.mockResolvedValue(mockCompetitionNoRules);
      competitionRepo.isAgentActiveInCompetition.mockResolvedValue(false);
      competitionRepo.addAgentToCompetition.mockResolvedValue();

      await competitionService.joinCompetition(
        mockCompetition.id,
        mockAgent.id,
        mockUserId,
        undefined,
      );

      expect(agentScoreRepo.getAgentRank).not.toHaveBeenCalled();
      expect(competitionRepo.addAgentToCompetition).toHaveBeenCalled();
    });

    it("should treat empty arrays as no restriction", async () => {
      const mockCompetitionEmptyArrays = {
        ...mockCompetition,
        vips: [],
        allowlist: [],
        blocklist: [],
        minRecallRank: null,
      };

      agentService.getAgent.mockResolvedValue(mockAgent);
      competitionRepo.findById.mockResolvedValue(mockCompetitionEmptyArrays);
      competitionRepo.isAgentActiveInCompetition.mockResolvedValue(false);
      competitionRepo.addAgentToCompetition.mockResolvedValue();

      await competitionService.joinCompetition(
        mockCompetition.id,
        mockAgent.id,
        mockUserId,
        undefined,
      );

      expect(competitionRepo.addAgentToCompetition).toHaveBeenCalled();
    });

    it("should reject blocklisted agent even if they are on allowlist", async () => {
      const conflictedAgent: SelectAgent = {
        ...mockAgent,
        id: "conflicted-agent",
      };
      const mockCompetitionConflict = {
        ...mockCompetition,
        blocklist: ["conflicted-agent"],
        allowlist: ["conflicted-agent"], // Also on allowlist
      };

      agentService.getAgent.mockResolvedValue(conflictedAgent);
      competitionRepo.findById.mockResolvedValue(mockCompetitionConflict);
      competitionRepo.isAgentActiveInCompetition.mockResolvedValue(false);

      await expect(
        competitionService.joinCompetition(
          mockCompetition.id,
          conflictedAgent.id,
          mockUserId,
          undefined,
        ),
      ).rejects.toThrow(ApiError);

      await expect(
        competitionService.joinCompetition(
          mockCompetition.id,
          conflictedAgent.id,
          mockUserId,
          undefined,
        ),
      ).rejects.toThrow("not permitted");
    });

    it("should reject when allowlistOnly is true but no allowlist exists (misconfiguration)", async () => {
      const mockCompetitionNoList = {
        ...mockCompetition,
        allowlistOnly: true,
        allowlist: null, // No allowlist defined
      };

      agentService.getAgent.mockResolvedValue(mockAgent);
      competitionRepo.findById.mockResolvedValue(mockCompetitionNoList);
      competitionRepo.isAgentActiveInCompetition.mockResolvedValue(false);

      try {
        await competitionService.joinCompetition(
          mockCompetition.id,
          mockAgent.id,
          mockUserId,
          undefined,
        );
        expect.fail("Should have thrown ApiError");
      } catch (error) {
        expect(error).toBeInstanceOf(ApiError);
        expect((error as ApiError).statusCode).toBe(500); // Server misconfiguration
        expect((error as ApiError).message).toContain("misconfigured");
        expect((error as ApiError).message).toContain("allowlist-only mode");
      }
    });

    it("should reject blocklisted agent even if on VIP list", async () => {
      const mockCompetitionBlockedVip = {
        ...mockCompetition,
        blocklist: [mockAgent.id],
        vips: [mockAgent.id], // Same agent on both lists
      };

      agentService.getAgent.mockResolvedValue(mockAgent);
      competitionRepo.findById.mockResolvedValue(mockCompetitionBlockedVip);
      competitionRepo.isAgentActiveInCompetition.mockResolvedValue(false);

      await expect(
        competitionService.joinCompetition(
          mockCompetition.id,
          mockAgent.id,
          mockUserId,
          undefined,
        ),
      ).rejects.toThrow("not permitted");
    });
  });
});<|MERGE_RESOLUTION|>--- conflicted
+++ resolved
@@ -29,11 +29,8 @@
 import type { PortfolioSnapshotterService } from "../portfolio-snapshotter.service.js";
 import type { PriceTrackerService } from "../price-tracker.service.js";
 import { RewardsService } from "../rewards.service.js";
-<<<<<<< HEAD
+import type { SportsService } from "../sports.service.js";
 import type { SpotDataProcessor } from "../spot-data-processor.service.js";
-=======
-import type { SportsService } from "../sports.service.js";
->>>>>>> b13b830c
 import type { TradeSimulatorService } from "../trade-simulator.service.js";
 import type { TradingConstraintsService } from "../trading-constraints.service.js";
 import {
@@ -54,11 +51,8 @@
   let competitionRewardService: MockProxy<CompetitionRewardService>;
   let rewardsService: MockProxy<RewardsService>;
   let perpsDataProcessor: MockProxy<PerpsDataProcessor>;
-<<<<<<< HEAD
   let spotDataProcessor: MockProxy<SpotDataProcessor>;
-=======
   let boostBonusService: MockProxy<BoostBonusService>;
->>>>>>> b13b830c
   let agentRepo: MockProxy<AgentRepository>;
   let agentScoreRepo: MockProxy<AgentScoreRepository>;
   let arenaRepo: MockProxy<ArenaRepository>;
@@ -152,11 +146,8 @@
     competitionRewardService = mock<CompetitionRewardService>();
     rewardsService = mock<RewardsService>();
     perpsDataProcessor = mock<PerpsDataProcessor>();
-<<<<<<< HEAD
     spotDataProcessor = mock<SpotDataProcessor>();
-=======
     boostBonusService = mock<BoostBonusService>();
->>>>>>> b13b830c
     agentRepo = mock<AgentRepository>();
     agentScoreRepo = mock<AgentScoreRepository>();
     arenaRepo = mock<ArenaRepository>();
@@ -206,11 +197,8 @@
       competitionRewardService,
       rewardsService,
       perpsDataProcessor,
-<<<<<<< HEAD
       spotDataProcessor,
-=======
       boostBonusService,
->>>>>>> b13b830c
       agentRepo,
       agentScoreRepo,
       arenaRepo,
