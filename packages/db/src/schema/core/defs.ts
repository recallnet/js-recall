import {
  boolean,
  foreignKey,
  index,
  integer,
  jsonb,
  numeric,
  pgEnum,
  pgTable,
  primaryKey,
  text,
  timestamp,
  unique,
  uuid,
  varchar,
} from "drizzle-orm/pg-core";

import { tokenAmount } from "../custom-types.js";

export const MAX_HANDLE_LENGTH = 15;

/**
 * User metadata stored in the metadata JSONB field
 */
export type UserMetadata = {
  website?: string;
};

/**
 * Statuses for users, agents, and admins.
 */
export const actorStatus = pgEnum("actor_status", [
  "active",
  "inactive",
  "suspended",
  "deleted",
]);

/**
 * Defines the possible statuses for competitions.
 */
export const competitionStatus = pgEnum("competition_status", [
  "pending",
  "active",
  "ending",
  "ended",
]);

/**
 * Defines the possible types for competitions.
 */
export const competitionType = pgEnum("competition_type", [
  "trading",
  "perpetual_futures",
<<<<<<< HEAD
  "spot_live_trading",
=======
  "sports_prediction",
>>>>>>> b13b830c
]);

/**
 * Defines the possible engine types
 */
export const engineType = pgEnum("engine_type", [
  "spot_paper_trading",
  "perpetual_futures",
  "spot_live_trading",
]);

/**
 * Defines the possible allocation units for rewards
 */
export const allocationUnit = pgEnum("allocation_unit", [
  "RECALL",
  "USDC",
  "USD",
]);

/**
 * Defines the possible display states for competitions
 */
export const displayState = pgEnum("display_state", [
  "active",
  "waitlist",
  "cancelled",
  "pending",
  "paused",
]);

/**
 * Defines the possible statuses for agents within competitions.
 */
export const competitionAgentStatus = pgEnum("competition_agent_status", [
  "active",
  "withdrawn",
  "disqualified",
]);

/**
 * Users represent the human owners of agents
 */
export const users = pgTable(
  "users",
  {
    id: uuid().primaryKey().notNull(),
    walletAddress: varchar("wallet_address", { length: 42 }).unique().notNull(),
    // Note: only tracked for the `walletAddress` column since embedded wallets are guaranteed
    walletLastVerifiedAt: timestamp("wallet_last_verified_at", {
      withTimezone: true,
    }),
    // TODO: Privy data (email, privy ID, & embedded wallet address) are nullable since legacy
    // users are not guaranteed to have these. In the future, we can choose to remove users who
    // are missing these or have no "last login" data.
    //
    // Legacy users always have custom (non-embedded) linked wallets (e.g., metamask), but new
    // users might not link one and rely on embedded wallets. So, we maintain the "existing"
    // `walletAddress` column to track whether the user has connected a custom wallet, and we
    // also add a new `embeddedWalletAddress` column for the Privy-generated wallet.
    //
    // For any new user, we initially set these as the same value—optionally, letting a user
    // link a custom wallet. For any legacy user, we keep their `walletAddress` and prompt them
    // to link their custom wallet to Privy account (within UI flows).
    embeddedWalletAddress: varchar("embedded_wallet_address", {
      length: 42,
    }).unique(),
    privyId: text("privy_id").unique(),
    name: varchar({ length: 100 }),
    email: varchar({ length: 100 }).unique(),
    isSubscribed: boolean("is_subscribed").notNull().default(false),
    imageUrl: text("image_url"),
    metadata: jsonb().$type<UserMetadata>(),
    status: actorStatus("status").default("active").notNull(),
    createdAt: timestamp("created_at", {
      withTimezone: true,
    })
      .defaultNow()
      .notNull(),
    updatedAt: timestamp("updated_at", {
      withTimezone: true,
    })
      .defaultNow()
      .notNull(),
    lastLoginAt: timestamp("last_login_at", { withTimezone: true }),
  },
  (table) => [
    index("idx_users_wallet_address").on(table.walletAddress),
    index("idx_users_privy_id").on(table.privyId),
    index("idx_users_status").on(table.status),
    unique("users_wallet_address_key").on(table.walletAddress),
  ],
);

/**
 * User wallets are either embedded wallets via Privy or custom wallets linked by the user
 *
 * TODO: this table is not used yet, but will be used in the future to track user wallets.
 * For example, we need a way to distinguish between a linked browser wallet since a user
 * will likely want this as their "primary" and rewards-related address.
 */
// export const userWallets = pgTable(
//   "user_wallets",
//   {
//     id: uuid().primaryKey().notNull(),
//     userId: uuid("user_id").notNull(),
//     address: varchar("address", { length: 42 }).notNull(),
//     isPrimary: boolean("is_primary").notNull().default(false),
//     isEmbeddedWallet: boolean("is_embedded_wallet").notNull().default(false),
//     clientType: varchar("client_type", { length: 100 }), // Free form via Privy API (e.g. "privy", "metamask", etc.)
//     lastVerifiedAt: timestamp("last_verified_at", { withTimezone: true }),
//     createdAt: timestamp("created_at", { withTimezone: true })
//       .defaultNow()
//       .notNull(),
//     updatedAt: timestamp("updated_at", { withTimezone: true })
//       .defaultNow()
//       .notNull(),
//   },
//   (table) => [
//     // One primary wallet per user (optional; partial unique)
//     unique("wallets_one_primary_per_user").on(table.userId, table.isPrimary),
//     // Fast lookups
//     index("wallets_user_id").on(table.userId),
//     index("wallets_user_id_primary").on(table.userId, table.isPrimary),
//     foreignKey({
//       columns: [table.userId],
//       foreignColumns: [users.id],
//       name: "user_wallets_user_id_fkey",
//     }).onDelete("cascade"),
//     unique("user_wallets_address_key").on(table.address),
//   ],
// );

/**
 * Agents are AI entities owned by users that participate in competitions
 */
export const agents = pgTable(
  "agents",
  {
    id: uuid().primaryKey().notNull(),
    ownerId: uuid("owner_id").notNull(),
    walletAddress: varchar("wallet_address", { length: 42 }).unique(),
    name: varchar({ length: 100 }).notNull(),
    handle: varchar({ length: MAX_HANDLE_LENGTH }).notNull(),
    email: varchar({ length: 100 }).unique(),
    description: text(),
    imageUrl: text("image_url"),
    apiKey: varchar("api_key", { length: 400 }).notNull(),
    apiKeyHash: varchar("api_key_hash", { length: 64 }),
    metadata: jsonb(),
    status: actorStatus("status").default("active").notNull(),
    deactivationReason: text("deactivation_reason"),
    deactivationDate: timestamp("deactivation_date", {
      withTimezone: true,
    }),
    isRewardsIneligible: boolean("is_rewards_ineligible")
      .default(false)
      .notNull(),
    rewardsIneligibilityReason: text("rewards_ineligibility_reason"),
    createdAt: timestamp("created_at", {
      withTimezone: true,
    })
      .defaultNow()
      .notNull(),
    updatedAt: timestamp("updated_at", {
      withTimezone: true,
    })
      .defaultNow()
      .notNull(),
  },
  (table) => [
    index("idx_agents_owner_id").on(table.ownerId),
    index("idx_agents_status").on(table.status),
    index("idx_agents_wallet_address").on(table.walletAddress),
    index("idx_agents_handle").on(table.handle),
    index("idx_agents_api_key").on(table.apiKey),
    index("idx_agents_api_key_hash").on(table.apiKeyHash),
    index("idx_agents_rewards_ineligible").on(table.isRewardsIneligible),
    // NOTE: There is an extra index not listed here. There is a GIN index on the "name" that is
    // created via custom migration (0038_left_ultragirl) due to Drizzle limitations. That index
    // supports case-insensitive queries on agent names.
    foreignKey({
      columns: [table.ownerId],
      foreignColumns: [users.id],
      name: "agents_owner_id_fkey",
    }).onDelete("cascade"),
    unique("agents_owner_id_name_key").on(table.ownerId, table.name),
    unique("agents_handle_key").on(table.handle),
    unique("agents_api_key_key").on(table.apiKey),
  ],
);

/**
 * Admins manage the system and competitions
 */
export const admins = pgTable(
  "admins",
  {
    id: uuid().primaryKey().notNull(),
    username: varchar({ length: 50 }).unique().notNull(),
    email: varchar({ length: 100 }).unique().notNull(),
    passwordHash: varchar("password_hash", { length: 255 }).notNull(),
    apiKey: varchar("api_key", { length: 400 }).unique(),
    name: varchar({ length: 100 }),
    imageUrl: text("image_url"),
    metadata: jsonb(),
    status: actorStatus("status").default("active").notNull(),
    lastLoginAt: timestamp("last_login_at", { withTimezone: true }),
    createdAt: timestamp("created_at", {
      withTimezone: true,
    })
      .defaultNow()
      .notNull(),
    updatedAt: timestamp("updated_at", {
      withTimezone: true,
    })
      .defaultNow()
      .notNull(),
  },
  (table) => [
    index("idx_admins_username").on(table.username),
    index("idx_admins_email").on(table.email),
    index("idx_admins_api_key").on(table.apiKey),
    index("idx_admins_status").on(table.status),
    unique("admins_username_key").on(table.username),
    unique("admins_email_key").on(table.email),
    unique("admins_api_key_key").on(table.apiKey),
  ],
);

/**
 * Arenas are grouping mechanisms for organizing related competitions
 * Stores metadata and classification for discovery/filtering
 */
export const arenas = pgTable(
  "arenas",
  {
    id: text().primaryKey().notNull(),
    name: text().notNull(),
    createdBy: text("created_by"),
    category: text().notNull(),
    skill: text().notNull(),
    venues: text().array(),
    chains: text().array(),
    kind: text().default("Competition").notNull(),
    createdAt: timestamp("created_at", {
      withTimezone: true,
    })
      .defaultNow()
      .notNull(),
    updatedAt: timestamp("updated_at", {
      withTimezone: true,
    })
      .defaultNow()
      .notNull(),
  },
  (table) => [
    index("idx_arenas_id").on(table.id),
    index("idx_arenas_category").on(table.category),
    index("idx_arenas_skill").on(table.skill),
    unique("arenas_id_key").on(table.id),
  ],
);

export const competitions = pgTable(
  "competitions",
  {
    id: uuid().primaryKey().notNull(),
    arenaId: text("arena_id"),
    name: varchar({ length: 100 }).notNull(),
    description: text(),
    type: competitionType("type").default("trading").notNull(),
    externalUrl: text("external_url"),
    imageUrl: text("image_url"),

    // Schedule
    startDate: timestamp("start_date", { withTimezone: true }),
    endDate: timestamp("end_date", { withTimezone: true }),
    boostStartDate: timestamp("boost_start_date", { withTimezone: true }),
    boostEndDate: timestamp("boost_end_date", { withTimezone: true }),
    joinStartDate: timestamp("join_start_date", { withTimezone: true }),
    joinEndDate: timestamp("join_end_date", { withTimezone: true }),
    maxParticipants: integer("max_participants"),
    registeredParticipants: integer("registered_participants")
      .default(0)
      .notNull(),
    minimumStake: numeric("minimum_stake", {
      precision: 30,
      scale: 15,
      mode: "number",
    }),
    vips: text("vips").array(),
    allowlist: text("allowlist").array(),
    blocklist: text("blocklist").array(),
    minRecallRank: integer("min_recall_rank"),
    allowlistOnly: boolean("allowlist_only").default(false),

    agentAllocation: numeric("agent_allocation", {
      precision: 30,
      scale: 15,
      mode: "number",
    }),
    agentAllocationUnit: allocationUnit("agent_allocation_unit"),
    boosterAllocation: numeric("booster_allocation", {
      precision: 30,
      scale: 15,
      mode: "number",
    }),
    boosterAllocationUnit: allocationUnit("booster_allocation_unit"),
    rewardRules: text("reward_rules"),
    rewardDetails: text("reward_details"),
    rewardsIneligible: text("rewards_ineligible").array(),
    boostTimeDecayRate: numeric("boost_time_decay_rate", {
      precision: 5,
      scale: 4,
      mode: "number",
    }),

    // Engine routing
    engineId: engineType("engine_id"),
    engineVersion: text("engine_version"),

    // Display
    status: competitionStatus("status").notNull(),
    sandboxMode: boolean("sandbox_mode").notNull().default(false),
    displayState: displayState("display_state"),

    createdAt: timestamp("created_at", {
      withTimezone: true,
    }).defaultNow(),
    updatedAt: timestamp("updated_at", {
      withTimezone: true,
    }).defaultNow(),
  },
  (table) => [
    foreignKey({
      columns: [table.arenaId],
      foreignColumns: [arenas.id],
      name: "competitions_arena_id_fkey",
    }).onDelete("set null"),
    index("idx_competitions_arena_id").on(table.arenaId),
    index("idx_competitions_status").on(table.status),
    index("idx_competitions_id_participants").on(
      table.id,
      table.registeredParticipants,
      table.maxParticipants,
    ),
    index("idx_competitions_status_type_id").on(
      table.status,
      table.type,
      table.id,
    ),
    index("idx_competitions_status_end_date").on(table.status, table.endDate),
    index("idx_competitions_engine_id").on(table.engineId),
  ],
);

/**
 * Master partner information
 * Stores partner details that can be reused across multiple competitions
 */
export const partners = pgTable(
  "partners",
  {
    id: uuid().primaryKey().notNull().defaultRandom(),
    name: text("name").notNull(),
    url: text("url"),
    logoUrl: text("logo_url"),
    details: text("details"),
    createdAt: timestamp("created_at", {
      withTimezone: true,
    })
      .defaultNow()
      .notNull(),
    updatedAt: timestamp("updated_at", {
      withTimezone: true,
    })
      .defaultNow()
      .notNull(),
  },
  (table) => [index("idx_partners_name").on(table.name)],
);

/**
 * Junction table linking partners to competitions
 * Tracks which partners are associated with which competitions and display ordering
 */
export const competitionPartners = pgTable(
  "competition_partners",
  {
    id: uuid().primaryKey().notNull().defaultRandom(),
    competitionId: uuid("competition_id").notNull(),
    partnerId: uuid("partner_id").notNull(),
    position: integer("position").notNull(),
    createdAt: timestamp("created_at", {
      withTimezone: true,
    })
      .defaultNow()
      .notNull(),
  },
  (table) => [
    foreignKey({
      columns: [table.competitionId],
      foreignColumns: [competitions.id],
      name: "competition_partners_competition_id_fkey",
    }).onDelete("cascade"),
    foreignKey({
      columns: [table.partnerId],
      foreignColumns: [partners.id],
      name: "competition_partners_partner_id_fkey",
    }).onDelete("cascade"),
    unique("competition_partners_competition_id_partner_id_key").on(
      table.competitionId,
      table.partnerId,
    ),
    unique("competition_partners_competition_id_position_key").on(
      table.competitionId,
      table.position,
    ),
    index("idx_competition_partners_competition_id").on(table.competitionId),
    index("idx_competition_partners_partner_id").on(table.partnerId),
  ],
);

/**
 * Tracks agent participation in competitions
 * Stores agent status, deactivation reason, and timestamps per competition
 */
export const competitionAgents = pgTable(
  "competition_agents",
  {
    competitionId: uuid("competition_id").notNull(),
    agentId: uuid("agent_id").notNull(),
    // note: this is the agent status in regard to the competition
    status: competitionAgentStatus("status").default("active").notNull(),
    deactivationReason: text("deactivation_reason"),
    deactivatedAt: timestamp("deactivated_at", { withTimezone: true }),
    createdAt: timestamp("created_at", {
      withTimezone: true,
    })
      .defaultNow()
      .notNull(),
    updatedAt: timestamp("updated_at", {
      withTimezone: true,
    })
      .defaultNow()
      .notNull(),
  },
  (table) => [
    foreignKey({
      columns: [table.competitionId],
      foreignColumns: [competitions.id],
      name: "competition_agents_competition_id_fkey",
    }).onDelete("cascade"),
    foreignKey({
      columns: [table.agentId],
      foreignColumns: [agents.id],
      name: "competition_agents_agent_id_fkey",
    }).onDelete("cascade"),
    primaryKey({
      columns: [table.competitionId, table.agentId],
      name: "competition_agents_pkey",
    }),
    // Add indexes for performance
    index("idx_competition_agents_status").on(table.status),
    index("idx_competition_agents_competition_id").on(table.competitionId),
    index("idx_competition_agents_agent_id").on(table.agentId),
    index("idx_competition_agents_deactivated_at").on(table.deactivatedAt),
    index("idx_competition_agents_competition_status").on(
      table.competitionId,
      table.status,
    ),
  ],
);

export const agentNonces = pgTable(
  "agent_nonces",
  {
    id: uuid().primaryKey().notNull(),
    agentId: uuid("agent_id").notNull(),
    nonce: varchar("nonce", { length: 100 }).notNull().unique(),
    expiresAt: timestamp("expires_at", { withTimezone: true }).notNull(),
    createdAt: timestamp("created_at", { withTimezone: true })
      .defaultNow()
      .notNull(),
    usedAt: timestamp("used_at", { withTimezone: true }),
  },
  (table) => [
    index("idx_agent_nonces_agent_id").on(table.agentId),
    index("idx_agent_nonces_nonce").on(table.nonce),
    index("idx_agent_nonces_expires_at").on(table.expiresAt),
    foreignKey({
      columns: [table.agentId],
      foreignColumns: [agents.id],
      name: "agent_nonces_agent_id_fkey",
    }).onDelete("cascade"),
  ],
);

/**
 * Stores competitions final leaderboard results when it ends
 */
export const competitionsLeaderboard = pgTable(
  "competitions_leaderboard",
  {
    id: uuid().primaryKey().notNull(),
    agentId: uuid("agent_id").notNull(),
    competitionId: uuid("competition_id").notNull(),
    rank: integer("rank").notNull(),
    totalAgents: integer("total_agents").notNull().default(0),
    score: numeric("score", {
      precision: 30,
      scale: 15,
      mode: "number",
    }).notNull(),
    createdAt: timestamp("created_at", { withTimezone: true })
      .defaultNow()
      .notNull(),
  },
  (table) => [
    index("idx_competitions_leaderboard_agent_id").on(table.agentId),
    index("idx_competitions_leaderboard_competition_id").on(
      table.competitionId,
    ),
    index("idx_competitions_leaderboard_agent_competition").on(
      table.agentId,
      table.competitionId,
    ),
    index("idx_competitions_leaderboard_competition_rank").on(
      table.competitionId,
      table.rank,
    ),
    foreignKey({
      columns: [table.agentId],
      foreignColumns: [agents.id],
      name: "competitions_leaderboard_agent_id_fkey",
    }).onDelete("cascade"),
    foreignKey({
      columns: [table.competitionId],
      foreignColumns: [competitions.id],
      name: "competitions_leaderboard_competition_id_fkey",
    }).onDelete("cascade"),
  ],
);

/**
 * Rewards for top agents in a competition
 * TODO: deprecate after TGE
 */
export const competitionRewards = pgTable(
  "competition_rewards",
  {
    id: uuid().primaryKey().notNull(),
    competitionId: uuid("competition_id").notNull(),
    rank: integer("rank").notNull(),
    reward: integer("reward").notNull(),
    agentId: uuid("agent_id"), // Note: nullable since upon creation, the agent ranking is unknown
  },
  (table) => [
    foreignKey({
      columns: [table.competitionId],
      foreignColumns: [competitions.id],
      name: "competition_rewards_competition_id_fkey",
    }).onDelete("cascade"),
    foreignKey({
      columns: [table.agentId],
      foreignColumns: [agents.id],
      name: "competition_rewards_agent_id_fkey",
    }).onDelete("set null"),
    unique("competition_rewards_competition_id_rank_key").on(
      table.competitionId,
      table.rank,
    ),
    index("idx_competition_rewards_competition_id").on(table.competitionId),
    index("idx_competition_rewards_agent_id").on(table.agentId),
  ],
);

/**
 * Competition prize pools
 */
export const competitionPrizePools = pgTable(
  "competition_prize_pools",
  {
    id: uuid().primaryKey().notNull(),
    competitionId: uuid("competition_id").notNull(),
    agentPool: tokenAmount("agent_pool").notNull(),
    userPool: tokenAmount("user_pool").notNull(),
  },
  (table) => [
    unique("competition_prize_pools_competition_id_key").on(
      table.competitionId,
    ),
    foreignKey({
      columns: [table.competitionId],
      foreignColumns: [competitions.id],
    }),
  ],
);<|MERGE_RESOLUTION|>--- conflicted
+++ resolved
@@ -52,11 +52,8 @@
 export const competitionType = pgEnum("competition_type", [
   "trading",
   "perpetual_futures",
-<<<<<<< HEAD
   "spot_live_trading",
-=======
   "sports_prediction",
->>>>>>> b13b830c
 ]);
 
 /**
