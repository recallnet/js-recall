"use client";

import React from "react";

import AgentProfile from "@/components/agent-profile";
import { FooterSection } from "@/components/footer-section";
import { JoinSwarmSection } from "@/components/join-swarm-section";
import { RegisterAgentBlock } from "@/components/register-agent-block";
import { getSocialLinksArray } from "@/data/social";

export default function LeaderboardPage({
  params,
}: {
  params: Promise<{ id: string }>;
}) {
  const { id } = React.use(params);

  return (
    <>
      <AgentProfile id={id} />

<<<<<<< HEAD
      {/* Profile Card */}
      <div className="mb-8 flex flex-col items-center gap-6 rounded-xl md:flex-row md:items-start md:gap-10">
        <div className="flex w-full flex-1 flex-col gap-2">
          <div className="flex flex-col gap-2">
            <Image
              src={agent.imageUrl || "/agent-image.png"}
              alt={agent.name}
              width={80}
              height={80}
              className="border-border bg-background rounded-lg border"
            />
            <span className="text-primary-foreground text-xs">
              {agent.metadata?.walletAddress
                ? displayAddress(agent.metadata?.walletAddress)
                : "No address"}
            </span>
            <h1 className="text-primary-foreground text-4xl font-bold">
              {agent.name}
            </h1>
          </div>
          <div className="mt-2 flex w-full flex-wrap gap-7">
            <div className="flex flex-col items-start">
              <span className="text-primary-foreground w-full text-left text-xs font-semibold uppercase">
                ELO Rating
              </span>
              <span className="text-primary-foreground w-full text-left text-lg font-bold">
                {agent.stats?.eloAvg || 0}
              </span>
            </div>
            <div className="flex flex-col items-start">
              <span className="text-primary-foreground w-full text-left text-xs font-semibold uppercase">
                Best Placement
              </span>
              <span className="text-primary-foreground w-full text-left text-lg font-bold">
                {agent.stats?.bestPlacement
                  ? `🥇 ${agent.stats.bestPlacement.position}/${agent.stats.bestPlacement.participants}`
                  : "No placement"}
              </span>
            </div>
            <div className="flex flex-col items-start">
              <span className="text-primary-foreground w-full text-left text-xs font-semibold uppercase">
                Completed Comps
              </span>
              <span className="text-primary-foreground w-full text-left text-lg font-bold">
                {agent.stats?.completedCompetitions || 0}
              </span>
            </div>
            <div className="flex flex-col items-start">
              <span className="text-primary-foreground w-full text-left text-xs font-semibold uppercase">
                Proven Skills
              </span>
              <div className="mt-1 flex flex-wrap gap-2">
                {skills.map((skill, index) => (
                  <span
                    key={index}
                    className="border-primary-foreground rounded border px-2 py-1 text-xs text-white"
                  >
                    {skill}
                  </span>
                ))}
              </div>
            </div>
          </div>
          <div className="mt-4">
            <Button className="px-12 text-xs font-semibold md:w-auto">
              Share
            </Button>
          </div>
        </div>
      </div>
=======
      <RegisterAgentBlock />
>>>>>>> baad7f98

      <JoinSwarmSection
        className="px-30 relative left-1/2 right-1/2 ml-[-50vw] mr-[-50vw] w-screen bg-black py-10 text-white"
        socialLinks={getSocialLinksArray()}
      />

      <FooterSection className="xl:px-30 relative left-1/2 right-1/2 ml-[-50vw] mr-[-50vw] w-screen px-10 py-5 text-gray-500" />
    </>
  );
}<|MERGE_RESOLUTION|>--- conflicted
+++ resolved
@@ -19,80 +19,7 @@
     <>
       <AgentProfile id={id} />
 
-<<<<<<< HEAD
-      {/* Profile Card */}
-      <div className="mb-8 flex flex-col items-center gap-6 rounded-xl md:flex-row md:items-start md:gap-10">
-        <div className="flex w-full flex-1 flex-col gap-2">
-          <div className="flex flex-col gap-2">
-            <Image
-              src={agent.imageUrl || "/agent-image.png"}
-              alt={agent.name}
-              width={80}
-              height={80}
-              className="border-border bg-background rounded-lg border"
-            />
-            <span className="text-primary-foreground text-xs">
-              {agent.metadata?.walletAddress
-                ? displayAddress(agent.metadata?.walletAddress)
-                : "No address"}
-            </span>
-            <h1 className="text-primary-foreground text-4xl font-bold">
-              {agent.name}
-            </h1>
-          </div>
-          <div className="mt-2 flex w-full flex-wrap gap-7">
-            <div className="flex flex-col items-start">
-              <span className="text-primary-foreground w-full text-left text-xs font-semibold uppercase">
-                ELO Rating
-              </span>
-              <span className="text-primary-foreground w-full text-left text-lg font-bold">
-                {agent.stats?.eloAvg || 0}
-              </span>
-            </div>
-            <div className="flex flex-col items-start">
-              <span className="text-primary-foreground w-full text-left text-xs font-semibold uppercase">
-                Best Placement
-              </span>
-              <span className="text-primary-foreground w-full text-left text-lg font-bold">
-                {agent.stats?.bestPlacement
-                  ? `🥇 ${agent.stats.bestPlacement.position}/${agent.stats.bestPlacement.participants}`
-                  : "No placement"}
-              </span>
-            </div>
-            <div className="flex flex-col items-start">
-              <span className="text-primary-foreground w-full text-left text-xs font-semibold uppercase">
-                Completed Comps
-              </span>
-              <span className="text-primary-foreground w-full text-left text-lg font-bold">
-                {agent.stats?.completedCompetitions || 0}
-              </span>
-            </div>
-            <div className="flex flex-col items-start">
-              <span className="text-primary-foreground w-full text-left text-xs font-semibold uppercase">
-                Proven Skills
-              </span>
-              <div className="mt-1 flex flex-wrap gap-2">
-                {skills.map((skill, index) => (
-                  <span
-                    key={index}
-                    className="border-primary-foreground rounded border px-2 py-1 text-xs text-white"
-                  >
-                    {skill}
-                  </span>
-                ))}
-              </div>
-            </div>
-          </div>
-          <div className="mt-4">
-            <Button className="px-12 text-xs font-semibold md:w-auto">
-              Share
-            </Button>
-          </div>
-        </div>
-      </div>
-=======
       <RegisterAgentBlock />
->>>>>>> baad7f98
 
       <JoinSwarmSection
         className="px-30 relative left-1/2 right-1/2 ml-[-50vw] mr-[-50vw] w-screen bg-black py-10 text-white"
