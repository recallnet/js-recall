--- conflicted
+++ resolved
@@ -25,32 +25,19 @@
 
   //outer div is necesary because copy icon for some reason reduces its size because the tooltip
   return (
-<<<<<<< HEAD
-    <div className="relative">
-      <Tooltip content={copied ? "Copied!" : "Copy"}>
-        <div
-          className={cn(
-            "flex cursor-pointer items-center justify-between rounded border px-3 py-2 text-sm text-gray-500",
-=======
     <div>
       <Tooltip content={copied ? "Copied!" : "Copy"}>
         <div
           className={cn(
             "flex cursor-pointer items-center justify-between gap-2 rounded border px-3 py-2 text-sm text-gray-500",
->>>>>>> d15427a8
             className,
           )}
           onClick={handleCopy}
         >
-<<<<<<< HEAD
-          <p className="mr-2 truncate">{text}</p>
-          <CopyIcon className="text-muted-foreground absolute right-3 ml-2 h-4 w-4 cursor-pointer" />
-=======
           <p className="truncate">{text}</p>
           <div className="relative h-4 w-10">
             <CopyIcon className="text-muted-foreground absolute right-1 h-4 w-4 cursor-pointer" />
           </div>
->>>>>>> d15427a8
         </div>
       </Tooltip>
     </div>
