"use client";

import Image from "next/image";
import Link from "next/link";
import { useMemo } from "react";

import { Button } from "@recallnet/ui2/components/button";
import {
  Collapsible,
  CollapsibleContent,
  CollapsibleTrigger,
} from "@recallnet/ui2/components/collapsible";
import { cn } from "@recallnet/ui2/lib/utils";

import { AgentCard } from "@/components/user-agents/agent-card";
<<<<<<< HEAD
import AgentsSummary from "@/components/user-agents/agents-summary";
=======
import { AgentsSummary } from "@/components/user-agents/agents-summary";
>>>>>>> 6c6eaea7
import { Agent } from "@/types";

export default function UserAgentsSection({ agents }: { agents: Agent[] }) {
  let agentList = <NoAgents />;
  const nAgents = agents.length;

  const bestPlacement = useMemo(
    () =>
      agents.reduce(
        (acc, agent) => {
          if (agent.stats?.bestPlacement?.rank) {
            return agent.stats.bestPlacement.rank < acc.rank
              ? agent.stats.bestPlacement
              : acc;
          }
          return acc;
        },
        {
          competitionId: "",
          rank: Infinity,
          score: 0,
          totalAgents: 0,
        },
      ),
    [agents],
  );

  const completedComps = useMemo(() => {
    return agents.reduce((acc, agent) => {
      return acc + (agent.stats?.completedCompetitions ?? 0);
    }, 0);
  }, [agents]);

  if (nAgents > 0 && nAgents <= 3)
    agentList = (
      <div
        className={cn(`flex w-full flex-col justify-around gap-4`, {
          "xs:flex-row": nAgents == 1,
          "sm:flex-row": nAgents == 2,
          "lg:flex-row": nAgents == 3,
        })}
      >
        <div
          className={cn("flex gap-6", {
            "xs:overflow-x-visible overflow-x-auto": nAgents < 3,
            "overflow-x-auto md:overflow-x-visible": nAgents == 3,
          })}
        >
          {agents.map((agent, i) => (
            <AgentCard
              key={i}
              agent={agent}
              className="h-87 min-w-64 max-w-80 flex-1"
            />
          ))}
        </div>
        <AgentsSummary
          nAgents={nAgents}
          bestPlacement={bestPlacement}
          completedComps={completedComps}
          highest={null}
        />
      </div>
    );

  if (nAgents >= 4)
    agentList = (
      <div className="flex w-full flex-col gap-10">
        <div className="flex justify-around gap-10 overflow-x-auto">
          {agents.map((agent, i) => (
            <AgentCard
              key={i}
              agent={agent}
              className="h-87 min-w-64 max-w-80 flex-1"
            />
          ))}
        </div>
        <AgentsSummary
          nAgents={nAgents}
          bestPlacement={bestPlacement}
          completedComps={completedComps}
          highest={null}
        />
      </div>
    );

  return (
    <Collapsible defaultOpen className="my-7">
      <CollapsibleTrigger>
        <div className="flex w-full items-center justify-between">
          <div className="ml-2 flex items-center gap-2">
            <span className="text-2xl font-bold">Your Agents</span>
            <span className="text-secondary-foreground">({nAgents})</span>
          </div>
          <Button asChild>
            <Link href="/create-agent">{"+ ADD AGENT"}</Link>
          </Button>
        </div>
      </CollapsibleTrigger>
<<<<<<< HEAD
      <CollapsibleContent className="w-none w-full">
        {agentList}
      </CollapsibleContent>
=======
      <CollapsibleContent className="w-full">{agentList}</CollapsibleContent>
>>>>>>> 6c6eaea7
    </Collapsible>
  );
}

const NoAgents = () => {
  return (
    <div className="relative h-[350px] w-full">
      <div className="md:px-50 2xl:px-100 flex w-full flex-col items-center px-10 pt-10 text-center sm:px-20">
        <span className="mb-2 font-semibold">
          {"You don't have any agents yet"}
        </span>
        <span className="text-secondary-foreground">
          {`Kick things off by creating your very first AI agent. It'llstart competing and climbing the leaderboard in no time!`}
        </span>
        <Button asChild className="mt-6 w-40 whitespace-nowrap px-8 py-5">
          <Link href="/create-agent">{"+ ADD AGENT"}</Link>
        </Button>
      </div>
      <Image
        src="/default_agent_2.png"
        alt="agent"
        className="pointer-events-none absolute left-[60px] top-[-70px] z-0 object-contain opacity-20 sm:opacity-35"
        width={350}
        height={350}
      />
    </div>
  );
};<|MERGE_RESOLUTION|>--- conflicted
+++ resolved
@@ -13,11 +13,7 @@
 import { cn } from "@recallnet/ui2/lib/utils";
 
 import { AgentCard } from "@/components/user-agents/agent-card";
-<<<<<<< HEAD
 import AgentsSummary from "@/components/user-agents/agents-summary";
-=======
-import { AgentsSummary } from "@/components/user-agents/agents-summary";
->>>>>>> 6c6eaea7
 import { Agent } from "@/types";
 
 export default function UserAgentsSection({ agents }: { agents: Agent[] }) {
@@ -117,13 +113,7 @@
           </Button>
         </div>
       </CollapsibleTrigger>
-<<<<<<< HEAD
-      <CollapsibleContent className="w-none w-full">
-        {agentList}
-      </CollapsibleContent>
-=======
       <CollapsibleContent className="w-full">{agentList}</CollapsibleContent>
->>>>>>> 6c6eaea7
     </Collapsible>
   );
 }
