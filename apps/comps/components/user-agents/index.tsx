--- conflicted
+++ resolved
@@ -3,33 +3,28 @@
 import Image from "next/image";
 import Link from "next/link";
 import React from "react";
-import {FaAward, FaTrophy} from "react-icons/fa";
-
-import {displayAddress} from "@recallnet/address-utils/display";
-import {Button} from "@recallnet/ui2/components/button";
+import { FaAward, FaTrophy } from "react-icons/fa";
+
+import { displayAddress } from "@recallnet/address-utils/display";
+import { Button } from "@recallnet/ui2/components/button";
 import Card from "@recallnet/ui2/components/card";
 import {
   Collapsible,
   CollapsibleContent,
   CollapsibleTrigger,
 } from "@recallnet/ui2/components/collapsible";
-import {Skeleton} from "@recallnet/ui2/components/skeleton";
-import {cn} from "@recallnet/ui2/lib/utils";
-
-<<<<<<< HEAD
-import {useUserAgents} from "@/hooks/useAgents";
-import {AgentResponse} from "@/types";
-=======
+import { Skeleton } from "@recallnet/ui2/components/skeleton";
+import { cn } from "@recallnet/ui2/lib/utils";
+
 import { useUserAgents } from "@/hooks/useAgents";
-import { Agent } from "@/types";
->>>>>>> 47fa4594
+import { Agent, AgentsResponse } from "@/types";
 
 import BigNumberDisplay from "../bignumber";
 import MirrorImage from "../mirror-image";
 import ConnectWalletModal from "../modals/connect-wallet";
 
 export default function UserAgentsSection() {
-  const {data: agentsData, isLoading} = useUserAgents();
+  const { data: agentsData, isLoading } = useUserAgents();
   const agents = isLoading || !agentsData?.agents ? [] : agentsData.agents;
   const nAgents = agents.length;
   let agentList = <NoAgents />;
@@ -53,11 +48,11 @@
         >
           {isLoading
             ? new Array(nAgents)
-              .fill(0)
-              .map((_, i) => <AgentCard key={i} agent={i} isLoading />)
+                .fill(0)
+                .map((_, i) => <AgentCard key={i} agent={i} isLoading />)
             : agents.map((agent, i) => (
-              <AgentCard key={i} agent={agent} isLoading={false} />
-            ))}
+                <AgentCard key={i} agent={agent} isLoading={false} />
+              ))}
         </div>
         <AgentsSummary
           isLoading={isLoading}
@@ -104,7 +99,7 @@
 }
 
 const NoAgents = () => {
-  const [open, setOpen] = React.useState(false)
+  const [open, setOpen] = React.useState(false);
 
   return (
     <div className="relative h-[350px] w-full">
@@ -144,7 +139,7 @@
   best: string;
   completedComps: number;
   highest: number;
-}> = ({best, nAgents = 0, isLoading, completedComps, highest, className}) => {
+}> = ({ best, nAgents = 0, isLoading, completedComps, highest, className }) => {
   const borderRules = "sm:border-l-1";
 
   return (
