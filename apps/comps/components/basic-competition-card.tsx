--- conflicted
+++ resolved
@@ -28,7 +28,6 @@
       corner="bottom-left"
       className={cn("bg-card relative flex flex-col px-6 py-5", className)}
     >
-<<<<<<< HEAD
       {hasImage ? (
         <>
           <Image
@@ -53,13 +52,6 @@
       <div className="z-10 flex items-start justify-between pl-2 pr-5">
         <h1 className="mb-6 mt-4 text-4xl font-bold">{competition.name}</h1>
         <div className="flex h-3/4 items-center">
-=======
-      <div className="flex h-1/2 flex-col pl-2 pr-5 pt-5">
-        <div className="mb-2 flex items-start justify-between">
-          <div className="flex gap-2">
-            <Badge>{formatCompetitionType(competition.type)}</Badge>
-          </div>
->>>>>>> e73b253c
           <ShareModal
             url={`https://app.recall.network/competitions/${competition.id}`}
             title="Share Competition"
