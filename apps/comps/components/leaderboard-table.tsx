--- conflicted
+++ resolved
@@ -18,11 +18,6 @@
 
 import { LeaderboardAgent } from "@/types/agent";
 
-<<<<<<< HEAD
-type SortState = "none" | "asc" | "desc";
-
-=======
->>>>>>> 7029256f
 export function LeaderboardTable({
   agents,
   onPageChange,
@@ -43,13 +38,7 @@
   handleSortChange: (field: string) => void;
   sortState: Record<string, SortState>;
 }) {
-<<<<<<< HEAD
-  const pageNumbers = new Array(Math.ceil(total / itemsByPage))
-    .fill(0)
-    .map((_, i) => i);
-=======
   const toRender = agents;
->>>>>>> 7029256f
 
   return (
     <>
