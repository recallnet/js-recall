"use client";

import { Menu } from "lucide-react";
import Link from "next/link";
import { usePathname } from "next/navigation";
import { useMemo, useState } from "react";

import { Avatar, AvatarImage } from "@recallnet/ui2/components/avatar";
import { Button } from "@recallnet/ui2/components/button";
import {
  DropdownMenu,
  DropdownMenuContent,
  DropdownMenuItem,
  DropdownMenuSeparator,
  DropdownMenuTrigger,
} from "@recallnet/ui2/components/dropdown-menu";
import { cn } from "@recallnet/ui2/lib/utils";

import { ConnectWallet } from "@/components/connect-wallet";
import { PrivyAuthButton } from "@/components/privy-auth-button";
import { config } from "@/config/public";
import { useSession } from "@/hooks";

import { RecallToken } from "./RecallToken";

export const Navbar: React.FunctionComponent = () => {
  const pathname = usePathname();

  const { isAuthenticated, isWalletConnected } = useSession();

  const [open, setOpen] = useState(false);

  const navItems = useMemo(() => {
    return [
      { label: "Competitions", href: "/competitions", mobileOnly: false },
      { label: "Arenas", href: "/arenas", mobileOnly: false },
      { label: "Leaderboards", href: "/leaderboards", mobileOnly: false },
      {
        label: "Stake Recall",
        href: "/stake",
        mobileOnly: isWalletConnected,
      },
    ];
  }, [isWalletConnected]);

  return (
    <nav className="flex w-full justify-center border-b bg-black px-5 sm:px-12">
      <div className="xs:pr-0 mx-auto flex w-full max-w-screen-2xl items-center justify-between">
        <div className="flex items-center">
          {/* Logo */}
          <Link href="/" className="flex items-center border-x p-1">
            <Avatar className="h-12 w-12">
              <AvatarImage
                src="/logo_white.svg"
                alt="recallnet"
                className="p-2"
              />
            </Avatar>
          </Link>

          {/* Inline nav items for sm+ */}
          <div className="hidden sm:flex">
            {navItems
              .filter((item) => !item.mobileOnly)
              .map((item) => {
                const isActive = pathname.startsWith(item.href);
                return (
                  <Link
                    href={item.href}
                    key={item.href}
                    className={cn(
                      "radial-hover flex h-14 w-[clamp(140px,10vw,180px)] items-center justify-center border-r",
                      isActive ? "border-b-2 border-b-yellow-500" : "",
                    )}
                  >
                    <span
                      className={`font-mono text-xs font-medium uppercase tracking-widest text-white transition-colors`}
                    >
                      {item.label}
                    </span>
                  </Link>
                );
              })}
          </div>

          {/* Dropdown trigger for <sm */}
          <div className="sm:hidden">
            <DropdownMenu open={open} onOpenChange={setOpen}>
              <DropdownMenuTrigger asChild>
                <Button className="bg-transparent text-white hover:bg-transparent focus-visible:ring-0 focus-visible:ring-offset-0">
                  <Menu />
                </Button>
              </DropdownMenuTrigger>
              <DropdownMenuContent align="end" className="mt-1">
                {navItems.map((item, index) => (
                  <div key={item.href}>
                    <DropdownMenuItem asChild>
                      <Link
                        href={item.href}
                        onClick={() => setOpen(false)}
                        className="cursor-pointer p-3"
                      >
                        {item.label}
                      </Link>
                    </DropdownMenuItem>
                    {index < navItems.length - 1 && <DropdownMenuSeparator />}
                  </div>
                ))}
              </DropdownMenuContent>
            </DropdownMenu>
          </div>
        </div>

        <div className="flex h-full items-center gap-4">
          {isAuthenticated && isWalletConnected && (
            <div className="hidden h-full items-center gap-4 sm:flex">
              <div
                className={cn(
                  "flex h-full items-center",
                  pathname === "/stake" ? "shadow-[0_2px_0_0_#eab308]" : "",
                )}
              >
                {config.publicFlags.tge && <RecallToken />}
              </div>
<<<<<<< HEAD
              {config.publicFlags.tge ? <StakeBoost /> : <NonStakeBoost />}
              {/* <GetRecall /> */}
              {/* <StakeRecall /> */}
=======
              {totalClaimable > 0n && <Claim />}
>>>>>>> df88566d
            </div>
          )}
          {isAuthenticated && !isWalletConnected && (
            <div className="flex h-full items-center">
              <ConnectWallet />
            </div>
          )}
          <div
            className={cn(
              "flex h-full items-center",
              pathname === "/profile" ? "shadow-[0_2px_0_0_#eab308]" : "",
            )}
          >
            <PrivyAuthButton />
          </div>
        </div>
      </div>
    </nav>
  );
};<|MERGE_RESOLUTION|>--- conflicted
+++ resolved
@@ -122,13 +122,6 @@
               >
                 {config.publicFlags.tge && <RecallToken />}
               </div>
-<<<<<<< HEAD
-              {config.publicFlags.tge ? <StakeBoost /> : <NonStakeBoost />}
-              {/* <GetRecall /> */}
-              {/* <StakeRecall /> */}
-=======
-              {totalClaimable > 0n && <Claim />}
->>>>>>> df88566d
             </div>
           )}
           {isAuthenticated && !isWalletConnected && (
