--- conflicted
+++ resolved
@@ -437,9 +437,6 @@
         },
       },
     ],
-<<<<<<< HEAD
-    [boostTotals, userBoosts, isBoostDataLoading, totalBoost, competition.type],
-=======
     [
       boostTotals,
       userBoosts,
@@ -450,7 +447,6 @@
       competition,
       isSuccessUserBoosts,
     ],
->>>>>>> 0673eb26
   );
 
   const table = useReactTable({
