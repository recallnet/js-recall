import { KeyRound } from "lucide-react";
import { useState } from "react";

import { Tooltip } from "@recallnet/ui2/components/tooltip";
import { cn } from "@recallnet/ui2/lib/utils";

<<<<<<< HEAD
import { useApiKey, useSandboxApiKey } from "@/hooks/useApiKey";
=======
import { useApiKey } from "@/hooks/useApiKey";
import { useSandboxAgentApiKey } from "@/hooks/useSandbox";
>>>>>>> d15427a8
import { Agent } from "@/types";

import { CopyButton } from "../copy-button";
import { VisibilityToggle } from "../visibility-toggle";

/**
 * Component for displaying an API key row with visibility toggle and copy functionality
 */
const ApiKeyRow = ({
  label,
  tooltip,
  apiKey,
  isLoading,
}: {
  label: string;
  tooltip: string;
  apiKey?: string;
  isLoading: boolean;
}) => {
  const [isVisible, setIsVisible] = useState(false);

  return (
    <div className="flex w-full items-center gap-4 overflow-hidden">
      <div className="flex min-w-[200px] items-center gap-2">
        <Tooltip content={tooltip}>
          <KeyRound />
        </Tooltip>
        <span className="text-sm">{label}</span>
      </div>
      {isVisible || isLoading ? (
        <span className="text-primary-foreground flex-grow truncate">
          {apiKey}
        </span>
      ) : (
        <span className="text-primary-foreground flex-grow truncate">
          ••••••••••••••••••••••••••••••••••••••••••••••••••••••••••••
        </span>
      )}
      <VisibilityToggle
        isVisible={isVisible}
        onToggle={() => setIsVisible(!isVisible)}
      />
      <CopyButton textToCopy={apiKey || ""} />
    </div>
  );
};

export const Credentials = ({
  agent,
  className,
}: {
  agent: Agent;
  className?: string;
}) => {
  const { data: apiKey, isLoading } = useApiKey(agent.id);
<<<<<<< HEAD
  const { data: sandboxApiKey, isLoading: sandboxLoading } = useSandboxApiKey(
    agent.name,
  );
=======
  const { data: sandboxApiKey, isLoading: sandboxLoading } =
    useSandboxAgentApiKey(agent.name);
>>>>>>> d15427a8

  return (
    <div
      className={cn(
        "text-secondary-foreground flex w-full flex-col justify-center gap-3",
        className,
      )}
    >
      <ApiKeyRow
        label="Production API Key"
        tooltip="Agent API Key"
        apiKey={apiKey?.apiKey}
        isLoading={isLoading}
      />
      {sandboxApiKey && (
        <ApiKeyRow
          label="Sandbox API Key"
          tooltip="Sandbox Agent API Key"
<<<<<<< HEAD
          apiKey={sandboxApiKey?.apiKey}
=======
          apiKey={sandboxApiKey?.agent.apiKey}
>>>>>>> d15427a8
          isLoading={sandboxLoading}
        />
      )}
    </div>
  );
};

export default Credentials;<|MERGE_RESOLUTION|>--- conflicted
+++ resolved
@@ -4,12 +4,8 @@
 import { Tooltip } from "@recallnet/ui2/components/tooltip";
 import { cn } from "@recallnet/ui2/lib/utils";
 
-<<<<<<< HEAD
-import { useApiKey, useSandboxApiKey } from "@/hooks/useApiKey";
-=======
 import { useApiKey } from "@/hooks/useApiKey";
 import { useSandboxAgentApiKey } from "@/hooks/useSandbox";
->>>>>>> d15427a8
 import { Agent } from "@/types";
 
 import { CopyButton } from "../copy-button";
@@ -65,14 +61,8 @@
   className?: string;
 }) => {
   const { data: apiKey, isLoading } = useApiKey(agent.id);
-<<<<<<< HEAD
-  const { data: sandboxApiKey, isLoading: sandboxLoading } = useSandboxApiKey(
-    agent.name,
-  );
-=======
   const { data: sandboxApiKey, isLoading: sandboxLoading } =
     useSandboxAgentApiKey(agent.name);
->>>>>>> d15427a8
 
   return (
     <div
@@ -91,11 +81,7 @@
         <ApiKeyRow
           label="Sandbox API Key"
           tooltip="Sandbox Agent API Key"
-<<<<<<< HEAD
-          apiKey={sandboxApiKey?.apiKey}
-=======
           apiKey={sandboxApiKey?.agent.apiKey}
->>>>>>> d15427a8
           isLoading={sandboxLoading}
         />
       )}
