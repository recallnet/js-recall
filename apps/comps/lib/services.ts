import { Hex } from "viem";

import { ConvictionClaimsRepository } from "@recallnet/db/repositories/conviction-claims";
import { EventsRepository } from "@recallnet/db/repositories/indexing-events";
import {
  AgentRankService,
  AgentService,
  AirdropService,
  ArenaService,
  BalanceService,
  BoostAwardService,
  BoostBonusService,
  BoostService,
  CalmarRatioService,
  CompetitionRewardService,
  CompetitionService,
  EmailService,
  LeaderboardService,
  PerpsDataProcessor,
  PortfolioSnapshotterService,
  PriceTrackerService,
  RewardsService,
  RiskMetricsService,
  SortinoRatioService,
<<<<<<< HEAD
  SpotDataProcessor,
=======
  SportsIngesterService,
  SportsService,
>>>>>>> b13b830c
  TradeSimulatorService,
  TradingConstraintsService,
  UserService,
} from "@recallnet/services";
import {
  EventProcessor,
  IndexingService,
  TransactionProcessor,
} from "@recallnet/services/indexing";
import { WalletWatchlist } from "@recallnet/services/lib";
import { MultiChainProvider } from "@recallnet/services/providers";
import {
  ExternallyOwnedAccountAllocator,
  Network,
  NoopRewardsAllocator,
  RewardsAllocator,
  SafeTransactionProposer,
} from "@recallnet/staking-contracts";

import { config } from "@/config/private";
import {
  agentNonceRepository,
  agentRepository,
  agentScoreRepository,
  airdropRepository,
  arenaRepository,
  balanceRepository,
  boostRepository,
  competitionRepository,
  competitionRewardsRepository,
  convictionClaimsRepository,
  leaderboardRepository,
  paperTradingConfigRepository,
  paperTradingInitialBalancesRepository,
  perpsRepository,
  rewardsRepository,
  spotLiveRepository,
  stakesRepository,
  tradeRepository,
  tradingConstraintsRepository,
  userRepository,
} from "@/lib/repositories";

import { db } from "./db";
import { createLogger } from "./logger";

const multichainProvider = new MultiChainProvider(
  config,
  createLogger("MultiChainProvider"),
);

export const walletWatchList = new WalletWatchlist(
  config,
  createLogger("WalletWatchlist"),
);

export const airdropService = new AirdropService(
  airdropRepository,
  createLogger("AirdropService"),
  convictionClaimsRepository,
);

export const balanceService = new BalanceService(
  balanceRepository,
  paperTradingInitialBalancesRepository,
  createLogger("BalanceService"),
);

export const priceTrackerService = new PriceTrackerService(
  multichainProvider,
  config,
  createLogger("PriceTrackerService"),
);

export const tradeSimulatorService = new TradeSimulatorService(
  balanceService,
  priceTrackerService,
  tradeRepository,
  createLogger("TradeSimulatorService"),
);

export const portfolioSnapshotterService = new PortfolioSnapshotterService(
  balanceService,
  priceTrackerService,
  competitionRepository,
  createLogger("PortfolioSnapshotterService"),
);

export const emailService = new EmailService(
  config,
  createLogger("EmailService"),
);

export const userService = new UserService(
  emailService,
  agentRepository,
  userRepository,
  boostRepository,
  walletWatchList,
  db,
  createLogger("UserService"),
);

export const boostAwardService = new BoostAwardService(
  db,
  competitionRepository,
  boostRepository,
  stakesRepository,
  userService,
  config,
);

export const boostService = new BoostService(
  boostRepository,
  competitionRepository,
  userRepository,
  boostAwardService,
  db,
  config,
  createLogger("BoostService"),
);

export const agentService = new AgentService(
  emailService,
  balanceService,
  priceTrackerService,
  userService,
  agentRepository,
  agentNonceRepository,
  competitionRepository,
  leaderboardRepository,
  perpsRepository,
  tradeRepository,
  userRepository,
  config,
  createLogger("AgentService"),
);

export const agentRankService = new AgentRankService(
  agentScoreRepository,
  competitionRepository,
  createLogger("AgentRankService"),
);

export const tradingConstraintsService = new TradingConstraintsService(
  tradingConstraintsRepository,
  config,
);

export const competitionRewardsService = new CompetitionRewardService(
  competitionRewardsRepository,
);

export const calmarRatioService = new CalmarRatioService(
  competitionRepository,
  createLogger("CalmarRatioService"),
);

export const sortinoRatioService = new SortinoRatioService(
  competitionRepository,
  createLogger("SortinoRatioService"),
);

const riskMetricsService = new RiskMetricsService(
  calmarRatioService,
  sortinoRatioService,
  perpsRepository,
  competitionRepository,
  db,
  createLogger("RiskMetricsService"),
);

export const perpsDataProcessor = new PerpsDataProcessor(
  riskMetricsService,
  agentRepository,
  competitionRepository,
  perpsRepository,
  createLogger("PerpsDataProcessor"),
);

export const spotDataProcessor = new SpotDataProcessor(
  agentRepository,
  competitionRepository,
  spotLiveRepository,
  tradeRepository,
  balanceRepository,
  portfolioSnapshotterService,
  priceTrackerService,
  createLogger("SpotDataProcessor"),
);

export const arenaService = new ArenaService(
  arenaRepository,
  competitionRepository,
  createLogger("ArenaService"),
);

export const leaderboardService = new LeaderboardService(
  leaderboardRepository,
  arenaRepository,
  createLogger("LeaderboardService"),
);

export const rewardsService = new RewardsService(
  rewardsRepository,
  competitionRepository,
  boostRepository,
  agentRepository,
  getRewardsAllocator(),
  db,
  createLogger("RewardsService"),
);

export const sportsService = new SportsService(
  db,
  competitionRepository,
  createLogger("SportsService"),
);

export const sportsIngesterService = new SportsIngesterService(
  sportsService,
  createLogger("SportsIngesterService"),
  { sportsDataApi: config.sportsDataApi },
);

export const boostBonusService = new BoostBonusService(
  db,
  boostRepository,
  competitionRepository,
  userRepository,
  createLogger("BoostBonusService"),
);

export const competitionService = new CompetitionService(
  balanceService,
  tradeSimulatorService,
  portfolioSnapshotterService,
  priceTrackerService,
  agentService,
  agentRankService,
  tradingConstraintsService,
  competitionRewardsService,
  rewardsService,
  perpsDataProcessor,
<<<<<<< HEAD
  spotDataProcessor,
=======
  boostBonusService,
>>>>>>> b13b830c
  agentRepository,
  agentScoreRepository,
  arenaRepository,
  sportsService,
  perpsRepository,
  spotLiveRepository,
  competitionRepository,
  paperTradingConfigRepository,
  paperTradingInitialBalancesRepository,
  stakesRepository,
  tradeRepository,
  userRepository,
  db,
  config,
  createLogger("CompetitionService"),
);

function getRewardsAllocator(): RewardsAllocator {
  if (config.server.nodeEnv === "test") {
    return new NoopRewardsAllocator();
  }

  const logger = createLogger("RewardAllocatorProvider");

  if (config.rewards.eoaEnabled) {
    if (
      !config.rewards.eoaPrivateKey ||
      !config.rewards.contractAddress ||
      !config.rewards.rpcProvider
    ) {
      logger.warn("Rewards EOA config is not set");
      return new NoopRewardsAllocator();
    }

    return new ExternallyOwnedAccountAllocator(
      config.rewards.eoaPrivateKey as Hex,
      config.rewards.rpcProvider,
      config.rewards.contractAddress as Hex,
      config.rewards.tokenContractAddress as Hex,
      config.rewards.network as Network,
    );
  }

  if (config.rewards.safeProposerEnabled) {
    if (
      !config.rewards.safeAddress ||
      !config.rewards.safeProposerPrivateKey ||
      !config.rewards.safeApiKey ||
      !config.rewards.contractAddress ||
      !config.rewards.rpcProvider
    ) {
      logger.warn("Rewards safe proposer config is not set");
      return new NoopRewardsAllocator();
    }

    return new SafeTransactionProposer({
      safeAddress: config.rewards.safeAddress as Hex,
      proposerPrivateKey: config.rewards.safeProposerPrivateKey as Hex,
      apiKey: config.rewards.safeApiKey,
      contractAddress: config.rewards.contractAddress as Hex,
      rpcUrl: config.rewards.rpcProvider,
      network: config.rewards.network as Network,
      tokenAddress: config.rewards.tokenContractAddress as Hex,
    });
  }

  return new NoopRewardsAllocator();
}

let eventsIndexingService: IndexingService | null = null;
let transactionsIndexingService: IndexingService | null = null;

export function getEventsIndexingService(): IndexingService {
  if (!eventsIndexingService) {
    const stakingConfig = config.getStakingIndexConfig();
    const logger = createLogger("EventsIndexingService");
    const eventProcessor = new EventProcessor(
      db,
      rewardsRepository,
      new EventsRepository(db),
      stakesRepository,
      boostAwardService,
      competitionService,
      logger,
    );
    eventsIndexingService = IndexingService.createEventsIndexingService(
      logger,
      eventProcessor,
      stakingConfig,
    );
  }
  return eventsIndexingService;
}

export function getTransactionsIndexingService(): IndexingService {
  if (!transactionsIndexingService) {
    const stakingConfig = config.getStakingIndexConfig();
    const logger = createLogger("TransactionsIndexingService");
    const transactionProcessor = new TransactionProcessor(
      new ConvictionClaimsRepository(db, logger),
      logger,
    );
    transactionsIndexingService =
      IndexingService.createTransactionsIndexingService(
        logger,
        transactionProcessor,
        stakingConfig,
      );
  }
  return transactionsIndexingService;
}<|MERGE_RESOLUTION|>--- conflicted
+++ resolved
@@ -22,12 +22,9 @@
   RewardsService,
   RiskMetricsService,
   SortinoRatioService,
-<<<<<<< HEAD
-  SpotDataProcessor,
-=======
   SportsIngesterService,
   SportsService,
->>>>>>> b13b830c
+  SpotDataProcessor,
   TradeSimulatorService,
   TradingConstraintsService,
   UserService,
@@ -272,11 +269,8 @@
   competitionRewardsService,
   rewardsService,
   perpsDataProcessor,
-<<<<<<< HEAD
   spotDataProcessor,
-=======
   boostBonusService,
->>>>>>> b13b830c
   agentRepository,
   agentScoreRepository,
   arenaRepository,
