import { Hex } from "viem";

import { ConvictionClaimsRepository } from "@recallnet/db/repositories/conviction-claims";
import { EventsRepository } from "@recallnet/db/repositories/indexing-events";
import {
  AgentRankService,
  AgentService,
  AirdropService,
  ArenaService,
  BalanceService,
  BoostAwardService,
  BoostBonusService,
  BoostService,
  CalmarRatioService,
  CompetitionRewardService,
  CompetitionService,
  EmailService,
  LeaderboardService,
  PerpsDataProcessor,
  PortfolioSnapshotterService,
  PriceTrackerService,
  RewardsService,
  RiskMetricsService,
  SortinoRatioService,
  SportsIngesterService,
  SportsService,
  TradeSimulatorService,
  TradingConstraintsService,
  UserService,
} from "@recallnet/services";
import {
  EventProcessor,
  IndexingService,
  TransactionProcessor,
} from "@recallnet/services/indexing";
import { WalletWatchlist } from "@recallnet/services/lib";
import { MultiChainProvider } from "@recallnet/services/providers";
import {
  ExternallyOwnedAccountAllocator,
  Network,
  NoopRewardsAllocator,
  RewardsAllocator,
  SafeTransactionProposer,
} from "@recallnet/staking-contracts";

import { config } from "@/config/private";
import {
  agentNonceRepository,
  agentRepository,
  agentScoreRepository,
  airdropRepository,
  arenaRepository,
  balanceRepository,
  boostRepository,
  competitionRepository,
  competitionRewardsRepository,
  convictionClaimsRepository,
  leaderboardRepository,
  paperTradingConfigRepository,
  paperTradingInitialBalancesRepository,
  perpsRepository,
  rewardsRepository,
  stakesRepository,
  tradeRepository,
  tradingConstraintsRepository,
  userRepository,
} from "@/lib/repositories";

import { db } from "./db";
import { createLogger } from "./logger";

const multichainProvider = new MultiChainProvider(
  config,
  createLogger("MultiChainProvider"),
);

export const walletWatchList = new WalletWatchlist(
  config,
  createLogger("WalletWatchlist"),
);

export const airdropService = new AirdropService(
  airdropRepository,
  createLogger("AirdropService"),
  convictionClaimsRepository,
);

export const balanceService = new BalanceService(
  balanceRepository,
  paperTradingInitialBalancesRepository,
  createLogger("BalanceService"),
);

export const priceTrackerService = new PriceTrackerService(
  multichainProvider,
  config,
  createLogger("PriceTrackerService"),
);

export const tradeSimulatorService = new TradeSimulatorService(
  balanceService,
  priceTrackerService,
  tradeRepository,
  createLogger("TradeSimulatorService"),
);

export const portfolioSnapshotterService = new PortfolioSnapshotterService(
  balanceService,
  priceTrackerService,
  competitionRepository,
  createLogger("PortfolioSnapshotterService"),
);

export const emailService = new EmailService(
  config,
  createLogger("EmailService"),
);

export const userService = new UserService(
  emailService,
  agentRepository,
  userRepository,
  boostRepository,
  walletWatchList,
  db,
  createLogger("UserService"),
);

export const boostAwardService = new BoostAwardService(
  db,
  competitionRepository,
  boostRepository,
  stakesRepository,
  userService,
  config,
);

export const boostService = new BoostService(
  boostRepository,
  competitionRepository,
  userRepository,
  boostAwardService,
  db,
  config,
  createLogger("BoostService"),
);

export const agentService = new AgentService(
  emailService,
  balanceService,
  priceTrackerService,
  userService,
  agentRepository,
  agentNonceRepository,
  competitionRepository,
  leaderboardRepository,
  perpsRepository,
  tradeRepository,
  userRepository,
  config,
  createLogger("AgentService"),
);

export const agentRankService = new AgentRankService(
  agentScoreRepository,
  competitionRepository,
  createLogger("AgentRankService"),
);

export const tradingConstraintsService = new TradingConstraintsService(
  tradingConstraintsRepository,
  config,
);

export const competitionRewardsService = new CompetitionRewardService(
  competitionRewardsRepository,
);

export const calmarRatioService = new CalmarRatioService(
  competitionRepository,
  createLogger("CalmarRatioService"),
);

export const sortinoRatioService = new SortinoRatioService(
  competitionRepository,
  createLogger("SortinoRatioService"),
);

const riskMetricsService = new RiskMetricsService(
  calmarRatioService,
  sortinoRatioService,
  perpsRepository,
  competitionRepository,
  db,
  createLogger("RiskMetricsService"),
);

export const perpsDataProcessor = new PerpsDataProcessor(
  riskMetricsService,
  agentRepository,
  competitionRepository,
  perpsRepository,
  createLogger("PerpsDataProcessor"),
);

export const arenaService = new ArenaService(
  arenaRepository,
  competitionRepository,
  createLogger("ArenaService"),
);

export const leaderboardService = new LeaderboardService(
  leaderboardRepository,
  arenaRepository,
  createLogger("LeaderboardService"),
);

export const rewardsService = new RewardsService(
  rewardsRepository,
  competitionRepository,
  boostRepository,
  agentRepository,
  getRewardsAllocator(),
  db,
  createLogger("RewardsService"),
);

export const sportsService = new SportsService(
  db,
  competitionRepository,
  createLogger("SportsService"),
);

<<<<<<< HEAD
export const sportsIngesterService = new SportsIngesterService(
  sportsService,
  createLogger("SportsIngesterService"),
  { sportsDataApi: config.sportsDataApi },
=======
export const boostBonusService = new BoostBonusService(
  db,
  boostRepository,
  competitionRepository,
  userRepository,
  createLogger("BoostBonusService"),
>>>>>>> be819ed6
);

export const competitionService = new CompetitionService(
  balanceService,
  tradeSimulatorService,
  portfolioSnapshotterService,
  agentService,
  agentRankService,
  tradingConstraintsService,
  competitionRewardsService,
  rewardsService,
  perpsDataProcessor,
  boostBonusService,
  agentRepository,
  agentScoreRepository,
  arenaRepository,
  sportsService,
  perpsRepository,
  competitionRepository,
  paperTradingConfigRepository,
  paperTradingInitialBalancesRepository,
  stakesRepository,
  userRepository,
  db,
  config,
  createLogger("CompetitionService"),
);

function getRewardsAllocator(): RewardsAllocator {
  if (config.server.nodeEnv === "test") {
    return new NoopRewardsAllocator();
  }

  const logger = createLogger("RewardAllocatorProvider");

  if (config.rewards.eoaEnabled) {
    if (
      !config.rewards.eoaPrivateKey ||
      !config.rewards.contractAddress ||
      !config.rewards.rpcProvider
    ) {
      logger.warn("Rewards EOA config is not set");
      return new NoopRewardsAllocator();
    }

    return new ExternallyOwnedAccountAllocator(
      config.rewards.eoaPrivateKey as Hex,
      config.rewards.rpcProvider,
      config.rewards.contractAddress as Hex,
      config.rewards.tokenContractAddress as Hex,
      config.rewards.network as Network,
    );
  }

  if (config.rewards.safeProposerEnabled) {
    if (
      !config.rewards.safeAddress ||
      !config.rewards.safeProposerPrivateKey ||
      !config.rewards.safeApiKey ||
      !config.rewards.contractAddress ||
      !config.rewards.rpcProvider
    ) {
      logger.warn("Rewards safe proposer config is not set");
      return new NoopRewardsAllocator();
    }

    return new SafeTransactionProposer({
      safeAddress: config.rewards.safeAddress as Hex,
      proposerPrivateKey: config.rewards.safeProposerPrivateKey as Hex,
      apiKey: config.rewards.safeApiKey,
      contractAddress: config.rewards.contractAddress as Hex,
      rpcUrl: config.rewards.rpcProvider,
      network: config.rewards.network as Network,
      tokenAddress: config.rewards.tokenContractAddress as Hex,
    });
  }

  return new NoopRewardsAllocator();
}

let eventsIndexingService: IndexingService | null = null;
let transactionsIndexingService: IndexingService | null = null;

export function getEventsIndexingService(): IndexingService {
  if (!eventsIndexingService) {
    const stakingConfig = config.getStakingIndexConfig();
    const logger = createLogger("EventsIndexingService");
    const eventProcessor = new EventProcessor(
      db,
      rewardsRepository,
      new EventsRepository(db),
      stakesRepository,
      boostAwardService,
      competitionService,
      logger,
    );
    eventsIndexingService = IndexingService.createEventsIndexingService(
      logger,
      eventProcessor,
      stakingConfig,
    );
  }
  return eventsIndexingService;
}

export function getTransactionsIndexingService(): IndexingService {
  if (!transactionsIndexingService) {
    const stakingConfig = config.getStakingIndexConfig();
    const logger = createLogger("TransactionsIndexingService");
    const transactionProcessor = new TransactionProcessor(
      new ConvictionClaimsRepository(db, logger),
      logger,
    );
    transactionsIndexingService =
      IndexingService.createTransactionsIndexingService(
        logger,
        transactionProcessor,
        stakingConfig,
      );
  }
  return transactionsIndexingService;
}<|MERGE_RESOLUTION|>--- conflicted
+++ resolved
@@ -231,19 +231,18 @@
   createLogger("SportsService"),
 );
 
-<<<<<<< HEAD
 export const sportsIngesterService = new SportsIngesterService(
   sportsService,
   createLogger("SportsIngesterService"),
   { sportsDataApi: config.sportsDataApi },
-=======
+);
+
 export const boostBonusService = new BoostBonusService(
   db,
   boostRepository,
   competitionRepository,
   userRepository,
   createLogger("BoostBonusService"),
->>>>>>> be819ed6
 );
 
 export const competitionService = new CompetitionService(
