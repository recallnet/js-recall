import { AgentRepository } from "@recallnet/db/repositories/agent";
import { AgentNonceRepository } from "@recallnet/db/repositories/agent-nonce";
import { AgentScoreRepository } from "@recallnet/db/repositories/agent-score";
import { BalanceRepository } from "@recallnet/db/repositories/balance";
import { BoostRepository } from "@recallnet/db/repositories/boost";
import { CompetitionRepository } from "@recallnet/db/repositories/competition";
import { CompetitionRewardsRepository } from "@recallnet/db/repositories/competition-rewards";
import { LeaderboardRepository } from "@recallnet/db/repositories/leaderboard";
import { PerpsRepository } from "@recallnet/db/repositories/perps";
import { RewardsRepository } from "@recallnet/db/repositories/rewards";
import { StakesRepository } from "@recallnet/db/repositories/stakes";
import { TradeRepository } from "@recallnet/db/repositories/trade";
import { TradingConstraintsRepository } from "@recallnet/db/repositories/trading-constraints";
import { UserRepository } from "@recallnet/db/repositories/user";

import { config } from "@/config/private";

import { db } from "./db";
import { createLogger } from "./logger";

export const competitionRewardsRepository = new CompetitionRewardsRepository(
  db,
  createLogger("CompetitionRewardsRepository"),
);

export const agentRepository = new AgentRepository(
  db,
  createLogger("AgentRepository"),
  competitionRewardsRepository,
);

export const agentNonceRepository = new AgentNonceRepository(db);

export const agentScoreRepository = new AgentScoreRepository(
  db,
  createLogger("AgentScoreRepository"),
);

export const balanceRepository = new BalanceRepository(
  db,
  createLogger("BalanceRepository"),
  config.specificChainTokens,
);

export const boostRepository = new BoostRepository(db);

export const competitionRepository = new CompetitionRepository(
  db,
  db,
  createLogger("CompetitionRepository"),
);

export const leaderboardRepository = new LeaderboardRepository(
  db,
  createLogger("LeaderboardRepository"),
);

export const perpsRepository = new PerpsRepository(
  db,
  db,
  createLogger("PerpsRepository"),
);

export const stakesRepository = new StakesRepository(db);

export const tradingConstraintsRepository = new TradingConstraintsRepository(
  db,
);

export const tradeRepository = new TradeRepository(
  db,
  createLogger("TradeRepository"),
  balanceRepository,
);

export const userRepository = new UserRepository(
  db,
  createLogger("UserRepository"),
<<<<<<< HEAD
);

export const voteRepository = new VoteRepository(
  db,
  createLogger("VoteRepository"),
);

export const rewardsRepository = new RewardsRepository(
  db,
  createLogger("RewardsRepository"),
=======
>>>>>>> 36f47243
);<|MERGE_RESOLUTION|>--- conflicted
+++ resolved
@@ -76,17 +76,9 @@
 export const userRepository = new UserRepository(
   db,
   createLogger("UserRepository"),
-<<<<<<< HEAD
-);
-
-export const voteRepository = new VoteRepository(
-  db,
-  createLogger("VoteRepository"),
 );
 
 export const rewardsRepository = new RewardsRepository(
   db,
   createLogger("RewardsRepository"),
-=======
->>>>>>> 36f47243
 );