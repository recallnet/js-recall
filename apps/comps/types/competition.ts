--- conflicted
+++ resolved
@@ -44,11 +44,8 @@
 export type CompetitionType =
   | "trading"
   | "perpetual_futures"
-<<<<<<< HEAD
-  | "spot_live_trading";
-=======
+  | "spot_live_trading"
   | "sports_prediction";
->>>>>>> b13b830c
 
 export type EvaluationMetric =
   | "calmar_ratio"
