--- conflicted
+++ resolved
@@ -1,26 +1,18 @@
 "use client";
 
 import { useQueryClient } from "@tanstack/react-query";
-<<<<<<< HEAD
 import { simulateContract } from "@wagmi/core";
 import { useCallback, useEffect, useMemo } from "react";
-=======
-import { useCallback, useEffect, useMemo, useRef } from "react";
-import { useWaitForTransactionReceipt, useWriteContract } from "wagmi";
->>>>>>> 0cb7ea71
+import {
+  useAccount,
+  useWaitForTransactionReceipt,
+  useWriteContract,
+} from "wagmi";
 
 import { StakingAbi } from "@/abi/Staking";
 import { clientConfig } from "@/wagmi-config";
 
 import { useRecall } from "../useRecall";
-<<<<<<< HEAD
-import {
-  useSafeAccount,
-  useSafeWaitForTransactionReceipt,
-  useSafeWriteContract,
-} from "../useSafeWagmi";
-=======
->>>>>>> 0cb7ea71
 import { useStakingContractAddress } from "./useStakingContractAddress";
 import { useTotalUserStaked } from "./useTotalUserStaked";
 import { useUserStakes } from "./useUserStakes";
@@ -43,7 +35,7 @@
  */
 export const useUnstake = (): StakingOperationResult => {
   const contractAddress = useStakingContractAddress();
-  const { address } = useSafeAccount();
+  const { address } = useAccount();
   const config = clientConfig;
   const { queryKey: getUserStakesQueryKey } = useUserStakes();
   const { queryKey: getTotalUserStakedQueryKey } = useTotalUserStaked();
@@ -55,12 +47,8 @@
     isPending,
     error,
     data: transactionHash,
-<<<<<<< HEAD
     reset,
-  } = useSafeWriteContract();
-=======
   } = useWriteContract();
->>>>>>> 0cb7ea71
 
   const { isLoading: isConfirming, isSuccess: isConfirmed } =
     useWaitForTransactionReceipt({
