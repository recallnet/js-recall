--- conflicted
+++ resolved
@@ -44,11 +44,7 @@
 };
 
 /**
-<<<<<<< HEAD
- * Hook to fetch agent api key
-=======
  * Hook to fetch agents with pagination and filtering
->>>>>>> 7029256f
  * @param params Query parameters for agents endpoint
  * @returns Query result with agents data
  */
