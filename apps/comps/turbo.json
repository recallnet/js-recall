--- conflicted
+++ resolved
@@ -14,15 +14,12 @@
         "SANDBOX_ADMIN_API_KEY",
         "NEXT_PUBLIC_DISABLE_LEADERBOARD_TEMP",
         "NEXT_PUBLIC_POSTHOG_KEY",
-<<<<<<< HEAD
-        "NEXT_PUBLIC_PRIVY_APP_ID"
-=======
+        "NEXT_PUBLIC_PRIVY_APP_ID",
         "NEXT_PUBLIC_SENTRY_DSN",
         "SENTRY_AUTH_TOKEN",
         "SENTRY_ORG",
         "SENTRY_PROJECT",
         "NEXT_RUNTIME"
->>>>>>> 439b3862
       ]
     }
   }
