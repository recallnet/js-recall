--- conflicted
+++ resolved
@@ -1,6 +1,8 @@
 {
   "$schema": "https://turbo.build/schema.json",
-  "extends": ["//"],
+  "extends": [
+    "//"
+  ],
   "tasks": {
     "build": {
       "env": [
@@ -12,11 +14,8 @@
         "NEXT_PUBLIC_SANDBOX_API_URL",
         "NEXT_PUBLIC_FRONTEND_URL",
         "SANDBOX_ADMIN_API_KEY",
-<<<<<<< HEAD
-        "NEXT_PUBLIC_DISABLE_LEADERBOARD_TEMP"
-=======
+        "NEXT_PUBLIC_DISABLE_LEADERBOARD_TEMP",
         "NEXT_PUBLIC_POSTHOG_KEY"
->>>>>>> b9531816
       ]
     }
   }
