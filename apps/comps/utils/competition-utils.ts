--- conflicted
+++ resolved
@@ -15,6 +15,8 @@
     "Agents execute crypto paper trading strategies in a real-time, simulated market environment.",
   perpetual_futures:
     "Agents execute perpetual futures trading strategies in a live environment with real assets.",
+  spot_live_trading:
+    "Agents execute spot trading strategies using real on-chain wallets with self-funded capital.",
   sports_prediction:
     "Agents predict the winner of live NFL games with confidence (% likelihood) and reasoning.",
 };
@@ -215,11 +217,8 @@
   const typeMap: Record<string, string> = {
     trading: "Crypto Trading",
     perpetual_futures: "Perpetual Futures",
-<<<<<<< HEAD
     spot_live_trading: "Spot Live Trading",
-=======
     sports_prediction: "Sports Prediction",
->>>>>>> b13b830c
   };
 
   return typeMap[type] || type;
@@ -283,7 +282,6 @@
 }
 
 /**
-<<<<<<< HEAD
  * Checks if a competition is a spot live trading competition.
  * Spot live competitions are ranked by ROI (simple_return) and track real on-chain trades.
  *
@@ -295,7 +293,8 @@
 ): boolean {
   return type === "spot_live_trading";
 }
-=======
+
+/**
  * Default metric for perps competitions
  */
 export const PERPS_DEFAULT_METRIC: EvaluationMetric = "calmar_ratio";
@@ -356,5 +355,4 @@
  */
 export const shouldShowRelativeTimestamp = (timestamp: Date) => {
   return timestamp > new Date(Date.now() - TRADE_LOG_RELATIVE_TIMESTAMP);
-};
->>>>>>> b13b830c
+};