--- conflicted
+++ resolved
@@ -158,13 +158,10 @@
 # COINGECKO_MODE=demo # Defaults to "demo" (free) in non-production NODE_ENV. Else, "pro" (paid) in production.
 
 # Slack Webhook for competition rewards summary
-<<<<<<< HEAD
 REWARDS_SLACK_WEBHOOK_URL=
 
 REWARDS_BOOST_TIME_DECAY_RATE=0.5
 
 # Sports competitions API provider
 SPORTSDATAIO_API_KEY=your_api_key
-=======
-REWARDS_SLACK_WEBHOOK_URL=
->>>>>>> 35f86fd1
+REWARDS_SLACK_WEBHOOK_URL=