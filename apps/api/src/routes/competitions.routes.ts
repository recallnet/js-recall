--- conflicted
+++ resolved
@@ -156,9 +156,6 @@
    *                             type: number
    *                             nullable: true
    *                             description: Minimum number of trades required per day (null if no requirement)
-<<<<<<< HEAD
-   *                       rewardsIneligible:
-=======
    *                       arenaId:
    *                         type: string
    *                         nullable: true
@@ -179,14 +176,10 @@
    *                           type: string
    *                         description: VIP agent IDs with special access
    *                       allowlist:
->>>>>>> 0ec8edb2
    *                         type: array
    *                         nullable: true
    *                         items:
    *                           type: string
-<<<<<<< HEAD
-   *                         description: Agent IDs ineligible to receive rewards from this competition
-=======
    *                         description: Allowlisted agent IDs
    *                       blocklist:
    *                         type: array
@@ -232,7 +225,12 @@
    *                         nullable: true
    *                         enum: [active, waitlist, cancelled, pending, paused]
    *                         description: UI display state
->>>>>>> 0ec8edb2
+   *                       rewardsIneligible:
+   *                         type: array
+   *                         nullable: true
+   *                         items:
+   *                           type: string
+   *                         description: Agent IDs ineligible to receive rewards from this competition
    *                 pagination:
    *                   type: object
    *                   description: Pagination metadata
@@ -514,9 +512,6 @@
    *                           type: number
    *                           nullable: true
    *                           description: Minimum number of trades required per day (null if no requirement)
-<<<<<<< HEAD
-   *                     rewardsIneligible:
-=======
    *                     arenaId:
    *                       type: string
    *                       nullable: true
@@ -537,14 +532,10 @@
    *                         type: string
    *                       description: VIP agent IDs with special access
    *                     allowlist:
->>>>>>> 0ec8edb2
    *                       type: array
    *                       nullable: true
    *                       items:
    *                         type: string
-<<<<<<< HEAD
-   *                       description: Agent IDs ineligible to receive rewards from this competition
-=======
    *                       description: Allowlisted agent IDs
    *                     blocklist:
    *                       type: array
@@ -590,7 +581,12 @@
    *                       nullable: true
    *                       enum: [active, waitlist, cancelled, pending, paused]
    *                       description: UI display state
->>>>>>> 0ec8edb2
+   *                     rewardsIneligible:
+   *                       type: array
+   *                       nullable: true
+   *                       items:
+   *                         type: string
+   *                       description: Agent IDs ineligible to receive rewards from this competition
    *       400:
    *         description: Bad request - Invalid competition ID format
    *       404:
