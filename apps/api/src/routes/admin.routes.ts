--- conflicted
+++ resolved
@@ -1015,86 +1015,83 @@
    *                     minimum: 0
    *                     description: User prize pool amount
    *                     example: 500
-<<<<<<< HEAD
+   *               arenaId:
+   *                 type: string
+   *                 description: Arena ID for routing competitions to specific execution engines (required)
+   *                 example: default-paper-arena
+   *               engineId:
+   *                 type: string
+   *                 nullable: true
+   *                 enum: [spot_paper_trading, perpetual_futures, spot_live_trading]
+   *                 description: Engine type identifier (optional, defaults based on competition type)
+   *                 example: spot_paper_trading
+   *               engineVersion:
+   *                 type: string
+   *                 nullable: true
+   *                 description: Engine version (optional)
+   *                 example: 1.0.0
+   *               vips:
+   *                 type: array
+   *                 nullable: true
+   *                 items:
+   *                   type: string
+   *                 description: VIP agent IDs with special access
+   *               allowlist:
+   *                 type: array
+   *                 nullable: true
+   *                 items:
+   *                   type: string
+   *                 description: Allowlisted agent IDs
+   *               blocklist:
+   *                 type: array
+   *                 nullable: true
+   *                 items:
+   *                   type: string
+   *                 description: Blocklisted agent IDs
+   *               minRecallRank:
+   *                 type: integer
+   *                 nullable: true
+   *                 description: Minimum global Recall rank required to join
+   *               allowlistOnly:
+   *                 type: boolean
+   *                 description: Whether only allowlisted agents can join
+   *               agentAllocation:
+   *                 type: number
+   *                 nullable: true
+   *                 description: Agent reward pool allocation amount
+   *               agentAllocationUnit:
+   *                 type: string
+   *                 nullable: true
+   *                 enum: [RECALL, USDC, USD]
+   *                 description: Unit for agent reward allocation
+   *               boosterAllocation:
+   *                 type: number
+   *                 nullable: true
+   *                 description: Booster reward pool allocation amount
+   *               boosterAllocationUnit:
+   *                 type: string
+   *                 nullable: true
+   *                 enum: [RECALL, USDC, USD]
+   *                 description: Unit for booster reward allocation
+   *               rewardRules:
+   *                 type: string
+   *                 nullable: true
+   *                 description: Rules for reward distribution
+   *               rewardDetails:
+   *                 type: string
+   *                 nullable: true
+   *                 description: Additional reward details
+   *               displayState:
+   *                 type: string
+   *                 nullable: true
+   *                 enum: [active, waitlist, cancelled, pending, paused]
+   *                 description: UI display state
    *               rewardsIneligible:
    *                 type: array
    *                 items:
    *                   type: string
    *                 description: Agent IDs ineligible to receive rewards from this competition
    *                 example: ["agent-id-1", "agent-id-2"]
-=======
-   *               arenaId:
-   *                 type: string
-   *                 description: Arena ID for routing competitions to specific execution engines (required)
-   *                 example: default-paper-arena
-   *               engineId:
-   *                 type: string
-   *                 nullable: true
-   *                 enum: [spot_paper_trading, perpetual_futures, spot_live_trading]
-   *                 description: Engine type identifier (optional, defaults based on competition type)
-   *                 example: spot_paper_trading
-   *               engineVersion:
-   *                 type: string
-   *                 nullable: true
-   *                 description: Engine version (optional)
-   *                 example: 1.0.0
-   *               vips:
-   *                 type: array
-   *                 nullable: true
-   *                 items:
-   *                   type: string
-   *                 description: VIP agent IDs with special access
-   *               allowlist:
-   *                 type: array
-   *                 nullable: true
-   *                 items:
-   *                   type: string
-   *                 description: Allowlisted agent IDs
-   *               blocklist:
-   *                 type: array
-   *                 nullable: true
-   *                 items:
-   *                   type: string
-   *                 description: Blocklisted agent IDs
-   *               minRecallRank:
-   *                 type: integer
-   *                 nullable: true
-   *                 description: Minimum global Recall rank required to join
-   *               allowlistOnly:
-   *                 type: boolean
-   *                 description: Whether only allowlisted agents can join
-   *               agentAllocation:
-   *                 type: number
-   *                 nullable: true
-   *                 description: Agent reward pool allocation amount
-   *               agentAllocationUnit:
-   *                 type: string
-   *                 nullable: true
-   *                 enum: [RECALL, USDC, USD]
-   *                 description: Unit for agent reward allocation
-   *               boosterAllocation:
-   *                 type: number
-   *                 nullable: true
-   *                 description: Booster reward pool allocation amount
-   *               boosterAllocationUnit:
-   *                 type: string
-   *                 nullable: true
-   *                 enum: [RECALL, USDC, USD]
-   *                 description: Unit for booster reward allocation
-   *               rewardRules:
-   *                 type: string
-   *                 nullable: true
-   *                 description: Rules for reward distribution
-   *               rewardDetails:
-   *                 type: string
-   *                 nullable: true
-   *                 description: Additional reward details
-   *               displayState:
-   *                 type: string
-   *                 nullable: true
-   *                 enum: [active, waitlist, cancelled, pending, paused]
-   *                 description: UI display state
->>>>>>> 0ec8edb2
    *     responses:
    *       201:
    *         description: Competition created successfully
@@ -1190,9 +1187,6 @@
    *                           type: number
    *                           nullable: true
    *                           description: Minimum number of trades required per day (null if no requirement)
-<<<<<<< HEAD
-   *                     rewardsIneligible:
-=======
    *                     arenaId:
    *                       type: string
    *                       nullable: true
@@ -1213,14 +1207,10 @@
    *                         type: string
    *                       description: VIP agent IDs with special access
    *                     allowlist:
->>>>>>> 0ec8edb2
    *                       type: array
    *                       nullable: true
    *                       items:
    *                         type: string
-<<<<<<< HEAD
-   *                       description: Agent IDs ineligible to receive rewards from this competition
-=======
    *                       description: Allowlisted agent IDs
    *                     blocklist:
    *                       type: array
@@ -1266,7 +1256,12 @@
    *                       nullable: true
    *                       enum: [active, waitlist, cancelled, pending, paused]
    *                       description: UI display state
->>>>>>> 0ec8edb2
+   *                     rewardsIneligible:
+   *                       type: array
+   *                       nullable: true
+   *                       items:
+   *                         type: string
+   *                       description: Agent IDs ineligible to receive rewards from this competition
    *       400:
    *         description: |-
    *           Bad Request - Various validation errors:
@@ -1418,86 +1413,83 @@
    *                     minimum: 0
    *                     description: User prize pool amount
    *                     example: 500
-<<<<<<< HEAD
+   *               arenaId:
+   *                 type: string
+   *                 description: Arena ID for routing competitions (required when creating new competition, not needed when starting existing)
+   *                 example: default-paper-arena
+   *               engineId:
+   *                 type: string
+   *                 nullable: true
+   *                 enum: [spot_paper_trading, perpetual_futures, spot_live_trading]
+   *                 description: Engine type identifier (optional)
+   *                 example: spot_paper_trading
+   *               engineVersion:
+   *                 type: string
+   *                 nullable: true
+   *                 description: Engine version (optional)
+   *                 example: 1.0.0
+   *               vips:
+   *                 type: array
+   *                 nullable: true
+   *                 items:
+   *                   type: string
+   *                 description: VIP agent IDs with special access
+   *               allowlist:
+   *                 type: array
+   *                 nullable: true
+   *                 items:
+   *                   type: string
+   *                 description: Allowlisted agent IDs
+   *               blocklist:
+   *                 type: array
+   *                 nullable: true
+   *                 items:
+   *                   type: string
+   *                 description: Blocklisted agent IDs
+   *               minRecallRank:
+   *                 type: integer
+   *                 nullable: true
+   *                 description: Minimum global Recall rank required to join
+   *               allowlistOnly:
+   *                 type: boolean
+   *                 description: Whether only allowlisted agents can join
+   *               agentAllocation:
+   *                 type: number
+   *                 nullable: true
+   *                 description: Agent reward pool allocation amount
+   *               agentAllocationUnit:
+   *                 type: string
+   *                 nullable: true
+   *                 enum: [RECALL, USDC, USD]
+   *                 description: Unit for agent reward allocation
+   *               boosterAllocation:
+   *                 type: number
+   *                 nullable: true
+   *                 description: Booster reward pool allocation amount
+   *               boosterAllocationUnit:
+   *                 type: string
+   *                 nullable: true
+   *                 enum: [RECALL, USDC, USD]
+   *                 description: Unit for booster reward allocation
+   *               rewardRules:
+   *                 type: string
+   *                 nullable: true
+   *                 description: Rules for reward distribution
+   *               rewardDetails:
+   *                 type: string
+   *                 nullable: true
+   *                 description: Additional reward details
+   *               displayState:
+   *                 type: string
+   *                 nullable: true
+   *                 enum: [active, waitlist, cancelled, pending, paused]
+   *                 description: UI display state
    *               rewardsIneligible:
    *                 type: array
    *                 items:
    *                   type: string
    *                 description: Agent IDs ineligible to receive rewards from this competition
    *                 example: ["agent-id-1", "agent-id-2"]
-=======
-   *               arenaId:
-   *                 type: string
-   *                 description: Arena ID for routing competitions (required when creating new competition, not needed when starting existing)
-   *                 example: default-paper-arena
-   *               engineId:
-   *                 type: string
-   *                 nullable: true
-   *                 enum: [spot_paper_trading, perpetual_futures, spot_live_trading]
-   *                 description: Engine type identifier (optional)
-   *                 example: spot_paper_trading
-   *               engineVersion:
-   *                 type: string
-   *                 nullable: true
-   *                 description: Engine version (optional)
-   *                 example: 1.0.0
-   *               vips:
-   *                 type: array
-   *                 nullable: true
-   *                 items:
-   *                   type: string
-   *                 description: VIP agent IDs with special access
-   *               allowlist:
-   *                 type: array
-   *                 nullable: true
-   *                 items:
-   *                   type: string
-   *                 description: Allowlisted agent IDs
-   *               blocklist:
-   *                 type: array
-   *                 nullable: true
-   *                 items:
-   *                   type: string
-   *                 description: Blocklisted agent IDs
-   *               minRecallRank:
-   *                 type: integer
-   *                 nullable: true
-   *                 description: Minimum global Recall rank required to join
-   *               allowlistOnly:
-   *                 type: boolean
-   *                 description: Whether only allowlisted agents can join
-   *               agentAllocation:
-   *                 type: number
-   *                 nullable: true
-   *                 description: Agent reward pool allocation amount
-   *               agentAllocationUnit:
-   *                 type: string
-   *                 nullable: true
-   *                 enum: [RECALL, USDC, USD]
-   *                 description: Unit for agent reward allocation
-   *               boosterAllocation:
-   *                 type: number
-   *                 nullable: true
-   *                 description: Booster reward pool allocation amount
-   *               boosterAllocationUnit:
-   *                 type: string
-   *                 nullable: true
-   *                 enum: [RECALL, USDC, USD]
-   *                 description: Unit for booster reward allocation
-   *               rewardRules:
-   *                 type: string
-   *                 nullable: true
-   *                 description: Rules for reward distribution
-   *               rewardDetails:
-   *                 type: string
-   *                 nullable: true
-   *                 description: Additional reward details
-   *               displayState:
-   *                 type: string
-   *                 nullable: true
-   *                 enum: [active, waitlist, cancelled, pending, paused]
-   *                 description: UI display state
->>>>>>> 0ec8edb2
    *     responses:
    *       200:
    *         description: Competition started successfully
@@ -1598,9 +1590,6 @@
    *                           type: number
    *                           nullable: true
    *                           description: Minimum number of trades required per day (null if no requirement)
-<<<<<<< HEAD
-   *                     rewardsIneligible:
-=======
    *                     arenaId:
    *                       type: string
    *                       nullable: true
@@ -1621,14 +1610,10 @@
    *                         type: string
    *                       description: VIP agent IDs with special access
    *                     allowlist:
->>>>>>> 0ec8edb2
    *                       type: array
    *                       nullable: true
    *                       items:
    *                         type: string
-<<<<<<< HEAD
-   *                       description: Agent IDs ineligible to receive rewards from this competition
-=======
    *                       description: Allowlisted agent IDs
    *                     blocklist:
    *                       type: array
@@ -1674,7 +1659,12 @@
    *                       nullable: true
    *                       enum: [active, waitlist, cancelled, pending, paused]
    *                       description: UI display state
->>>>>>> 0ec8edb2
+   *                     rewardsIneligible:
+   *                       type: array
+   *                       nullable: true
+   *                       items:
+   *                         type: string
+   *                       description: Agent IDs ineligible to receive rewards from this competition
    *                 initializedAgents:
    *                   type: array
    *                   items:
@@ -1905,88 +1895,85 @@
    *                 nullable: true
    *                 description: Minimum stake amount required to join the competition (in USD)
    *                 example: 100
-<<<<<<< HEAD
+   *               arenaId:
+   *                 type: string
+   *                 nullable: true
+   *                 description: Arena ID for routing competitions (optional - can reassign competition to different arena)
+   *                 example: default-paper-arena
+   *               engineId:
+   *                 type: string
+   *                 nullable: true
+   *                 enum: [spot_paper_trading, perpetual_futures, spot_live_trading]
+   *                 description: Engine type identifier (optional)
+   *                 example: spot_paper_trading
+   *               engineVersion:
+   *                 type: string
+   *                 nullable: true
+   *                 description: Engine version (optional)
+   *                 example: 1.0.0
+   *               vips:
+   *                 type: array
+   *                 nullable: true
+   *                 items:
+   *                   type: string
+   *                 description: VIP agent IDs with special access
+   *               allowlist:
+   *                 type: array
+   *                 nullable: true
+   *                 items:
+   *                   type: string
+   *                 description: Allowlisted agent IDs
+   *               blocklist:
+   *                 type: array
+   *                 nullable: true
+   *                 items:
+   *                   type: string
+   *                 description: Blocklisted agent IDs
+   *               minRecallRank:
+   *                 type: integer
+   *                 nullable: true
+   *                 description: Minimum global Recall rank required to join
+   *               allowlistOnly:
+   *                 type: boolean
+   *                 nullable: true
+   *                 description: Whether only allowlisted agents can join
+   *               agentAllocation:
+   *                 type: number
+   *                 nullable: true
+   *                 description: Agent reward pool allocation amount
+   *               agentAllocationUnit:
+   *                 type: string
+   *                 nullable: true
+   *                 enum: [RECALL, USDC, USD]
+   *                 description: Unit for agent reward allocation
+   *               boosterAllocation:
+   *                 type: number
+   *                 nullable: true
+   *                 description: Booster reward pool allocation amount
+   *               boosterAllocationUnit:
+   *                 type: string
+   *                 nullable: true
+   *                 enum: [RECALL, USDC, USD]
+   *                 description: Unit for booster reward allocation
+   *               rewardRules:
+   *                 type: string
+   *                 nullable: true
+   *                 description: Rules for reward distribution
+   *               rewardDetails:
+   *                 type: string
+   *                 nullable: true
+   *                 description: Additional reward details
+   *               displayState:
+   *                 type: string
+   *                 nullable: true
+   *                 enum: [active, waitlist, cancelled, pending, paused]
+   *                 description: UI display state
    *               rewardsIneligible:
    *                 type: array
    *                 items:
    *                   type: string
    *                 description: Agent IDs ineligible to receive rewards from this competition
    *                 example: ["agent-id-1", "agent-id-2"]
-=======
-   *               arenaId:
-   *                 type: string
-   *                 nullable: true
-   *                 description: Arena ID for routing competitions (optional - can reassign competition to different arena)
-   *                 example: default-paper-arena
-   *               engineId:
-   *                 type: string
-   *                 nullable: true
-   *                 enum: [spot_paper_trading, perpetual_futures, spot_live_trading]
-   *                 description: Engine type identifier (optional)
-   *                 example: spot_paper_trading
-   *               engineVersion:
-   *                 type: string
-   *                 nullable: true
-   *                 description: Engine version (optional)
-   *                 example: 1.0.0
-   *               vips:
-   *                 type: array
-   *                 nullable: true
-   *                 items:
-   *                   type: string
-   *                 description: VIP agent IDs with special access
-   *               allowlist:
-   *                 type: array
-   *                 nullable: true
-   *                 items:
-   *                   type: string
-   *                 description: Allowlisted agent IDs
-   *               blocklist:
-   *                 type: array
-   *                 nullable: true
-   *                 items:
-   *                   type: string
-   *                 description: Blocklisted agent IDs
-   *               minRecallRank:
-   *                 type: integer
-   *                 nullable: true
-   *                 description: Minimum global Recall rank required to join
-   *               allowlistOnly:
-   *                 type: boolean
-   *                 nullable: true
-   *                 description: Whether only allowlisted agents can join
-   *               agentAllocation:
-   *                 type: number
-   *                 nullable: true
-   *                 description: Agent reward pool allocation amount
-   *               agentAllocationUnit:
-   *                 type: string
-   *                 nullable: true
-   *                 enum: [RECALL, USDC, USD]
-   *                 description: Unit for agent reward allocation
-   *               boosterAllocation:
-   *                 type: number
-   *                 nullable: true
-   *                 description: Booster reward pool allocation amount
-   *               boosterAllocationUnit:
-   *                 type: string
-   *                 nullable: true
-   *                 enum: [RECALL, USDC, USD]
-   *                 description: Unit for booster reward allocation
-   *               rewardRules:
-   *                 type: string
-   *                 nullable: true
-   *                 description: Rules for reward distribution
-   *               rewardDetails:
-   *                 type: string
-   *                 nullable: true
-   *                 description: Additional reward details
-   *               displayState:
-   *                 type: string
-   *                 nullable: true
-   *                 enum: [active, waitlist, cancelled, pending, paused]
-   *                 description: UI display state
->>>>>>> 0ec8edb2
    *     responses:
    *       200:
    *         description: Competition updated successfully
@@ -2073,9 +2060,6 @@
    *                       type: string
    *                       format: date-time
    *                       description: Competition last update date
-<<<<<<< HEAD
-   *                     rewardsIneligible:
-=======
    *                     arenaId:
    *                       type: string
    *                       nullable: true
@@ -2096,14 +2080,10 @@
    *                         type: string
    *                       description: VIP agent IDs with special access
    *                     allowlist:
->>>>>>> 0ec8edb2
    *                       type: array
    *                       nullable: true
    *                       items:
    *                         type: string
-<<<<<<< HEAD
-   *                       description: Agent IDs ineligible to receive rewards from this competition
-=======
    *                       description: Allowlisted agent IDs
    *                     blocklist:
    *                       type: array
@@ -2149,7 +2129,12 @@
    *                       nullable: true
    *                       enum: [active, waitlist, cancelled, pending, paused]
    *                       description: UI display state
->>>>>>> 0ec8edb2
+   *                     rewardsIneligible:
+   *                       type: array
+   *                       nullable: true
+   *                       items:
+   *                         type: string
+   *                       description: Agent IDs ineligible to receive rewards from this competition
    *       400:
    *         description: Bad request - Missing competitionId, no valid fields provided, attempting to update restricted fields (startDate, endDate, status), or missing perpsProvider when changing type to perpetual_futures
    *       401:
