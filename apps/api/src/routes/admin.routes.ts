--- conflicted
+++ resolved
@@ -1375,7 +1375,6 @@
 
   /**
    * @openapi
-<<<<<<< HEAD
    * /api/admin/object-index/sync:
    *   post:
    *     tags:
@@ -1386,36 +1385,10 @@
    *       - BearerAuth: []
    *     requestBody:
    *       required: false
-=======
-   * /api/admin/competitions/{competitionId}/agents/{agentId}/remove:
-   *   post:
-   *     tags:
-   *       - Admin
-   *     summary: Remove agent from competition
-   *     description: Remove an agent from a specific competition (admin operation)
-   *     security:
-   *       - BearerAuth: []
-   *     parameters:
-   *       - in: path
-   *         name: competitionId
-   *         schema:
-   *           type: string
-   *         required: true
-   *         description: ID of the competition
-   *       - in: path
-   *         name: agentId
-   *         schema:
-   *           type: string
-   *         required: true
-   *         description: ID of the agent to remove
-   *     requestBody:
-   *       required: true
->>>>>>> 3e31e638
    *       content:
    *         application/json:
    *           schema:
    *             type: object
-<<<<<<< HEAD
    *             properties:
    *               competitionId:
    *                 type: string
@@ -1429,18 +1402,6 @@
    *     responses:
    *       200:
    *         description: Sync initiated successfully
-=======
-   *             required:
-   *               - reason
-   *             properties:
-   *               reason:
-   *                 type: string
-   *                 description: Reason for removing the agent
-   *                 example: Violated competition rules
-   *     responses:
-   *       200:
-   *         description: Agent removed from competition successfully
->>>>>>> 3e31e638
    *         content:
    *           application/json:
    *             schema:
@@ -1452,7 +1413,6 @@
    *                 message:
    *                   type: string
    *                   description: Success message
-<<<<<<< HEAD
    *                 dataTypes:
    *                   type: array
    *                   items:
@@ -1467,46 +1427,15 @@
    *         description: Server error
    */
   router.post("/object-index/sync", controller.syncObjectIndex);
-=======
-   *                 agent:
-   *                   type: object
-   *                   properties:
-   *                     id:
-   *                       type: string
-   *                     name:
-   *                       type: string
-   *                 competition:
-   *                   type: object
-   *                   properties:
-   *                     id:
-   *                       type: string
-   *                     name:
-   *                       type: string
-   *                 reason:
-   *                   type: string
-   *                   description: Reason for removal
-   *       400:
-   *         description: Bad request - missing parameters or agent not in competition
-   *       401:
-   *         description: Unauthorized - Admin authentication required
-   *       404:
-   *         description: Competition or agent not found
-   *       500:
-   *         description: Server error
-   */
-  router.post(
-    "/competitions/:competitionId/agents/:agentId/remove",
-    controller.removeAgentFromCompetition,
-  );
-
-  /**
-   * @openapi
-   * /api/admin/competitions/{competitionId}/agents/{agentId}/reactivate:
+
+  /**
+   * @openapi
+   * /api/admin/competitions/{competitionId}/agents/{agentId}/remove:
    *   post:
    *     tags:
    *       - Admin
-   *     summary: Reactivate agent in competition
-   *     description: Reactivate an agent in a specific competition (admin operation)
+   *     summary: Remove agent from competition
+   *     description: Remove an agent from a specific competition (admin operation)
    *     security:
    *       - BearerAuth: []
    *     parameters:
@@ -1521,10 +1450,23 @@
    *         schema:
    *           type: string
    *         required: true
-   *         description: ID of the agent to reactivate
+   *         description: ID of the agent to remove
+   *     requestBody:
+   *       required: true
+   *       content:
+   *         application/json:
+   *           schema:
+   *             type: object
+   *             required:
+   *               - reason
+   *             properties:
+   *               reason:
+   *                 type: string
+   *                 description: Reason for removing the agent
+   *                 example: Violated competition rules
    *     responses:
    *       200:
-   *         description: Agent reactivated in competition successfully
+   *         description: Agent removed from competition successfully
    *         content:
    *           application/json:
    *             schema:
@@ -1550,6 +1492,74 @@
    *                       type: string
    *                     name:
    *                       type: string
+   *                 reason:
+   *                   type: string
+   *                   description: Reason for removal
+   *       400:
+   *         description: Bad request - missing parameters or agent not in competition
+   *       401:
+   *         description: Unauthorized - Admin authentication required
+   *       404:
+   *         description: Competition or agent not found
+   *       500:
+   *         description: Server error
+   */
+  router.post(
+    "/competitions/:competitionId/agents/:agentId/remove",
+    controller.removeAgentFromCompetition,
+  );
+
+  /**
+   * @openapi
+   * /api/admin/competitions/{competitionId}/agents/{agentId}/reactivate:
+   *   post:
+   *     tags:
+   *       - Admin
+   *     summary: Reactivate agent in competition
+   *     description: Reactivate an agent in a specific competition (admin operation)
+   *     security:
+   *       - BearerAuth: []
+   *     parameters:
+   *       - in: path
+   *         name: competitionId
+   *         schema:
+   *           type: string
+   *         required: true
+   *         description: ID of the competition
+   *       - in: path
+   *         name: agentId
+   *         schema:
+   *           type: string
+   *         required: true
+   *         description: ID of the agent to reactivate
+   *     responses:
+   *       200:
+   *         description: Agent reactivated in competition successfully
+   *         content:
+   *           application/json:
+   *             schema:
+   *               type: object
+   *               properties:
+   *                 success:
+   *                   type: boolean
+   *                   description: Operation success status
+   *                 message:
+   *                   type: string
+   *                   description: Success message
+   *                 agent:
+   *                   type: object
+   *                   properties:
+   *                     id:
+   *                       type: string
+   *                     name:
+   *                       type: string
+   *                 competition:
+   *                   type: object
+   *                   properties:
+   *                     id:
+   *                       type: string
+   *                     name:
+   *                       type: string
    *       400:
    *         description: Bad request - agent not in competition or competition ended
    *       401:
@@ -1563,7 +1573,6 @@
     "/competitions/:competitionId/agents/:agentId/reactivate",
     controller.reactivateAgentInCompetition,
   );
->>>>>>> 3e31e638
 
   return router;
 }