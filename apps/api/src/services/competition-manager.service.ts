import { v4 as uuidv4 } from "uuid";

import {
  findById as findAgentById,
  findByCompetition,
} from "@/database/repositories/agent-repository.js";
import { getAllAgentRanks } from "@/database/repositories/agentscore-repository.js";
import {
  addAgentToCompetition,
  batchInsertLeaderboard,
  create as createCompetition,
  findActive,
  findActiveCompetitionsPastEndDate,
  findAll,
  findById,
  findByStatus,
  findLeaderboardByTradingComp,
  get24hSnapshots,
  getAgentCompetitionRecord,
  getAllCompetitionAgents,
  getBulkAgentCompetitionRecords,
  getBulkAgentPortfolioSnapshots,
  getCompetitionAgents,
  getLatestPortfolioSnapshots,
  isAgentActiveInCompetition,
  updateAgentCompetitionStatus,
  update as updateCompetition,
  updateOne,
} from "@/database/repositories/competition-repository.js";
import { UpdateCompetition } from "@/database/schema/core/types.js";
import { serviceLogger } from "@/lib/logger.js";
import { applySortingAndPagination, splitSortField } from "@/lib/sort.js";
import { ApiError } from "@/middleware/errorHandler.js";
import {
  AgentManager,
  AgentRankService,
  BalanceManager,
  ConfigurationService,
  PortfolioSnapshotter,
  TradeSimulator,
  TradingConstraintsService,
  VoteManager,
} from "@/services/index.js";
import {
  ACTOR_STATUS,
  COMPETITION_AGENT_STATUS,
  COMPETITION_JOIN_ERROR_TYPES,
  COMPETITION_STATUS,
  COMPETITION_TYPE,
  CROSS_CHAIN_TRADING_TYPE,
  CompetitionAgentStatus,
  CompetitionJoinError,
  CompetitionStatus,
  CompetitionStatusSchema,
  CompetitionType,
  CrossChainTradingType,
  PagingParams,
} from "@/types/index.js";
import {
  AgentComputedSortFields,
  AgentDbSortFields,
  AgentQueryParams,
} from "@/types/sort/agent.js";

interface TradingConstraintsInput {
  minimumPairAgeHours?: number;
  minimum24hVolumeUsd?: number;
  minimumLiquidityUsd?: number;
  minimumFdvUsd?: number;
}

/**
 * Competition Manager Service
 * Manages trading competitions with agent-based participation
 */
export class CompetitionManager {
  private balanceManager: BalanceManager;
  private tradeSimulator: TradeSimulator;
  private portfolioSnapshotter: PortfolioSnapshotter;
  private activeCompetitionCache: string | null = null;
  private agentManager: AgentManager;
  private configurationService: ConfigurationService;
  private agentRankService: AgentRankService;
  private voteManager: VoteManager;
  private tradingConstraintsService: TradingConstraintsService;

  constructor(
    balanceManager: BalanceManager,
    tradeSimulator: TradeSimulator,
    portfolioSnapshotter: PortfolioSnapshotter,
    agentManager: AgentManager,
    configurationService: ConfigurationService,
    agentRankService: AgentRankService,
    voteManager: VoteManager,
    tradingConstraintsService: TradingConstraintsService,
  ) {
    this.balanceManager = balanceManager;
    this.tradeSimulator = tradeSimulator;
    this.portfolioSnapshotter = portfolioSnapshotter;
    this.agentManager = agentManager;
    this.configurationService = configurationService;
    this.agentRankService = agentRankService;
    this.voteManager = voteManager;
    this.tradingConstraintsService = tradingConstraintsService;
    // Load active competition on initialization
    this.loadActiveCompetition();
  }

  /**
   * Load the active competition from the database
   * This is used at startup to restore the active competition state
   */
  private async loadActiveCompetition() {
    try {
      const activeCompetition = await findActive();
      if (activeCompetition) {
        this.activeCompetitionCache = activeCompetition.id;
      }
    } catch (error) {
      serviceLogger.error(
        "[CompetitionManager] Error loading active competition:",
        error,
      );
    }
  }

  /**
   * Create a new competition
   * @param name Competition name
   * @param description Optional description
   * @param tradingType Type of cross-chain trading to allow (defaults to disallowAll)
   * @param sandboxMode Whether to enable sandbox mode for auto-joining agents (defaults to false)
   * @param externalUrl Optional URL for external competition details
   * @param imageUrl Optional URL to the competition image
   * @param type Competition type (defaults to trading)
   * @param endDate Optional end date for the competition
   * @param votingStartDate Optional voting start date
   * @param votingEndDate Optional voting end date
   * @param joinStartDate Optional start date for joining the competition
   * @param joinEndDate Optional end date for joining the competition
   * @returns The created competition
   */
  async createCompetition(
    name: string,
    description?: string,
    tradingType: CrossChainTradingType = CROSS_CHAIN_TRADING_TYPE.DISALLOW_ALL,
    sandboxMode: boolean = false,
    externalUrl?: string,
    imageUrl?: string,
    type: CompetitionType = COMPETITION_TYPE.TRADING,
    endDate?: Date,
    votingStartDate?: Date,
    votingEndDate?: Date,
    joinStartDate?: Date,
    joinEndDate?: Date,
    tradingConstraints?: TradingConstraintsInput,
  ) {
    const id = uuidv4();
    const competition = {
      id,
      name,
      description,
      externalUrl,
      imageUrl,
      startDate: null,
      endDate: endDate || null,
      votingStartDate: votingStartDate || null,
      votingEndDate: votingEndDate || null,
      joinStartDate: joinStartDate || null,
      joinEndDate: joinEndDate || null,
      status: COMPETITION_STATUS.PENDING,
      crossChainTradingType: tradingType,
      sandboxMode,
      type,
      createdAt: new Date(),
      updatedAt: new Date(),
    };

    await createCompetition(competition);

    // Create trading constraints if provided
    if (tradingConstraints) {
      await this.tradingConstraintsService.createConstraints({
        competitionId: id,
        ...tradingConstraints,
      });
      serviceLogger.debug(
        `[CompetitionManager] Created trading constraints for competition ${id}`,
      );
    }

    serviceLogger.debug(
      `[CompetitionManager] Created competition: ${name} (${id}), crossChainTradingType: ${tradingType}`,
    );
    return competition;
  }

  /**
   * Get a competition by ID
   * @param competitionId The competition ID
   * @returns The competition or null if not found
   */
  async getCompetition(competitionId: string) {
    return findById(competitionId);
  }

  /**
   * Get all competitions
   * @returns Array of all competitions
   */
  async getAllCompetitions() {
    return findAll();
  }

  /**
   * Start a competition
   * @param competitionId The competition ID
   * @param agentIds Array of agent IDs participating in the competition
   * @param tradingConstraints Optional trading constraints for the competition
   * @returns The updated competition
   */
  async startCompetition(
    competitionId: string,
    agentIds: string[],
    tradingConstraints?: TradingConstraintsInput,
  ) {
    const competition = await findById(competitionId);
    if (!competition) {
      throw new Error(`Competition not found: ${competitionId}`);
    }

    if (competition.status !== COMPETITION_STATUS.PENDING) {
      throw new Error(`Competition cannot be started: ${competition.status}`);
    }

    const activeCompetition = await findActive();
    if (activeCompetition) {
      throw new Error(
        `Another competition is already active: ${activeCompetition.id}`,
      );
    }

    // Process all agent additions and activations
    for (const agentId of agentIds) {
      // Reset balances
      await this.balanceManager.resetAgentBalances(agentId);

      // Register agent in the competition (automatically sets status to 'active')
      await addAgentToCompetition(competitionId, agentId);

      // Ensure agent is globally active (but don't force reactivation)
      const agent = await findAgentById(agentId);
      if (!agent) {
        throw new Error(`Agent not found: ${agentId}`);
      }

      if (agent.status !== ACTOR_STATUS.ACTIVE) {
        throw new Error(
          `Cannot start competition with agent ${agentId}: agent status is ${agent.status}`,
        );
      }

      serviceLogger.debug(
        `[CompetitionManager] Agent ${agentId} ready for competition`,
      );
    }

    // Update competition status
    competition.status = COMPETITION_STATUS.ACTIVE;
    competition.startDate = new Date();
    competition.updatedAt = new Date();
    await updateCompetition(competition);

    // Update cache
    this.activeCompetitionCache = competitionId;

    serviceLogger.debug(
      `[CompetitionManager] Started competition: ${competition.name} (${competitionId})`,
    );
    serviceLogger.debug(
      `[CompetitionManager] Participating agents: ${agentIds.join(", ")}`,
    );

    // Create trading constraints if provided
    if (tradingConstraints) {
      await this.tradingConstraintsService.createConstraints({
        competitionId,
        ...tradingConstraints,
      });
      serviceLogger.debug(
        `[CompetitionManager] Created trading constraints for competition ${competitionId}`,
      );
    }

    // Take initial portfolio snapshots
    await this.portfolioSnapshotter.takePortfolioSnapshots(competitionId);

    // Reload competition-specific configuration settings
    await this.configurationService.loadCompetitionSettings();
    serviceLogger.debug(`[CompetitionManager] Reloaded configuration settings`);

    return competition;
  }

  /**
   * End a competition
   * @param competitionId The competition ID
   * @returns The updated competition
   */
  async endCompetition(competitionId: string) {
    const competition = await findById(competitionId);
    if (!competition) {
      throw new Error(`Competition not found: ${competitionId}`);
    }

    if (competition.status !== COMPETITION_STATUS.ACTIVE) {
      throw new Error(`Competition is not active: ${competition.status}`);
    }

    if (this.activeCompetitionCache !== competitionId) {
      throw new Error(
        `Competition is not the active one: ${this.activeCompetitionCache}`,
      );
    }

    // Take final portfolio snapshots
    await this.portfolioSnapshotter.takePortfolioSnapshots(competitionId);

    // Get agents in the competition
    const competitionAgents = await getCompetitionAgents(competitionId);

    serviceLogger.debug(
      `[CompetitionManager] Competition ended. ${competitionAgents.length} agents remain 'active' in completed competition`,
    );

    // Update competition status
    competition.status = CompetitionStatusSchema.parse("ended");
    competition.endDate = new Date();
    competition.updatedAt = new Date();

    await updateCompetition(competition);

    // Update cache
    this.activeCompetitionCache = null;

    serviceLogger.debug(
      `[CompetitionManager] Ended competition: ${competition.name} (${competitionId})`,
    );

    // Reload configuration settings (revert to environment defaults)
    await this.configurationService.loadCompetitionSettings();
    serviceLogger.debug(`[CompetitionManager] Reloaded configuration settings`);

    const leaderboard = await this.getLeaderboard(competitionId);

    const leaderboardEntries = [];
    // Note: the leaderboard array could be quite large, avoiding Promise.all
    //  so that these async calls to get pnl happen in series and don't over
    //  use system resorces.
    for (let i = 0; i < leaderboard.length; i++) {
      const entry = leaderboard[i];
      if (entry === undefined) continue;
      const agentId = entry.agentId;
      const { pnl, startingValue } =
        await this.agentManager.getAgentPerformanceForComp(
          agentId,
          competitionId,
        );

      const val = {
        agentId,
        competitionId,
        rank: i + 1, // 1-based ranking
        pnl,
        startingValue,
        totalAgents: competitionAgents.length,
        score: entry.value, // Use the the total portfolio value in usd is saved as `score`
      };

      leaderboardEntries.push(val);
    }

    if (leaderboardEntries.length > 0) {
      await batchInsertLeaderboard(leaderboardEntries);
    }

    // Update agent ranks based on competition results
    await this.agentRankService.updateAgentRanksForCompetition(competitionId);

    return competition;
  }

  /**
   * Check if a competition is active
   * @param competitionId The competition ID
   * @returns True if the competition is active
   */
  async isCompetitionActive(competitionId: string) {
    const competition = await findById(competitionId);
    return competition?.status === COMPETITION_STATUS.ACTIVE;
  }

  /**
   * Get the currently active competition
   * @returns The active competition or null if none
   */
  async getActiveCompetition() {
    // First check cache for better performance
    if (this.activeCompetitionCache) {
      const competition = await findById(this.activeCompetitionCache);
      if (competition?.status === COMPETITION_STATUS.ACTIVE) {
        return competition;
      } else {
        // Cache is out of sync, clear it
        this.activeCompetitionCache = null;
      }
    }

    // Fallback to database query
    const activeCompetition = await findActive();
    if (activeCompetition) {
      this.activeCompetitionCache = activeCompetition.id;
    }
    return activeCompetition;
  }

  /**
   * Get the agents in a competition and attach relevant metrics
   * @param competitionId The competition ID
   * @returns Array of agent IDs
   */
  async getCompetitionAgentsWithMetrics(
    competitionId: string,
    queryParams: AgentQueryParams,
  ) {
    const { sort: originalSort, limit, offset } = queryParams;
    const { dbSort, computedSort } = splitSortField(
      originalSort,
      AgentDbSortFields,
      AgentComputedSortFields,
    );
    const dbQueryParams = {
      ...queryParams,
      sort: dbSort,
    };
    const isComputedSort = computedSort !== undefined;
    const { agents, total } = await findByCompetition(
      competitionId,
      dbQueryParams,
      isComputedSort,
    );

    // Get leaderboard data for the competition to get scores and ranks
    const leaderboard = await this.getLeaderboard(competitionId);
    const leaderboardMap = new Map(
      leaderboard.map((entry, index) => [
        entry.agentId,
        { score: entry.value, rank: index + 1 },
      ]),
    );

    // Get vote counts for all agents in this competition
    const voteCountsMap =
      await this.voteManager.getVoteCountsByCompetition(competitionId);

    // Build the response with agent details and competition data using bulk metrics
    const agentIds = agents.map((agent) => agent.id);
    const currentValues = new Map(
      agents.map((agent) => {
        const leaderboardData = leaderboardMap.get(agent.id);
        const score = leaderboardData?.score ?? 0;
        return [agent.id, score];
      }),
    );

    // Calculate metrics for all agents efficiently using bulk method
    const bulkMetrics = await this.calculateBulkAgentMetrics(
      competitionId,
      agentIds,
      currentValues,
    );

    // Build the response with agent details and competition data
    const competitionAgents = agents.map((agent) => {
      const isActive = agent.status === "active";
      const leaderboardData = leaderboardMap.get(agent.id);
      const score = leaderboardData?.score ?? 0;
      const rank = leaderboardData?.rank ?? 0;
      const voteCount = voteCountsMap.get(agent.id) ?? 0;
      const metrics = bulkMetrics.get(agent.id) || {
        pnl: 0,
        pnlPercent: 0,
        change24h: 0,
        change24hPercent: 0,
      };

      return {
        id: agent.id,
        name: agent.name,
        description: agent.description,
        imageUrl: agent.imageUrl,
        score,
        active: isActive,
        deactivationReason: !isActive ? agent.deactivationReason : null,
        rank,
        portfolioValue: score,
        pnl: metrics.pnl,
        pnlPercent: metrics.pnlPercent,
        change24h: metrics.change24h,
        change24hPercent: metrics.change24hPercent,
        voteCount,
      };
    });

    // Apply post-processing sorting and pagination, if needed
    const finalCompetitionAgents = isComputedSort
      ? applySortingAndPagination(
          competitionAgents,
          computedSort,
          limit,
          offset,
        )
      : competitionAgents;

    return {
      agents: finalCompetitionAgents,
      total,
    };
  }

  /**
   * Get the leaderboard for a competition
   * @param competitionId The competition ID
   * @returns Array of agent IDs sorted by portfolio value
   */
  async getLeaderboard(competitionId: string) {
    try {
      const competition = await findById(competitionId);
      const competitionStatus = competition?.status;

      // Default case: `COMPETITION_STATUS.PENDING` will have no leaderboard—so we just return the agents
      if (competitionStatus === COMPETITION_STATUS.PENDING) {
        const agents = await getCompetitionAgents(competitionId);
        const globalLeaderboard = await getAllAgentRanks(agents);

        // Create map of agent IDs to their global rank scores and sort by global rank score (if applicable)
        const globalLeaderboardMap = new Map(
          globalLeaderboard.map((agent) => [agent.id, agent.score]),
        );
        return agents
          .map((agentId) => ({
            agentId,
            value: 0,
            pnl: 0,
            globalScore: globalLeaderboardMap.get(agentId) ?? -1, // Use -1 for unranked agents so they appear after ranked ones
          }))
          .sort((a, b) => b.globalScore - a.globalScore)
          .map(({ agentId, value, pnl }) => ({
            agentId,
            value,
            pnl,
          }));
      }

      // Case: an `COMPETITION_STATUS.ENDED` should have leaderboard entries in the `competitions_leaderboard` table, unless it was recently ended
      const leaderboardEntries =
        await findLeaderboardByTradingComp(competitionId);
      if (leaderboardEntries.length > 0) {
        return leaderboardEntries.map((entry) => ({
          agentId: entry.agentId,
          value: entry.score,
          pnl: entry.pnl,
        }));
      }

      serviceLogger.debug(
        `[CompetitionManager] No leaderboard found in database for competition ${competitionId}, calculating from snapshots or current values`,
      );

      // Case: `COMPETITION_STATUS.ACTIVE` or a recently ended competition will need to calculate from snapshots
      const snapshots = await getLatestPortfolioSnapshots(competitionId);
      if (snapshots.length > 0) {
        // Sort by value descending
        return snapshots
          .map((snapshot) => ({
            agentId: snapshot.agentId,
            value: snapshot.totalValue,
            pnl: 0, // TODO: if there's no competitions_leaderboard row we don't have a pnl
          }))
          .sort(
            (a: { value: number }, b: { value: number }) => b.value - a.value,
          );
      }

      // Fallback to calculating current values
      const agents = await getCompetitionAgents(competitionId);

      // Use bulk portfolio value calculation to avoid N+1 queries
      const portfolioValues =
        await this.tradeSimulator.calculateBulkPortfolioValues(agents);

      const leaderboard = agents.map((agentId) => ({
        agentId,
        value: portfolioValues.get(agentId) || 0,
        pnl: 0, // TODO: if there's no competitions_leaderboard row we don't have a pnl
      }));

      // Sort by value descending
      return leaderboard.sort((a, b) => b.value - a.value);
    } catch (error) {
      serviceLogger.error(
        `[CompetitionManager] Error getting leaderboard for competition ${competitionId}:`,
        error,
      );
      return [];
    }
  }

  /**
   * Get leaderboard data including both active and inactive agents
   * @param competitionId The competition ID
   * @returns Object containing active agents (with rankings) and inactive agents (with deactivation reasons)
   */
  async getLeaderboardWithInactiveAgents(competitionId: string): Promise<{
    activeAgents: Array<{ agentId: string; value: number }>;
    inactiveAgents: Array<{
      agentId: string;
      value: number;
      deactivationReason: string;
    }>;
  }> {
    try {
      // Get active leaderboard (already filtered to active agents only)
      const activeLeaderboard = await this.getLeaderboard(competitionId);

      // Get all agents who have ever participated in this competition
      const allCompetitionAgentIds =
        await this.getAllCompetitionAgents(competitionId);

      // Create set of active agent IDs for efficient lookup
      const activeAgentIds = new Set(
        activeLeaderboard.map((entry) => entry.agentId),
      );

      // Find inactive agent IDs
      const inactiveAgentIds = allCompetitionAgentIds.filter(
        (agentId) => !activeAgentIds.has(agentId),
      );

      let inactiveAgents: Array<{
        agentId: string;
        value: number;
        deactivationReason: string;
      }> = [];
      if (inactiveAgentIds.length > 0) {
        // 🚀 BULK OPERATIONS: Fetch all inactive agent data efficiently
        const [competitionRecords, portfolioSnapshots] = await Promise.all([
          getBulkAgentCompetitionRecords(competitionId, inactiveAgentIds),
          getBulkAgentPortfolioSnapshots(competitionId, inactiveAgentIds),
        ]);

        // Create lookup maps for efficient data joining
        const competitionRecordsMap = new Map(
          competitionRecords.map((record) => [record.agentId, record]),
        );

        // Group snapshots by agent and get latest value for each
        const latestPortfolioValues =
          this.getLatestPortfolioValuesFromSnapshots(portfolioSnapshots);

        // Build inactive agents array efficiently
        inactiveAgents = inactiveAgentIds.map((agentId) => {
          const competitionRecord = competitionRecordsMap.get(agentId);
          const deactivationReason =
            competitionRecord?.deactivationReason ||
            "Not actively participating in this competition";
          const portfolioValue = latestPortfolioValues.get(agentId) || 0;

          return {
            agentId,
            value: portfolioValue,
            deactivationReason,
          };
        });

        serviceLogger.debug(
          `[CompetitionManager] Successfully retrieved ${inactiveAgents.length} inactive agents using bulk operations`,
        );
      }

      return {
        activeAgents: activeLeaderboard.map((entry) => ({
          agentId: entry.agentId,
          value: entry.value,
        })),
        inactiveAgents,
      };
    } catch (error) {
      serviceLogger.error(
        `[CompetitionManager] Error getting leaderboard with inactive agents for competition ${competitionId}:`,
        error,
      );
      // Re-throw the error so callers can handle it appropriately
      // This prevents silent failures that could mislead users
      throw new Error(
        `Failed to retrieve leaderboard data for competition ${competitionId}: ${error instanceof Error ? error.message : "Unknown error"}`,
      );
    }
  }

  /**
   * Helper method to extract latest portfolio values from bulk snapshots
   * @param snapshots Array of portfolio snapshots from getBulkAgentPortfolioSnapshots
   * @returns Map of agentId to latest portfolio value
   */
  private getLatestPortfolioValuesFromSnapshots(
    snapshots: Awaited<ReturnType<typeof getBulkAgentPortfolioSnapshots>>,
  ): Map<string, number> {
    const latestValuesByAgent = new Map<string, number>();

    // Get latest value for each agent using a single-pass approach
    const latestSnapshotsByAgent = new Map<string, (typeof snapshots)[0]>();

    for (const snapshot of snapshots) {
      const currentLatestSnapshot = latestSnapshotsByAgent.get(
        snapshot.agentId,
      );
      if (
        !currentLatestSnapshot ||
        (snapshot.timestamp?.getTime() ?? 0) >
          (currentLatestSnapshot.timestamp?.getTime() ?? 0)
      ) {
        latestSnapshotsByAgent.set(snapshot.agentId, snapshot);
      }
    }

    // Extract total values from latest snapshots
    for (const [agentId, snapshot] of latestSnapshotsByAgent.entries()) {
      latestValuesByAgent.set(agentId, snapshot.totalValue ?? 0);
    }

    return latestValuesByAgent;
  }

  /**
   * Calculate PnL and 24h change metrics for multiple agents in a competition efficiently
   * This replaces the N+1 query pattern of calling calculateAgentMetrics in a loop
   *
   * @param competitionId The competition ID
   * @param agentIds Array of agent IDs to calculate metrics for
   * @param currentValues Map of agent ID to current portfolio value
   * @returns Map of agent ID to metrics object
   */
  async calculateBulkAgentMetrics(
    competitionId: string,
    agentIds: string[],
    currentValues: Map<string, number>,
  ): Promise<
    Map<
      string,
      {
        pnl: number;
        pnlPercent: number;
        change24h: number;
        change24hPercent: number;
      }
    >
  > {
    if (agentIds.length === 0) {
      return new Map();
    }

    serviceLogger.debug(
      `[CompetitionManager] Calculating bulk metrics for ${agentIds.length} agents in competition ${competitionId}`,
    );

    try {
      // Get only the snapshots we need for metrics calculation
      const { earliestSnapshots, snapshots24hAgo } = await get24hSnapshots(
        competitionId,
        agentIds,
      );

      // Create maps for efficient lookup
      const earliestSnapshotsMap = new Map(
        earliestSnapshots.map((snapshot) => [snapshot.agentId, snapshot]),
      );
      const snapshots24hAgoMap = new Map(
        snapshots24hAgo.map((snapshot) => [snapshot.agentId, snapshot]),
      );

      // Calculate metrics for each agent
      const metricsMap = new Map();

      for (const agentId of agentIds) {
        const currentValue = currentValues.get(agentId) || 0;
        const earliestSnapshot = earliestSnapshotsMap.get(agentId);
        const snapshot24hAgo = snapshots24hAgoMap.get(agentId);

        // Default values
        let pnl = 0;
        let pnlPercent = 0;
        let change24h = 0;
        let change24hPercent = 0;

        // Calculate PnL from earliest snapshot
        if (earliestSnapshot) {
          const startingValue = earliestSnapshot.totalValue;
          if (startingValue > 0) {
            pnl = currentValue - startingValue;
            pnlPercent = (pnl / startingValue) * 100;
          }
        }

        // Calculate 24h change from closest snapshot to 24h ago
        if (snapshot24hAgo) {
          const value24hAgo = snapshot24hAgo.totalValue;
          if (value24hAgo > 0) {
            change24h = currentValue - value24hAgo;
            change24hPercent = (change24h / value24hAgo) * 100;
          }
        }

        metricsMap.set(agentId, {
          pnl,
          pnlPercent,
          change24h,
          change24hPercent,
        });
      }

      serviceLogger.debug(
        `[CompetitionManager] Successfully calculated bulk metrics for ${agentIds.length} agents`,
      );
      return metricsMap;
    } catch (error) {
<<<<<<< HEAD
      serviceLogger.error(
        `[CompetitionManager] Error in calculateBulkAgentMetrics:`,
        error,
      );

      // Fallback to individual calculations
      console.warn(
        `[CompetitionManager] Falling back to individual metric calculations`,
      );
      const metricsMap = new Map();
      for (const agentId of agentIds) {
        const currentValue = currentValues.get(agentId) || 0;
        const metrics = await this.calculateAgentMetrics(
          competitionId,
          agentId,
          currentValue,
        );
        metricsMap.set(agentId, metrics);
      }
      return metricsMap;
    }
  }

  /**
   * Calculate PnL and 24h change metrics for an agent in a competition
   * @param competitionId The competition ID
   * @param agentId The agent ID
   * @param currentValue The agent's current portfolio value
   * @returns Object containing pnl, pnlPercent, change24h, change24hPercent
   */
  async calculateAgentMetrics(
    competitionId: string,
    agentId: string,
    currentValue: number,
  ) {
    try {
      // Get portfolio snapshots for this agent in this competition
      const snapshots =
        await this.portfolioSnapshotter.getAgentPortfolioSnapshots(
          competitionId,
          agentId,
        );

      // Default values
      let pnl = 0;
      let pnlPercent = 0;
      let change24h = 0;
      let change24hPercent = 0;

      if (snapshots.length > 0) {
        // Sort snapshots by timestamp (oldest first)
        const sortedSnapshots = snapshots.sort(
          (a, b) =>
            (a.timestamp?.getTime() ?? 0) - (b.timestamp?.getTime() ?? 0),
        );

        // Get starting value (earliest snapshot)
        const startingSnapshot = sortedSnapshots[0];
        const startingValue = startingSnapshot?.totalValue ?? 0;

        // Calculate PnL
        if (startingValue > 0) {
          pnl = currentValue - startingValue;
          pnlPercent = (pnl / startingValue) * 100;
        }

        // Calculate 24h change
        const now = new Date();
        const twentyFourHoursAgo = new Date(
          now.getTime() - 24 * 60 * 60 * 1000,
        );

        // Find the snapshot closest to 24h ago
        let closestSnapshot = null;
        let smallestTimeDiff = Infinity;

        for (const snapshot of snapshots) {
          if (snapshot.timestamp) {
            const timeDiff = Math.abs(
              snapshot.timestamp.getTime() - twentyFourHoursAgo.getTime(),
            );
            if (timeDiff < smallestTimeDiff) {
              smallestTimeDiff = timeDiff;
              closestSnapshot = snapshot;
            }
          }
        }

        // Calculate 24h change
        if (closestSnapshot) {
          const value24hAgo = closestSnapshot.totalValue;
          if (value24hAgo > 0) {
            change24h = currentValue - value24hAgo;
            change24hPercent = (change24h / value24hAgo) * 100;
          }
        }
      }

      return { pnl, pnlPercent, change24h, change24hPercent };
    } catch (error) {
      serviceLogger.error(
        `[CompetitionManager] Error calculating metrics for agent ${agentId}:`,
        error,
=======
      console.error(
        `[CompetitionManager] Error in calculateBulkAgentMetrics, returning zero metrics:`,
        error,
      );

      throw new ApiError(
        500,
        `Failed to calculate bulk metrics: ${error instanceof Error ? error.message : "Unknown error"}`,
>>>>>>> 5b2534a2
      );
    }
  }

  /**
   * Check if competition manager is healthy
   * For system health check use
   */
  async isHealthy() {
    try {
      // Simple check to see if we can connect to the database
      await findAll();
      return true;
    } catch (error) {
      serviceLogger.error("[CompetitionManager] Health check failed:", error);
      return false;
    }
  }

  /**
   * Get all upcoming (pending) competitions
   * @returns Object with competitions array and total count
   */
  async getUpcomingCompetitions() {
    return findByStatus({
      status: COMPETITION_STATUS.PENDING,
      params: {
        sort: "",
        limit: 100,
        offset: 0,
      },
    });
  }

  /**
   * Get all competitions with a given status and pagination parameters
   * @param status The status of the competitions to get
   * @param pagingParams The paging parameters to use
   * @returns Object containing competitions array and total count for pagination
   */
  async getCompetitions(
    status: CompetitionStatus | undefined,
    pagingParams: PagingParams,
  ) {
    return await findByStatus({
      status,
      params: pagingParams,
    });
  }

  /**
   * Update a competition
   * @param competitionId The competition ID
   * @param updates The fields to update
   * @returns The updated competition
   */
  async updateCompetition(competitionId: string, updates: UpdateCompetition) {
    // Get the existing competition
    const existingCompetition = await findById(competitionId);
    if (!existingCompetition) {
      throw new Error(`Competition not found: ${competitionId}`);
    }

    // Update the competition
    const updatedCompetition = await updateOne(competitionId, updates);

    serviceLogger.debug(
      `[CompetitionManager] Updated competition: ${competitionId}`,
    );

    // Clear cache if this was the active competition
    if (this.activeCompetitionCache === competitionId) {
      this.activeCompetitionCache = null;
    }

    return updatedCompetition;
  }

  /**
   * Join an agent to a competition
   * @param competitionId Competition ID
   * @param agentId Agent ID
   * @param userId User ID (for ownership validation)
   */
  async joinCompetition(
    competitionId: string,
    agentId: string,
    userId: string,
  ): Promise<void> {
    serviceLogger.debug(
      `[CompetitionManager] Join competition request: agent ${agentId} to competition ${competitionId} by user ${userId}`,
    );

    // 1. Check if competition exists
    const competition = await findById(competitionId);
    if (!competition) {
      throw new Error(`Competition not found: ${competitionId}`);
    }

    // 2. Check if agent exists
    const agent = await findAgentById(agentId);
    if (!agent) {
      throw new Error(`Agent not found: ${agentId}`);
    }

    // 3. Check if agent belongs to user
    if (agent.ownerId !== userId) {
      throw new Error("Agent does not belong to requesting user");
    }

    // 4. Check join date constraints FIRST (must take precedence over other errors)
    const now = new Date();

    if (competition.joinStartDate && now < competition.joinStartDate) {
      const error = new Error(
        `Competition joining opens at ${competition.joinStartDate.toISOString()}`,
      ) as CompetitionJoinError;
      error.type = COMPETITION_JOIN_ERROR_TYPES.JOIN_NOT_YET_OPEN;
      error.code = 403;
      throw error;
    }

    if (competition.joinEndDate && now > competition.joinEndDate) {
      const error = new Error(
        `Competition joining closed at ${competition.joinEndDate.toISOString()}`,
      ) as CompetitionJoinError;
      error.type = COMPETITION_JOIN_ERROR_TYPES.JOIN_CLOSED;
      error.code = 403;
      throw error;
    }

    // 5. Check agent status is eligible
    if (
      agent.status === ACTOR_STATUS.DELETED ||
      agent.status === ACTOR_STATUS.SUSPENDED
    ) {
      throw new Error("Agent is not eligible to join competitions");
    }

    // 6. Check if competition status is pending
    if (competition.status !== COMPETITION_STATUS.PENDING) {
      throw new Error("Cannot join competition that has already started/ended");
    }

    // 7. Check if agent is already actively registered
    const isAlreadyActive = await isAgentActiveInCompetition(
      competitionId,
      agentId,
    );
    if (isAlreadyActive) {
      throw new Error(
        "Agent is already actively registered for this competition",
      );
    }

    // Add agent to competition
    await addAgentToCompetition(competitionId, agentId);

    serviceLogger.debug(
      `[CompetitionManager] Successfully joined agent ${agentId} to competition ${competitionId}`,
    );
  }

  /**
   * Remove an agent from a competition
   * @param competitionId Competition ID
   * @param agentId Agent ID
   * @param userId User ID (for ownership validation)
   */
  async leaveCompetition(
    competitionId: string,
    agentId: string,
    userId: string,
  ): Promise<void> {
    serviceLogger.debug(
      `[CompetitionManager] Leave competition request: agent ${agentId} from competition ${competitionId} by user ${userId}`,
    );

    // 1. Check if competition exists
    const competition = await findById(competitionId);
    if (!competition) {
      throw new Error(`Competition not found: ${competitionId}`);
    }

    // 2. Check if agent exists
    const agent = await findAgentById(agentId);
    if (!agent) {
      throw new Error(`Agent not found: ${agentId}`);
    }

    // 3. Check if agent belongs to user
    if (agent.ownerId !== userId) {
      throw new Error("Agent does not belong to requesting user");
    }

    // 4. Check if agent is in the competition (any status)
    const isInCompetition = await this.isAgentInCompetition(
      competitionId,
      agentId,
    );
    if (!isInCompetition) {
      throw new Error("Agent is not in this competition");
    }

    // 5. Handle based on competition status
    if (competition.status === COMPETITION_STATUS.ENDED) {
      throw new Error("Cannot leave competition that has already ended");
    } else if (competition.status === COMPETITION_STATUS.ACTIVE) {
      // During active competition: mark agent as withdrawn from this competition
      await updateAgentCompetitionStatus(
        competitionId,
        agentId,
        COMPETITION_AGENT_STATUS.WITHDRAWN,
        `Withdrew from competition ${competition.name}`,
      );
      serviceLogger.debug(
        `[CompetitionManager] Marked agent ${agentId} as withdrawn from active competition ${competitionId}`,
      );
    } else if (competition.status === COMPETITION_STATUS.PENDING) {
      // During pending competition: mark as withdrawn (preserving history)
      await updateAgentCompetitionStatus(
        competitionId,
        agentId,
        COMPETITION_AGENT_STATUS.WITHDRAWN,
        `Withdrew from competition ${competition.name} before it started`,
      );
      serviceLogger.debug(
        `[CompetitionManager] Marked agent ${agentId} as left from pending competition ${competitionId}`,
      );
    }

    serviceLogger.debug(
      `[CompetitionManager] Successfully processed leave request for agent ${agentId} from competition ${competitionId}`,
    );
  }

  /**
   * Check if an agent is in a competition (any status)
   * @param competitionId The competition ID
   * @param agentId The agent ID
   * @returns True if agent is in competition, false otherwise
   */
  async isAgentInCompetition(
    competitionId: string,
    agentId: string,
  ): Promise<boolean> {
    // Use the repository method to check if agent has any record in the competition
    const record = await getAgentCompetitionRecord(competitionId, agentId);
    return record !== null;
  }

  /**
   * Remove an agent from a competition (admin operation)
   * @param competitionId The competition ID
   * @param agentId The agent ID
   * @param reason Optional reason for removal
   */
  async removeAgentFromCompetition(
    competitionId: string,
    agentId: string,
    reason?: string,
  ): Promise<void> {
    // Check if agent is in the competition
    const isInCompetition = await this.isAgentInCompetition(
      competitionId,
      agentId,
    );
    if (!isInCompetition) {
      throw new Error("Agent is not in this competition");
    }

    // Get competition details
    const competition = await findById(competitionId);
    if (!competition) {
      throw new Error("Competition not found");
    }

    // Update agent status in competition to 'disqualified'
    await updateAgentCompetitionStatus(
      competitionId,
      agentId,
      COMPETITION_AGENT_STATUS.DISQUALIFIED,
      reason || "Disqualified by admin",
    );

    serviceLogger.debug(
      `[CompetitionManager] Admin removed agent ${agentId} from competition ${competitionId}`,
    );
  }

  /**
   * Reactivate an agent in a competition (admin operation)
   * @param competitionId The competition ID
   * @param agentId The agent ID
   */
  async reactivateAgentInCompetition(
    competitionId: string,
    agentId: string,
  ): Promise<void> {
    // Check if agent is in the competition
    const isInCompetition = await this.isAgentInCompetition(
      competitionId,
      agentId,
    );
    if (!isInCompetition) {
      throw new Error("Agent is not in this competition");
    }

    // Get competition details
    const competition = await findById(competitionId);
    if (!competition) {
      throw new Error("Competition not found");
    }

    // Update agent status in competition to 'active'
    await updateAgentCompetitionStatus(
      competitionId,
      agentId,
      COMPETITION_AGENT_STATUS.ACTIVE,
      "Reactivated by admin",
    );

    serviceLogger.debug(
      `[CompetitionManager] Admin reactivated agent ${agentId} in competition ${competitionId}`,
    );
  }

  /**
   * Check if an agent is actively participating in a competition
   * @param competitionId The competition ID
   * @param agentId The agent ID
   * @returns True if agent is actively participating, false otherwise
   */
  async isAgentActiveInCompetition(
    competitionId: string,
    agentId: string,
  ): Promise<boolean> {
    return await isAgentActiveInCompetition(competitionId, agentId);
  }

  /**
   * Get an agent's competition record with deactivation details
   * @param competitionId The competition ID
   * @param agentId The agent ID
   * @returns The agent's competition record or null if not found
   */
  async getAgentCompetitionRecord(
    competitionId: string,
    agentId: string,
  ): Promise<{
    status: CompetitionAgentStatus;
    deactivationReason: string | null;
    deactivatedAt: Date | null;
    createdAt: Date;
    updatedAt: Date;
  } | null> {
    return await getAgentCompetitionRecord(competitionId, agentId);
  }

  /**
   * Get all agents that have ever participated in a competition, regardless of status
   * This is useful for retrieving portfolio snapshots for all agents including inactive ones
   * @param competitionId The competition ID
   * @returns Array of agent IDs
   */
  async getAllCompetitionAgents(competitionId: string): Promise<string[]> {
    return await getAllCompetitionAgents(competitionId);
  }

  /**
   * Automatically join an agent to the active competition if one exists
   * Used in sandbox mode to auto-join newly registered agents
   * @param agentId The agent ID to join to the active competition
   */
  async autoJoinAgentToActiveCompetition(agentId: string): Promise<void> {
    try {
      // Check if there's an active competition
      const activeCompetition = await this.getActiveCompetition();
      if (!activeCompetition) {
        serviceLogger.debug(
          `[CompetitionManager] No active competition found for auto-join of agent ${agentId}`,
        );
        return;
      }

      // Check if agent exists and is active
      const agent = await findAgentById(agentId);
      if (!agent) {
        serviceLogger.debug(
          `[CompetitionManager] Agent ${agentId} not found, skipping auto-join`,
        );
        return;
      }

      if (agent.status !== ACTOR_STATUS.ACTIVE) {
        serviceLogger.debug(
          `[CompetitionManager] Agent ${agentId} is not active (status: ${agent.status}), skipping auto-join`,
        );
        return;
      }

      // Check if agent is already in the competition
      const isAlreadyInCompetition = await this.isAgentInCompetition(
        activeCompetition.id,
        agentId,
      );
      if (isAlreadyInCompetition) {
        serviceLogger.debug(
          `[CompetitionManager] Agent ${agentId} is already in competition ${activeCompetition.id}, skipping auto-join`,
        );
        return;
      }

      serviceLogger.debug(
        `[CompetitionManager] Auto-joining agent ${agentId} to active competition ${activeCompetition.id}`,
      );

      // Reset the agent's balances to starting values (consistent with startCompetition order)
      await this.balanceManager.resetAgentBalances(agentId);

      // Add the agent to the competition
      await addAgentToCompetition(activeCompetition.id, agentId);

      // Take a portfolio snapshot for the newly joined agent
      await this.portfolioSnapshotter.takePortfolioSnapshotForAgent(
        activeCompetition.id,
        agentId,
      );

      serviceLogger.debug(
        `[CompetitionManager] Successfully auto-joined agent ${agentId} to competition ${activeCompetition.id}`,
      );
    } catch (error) {
      // Log the error but don't throw - we don't want auto-join failures to break agent registration
      serviceLogger.error(
        `[CompetitionManager] Error auto-joining agent ${agentId} to active competition:`,
        error,
      );
    }
  }

  /**
   * Check and automatically end competitions that have reached their end date
   * This method is called periodically by the SchedulerService
   */
  async processCompetitionEndDateChecks(): Promise<void> {
    try {
      const competitionsToEnd = await findActiveCompetitionsPastEndDate();

      if (competitionsToEnd.length === 0) {
        serviceLogger.debug(
          "[CompetitionManager] No competitions ready to end",
        );
        return;
      }

      serviceLogger.debug(
        `[CompetitionManager] Found ${competitionsToEnd.length} competitions ready to end`,
      );

      for (const competition of competitionsToEnd) {
        try {
          serviceLogger.debug(
            `[CompetitionManager] Auto-ending competition: ${competition.name} (${competition.id}) - scheduled end: ${competition.endDate!.toISOString()}`,
          );

          await this.endCompetition(competition.id);

          serviceLogger.debug(
            `[CompetitionManager] Successfully auto-ended competition: ${competition.name} (${competition.id})`,
          );
        } catch (error) {
          serviceLogger.error(
            `[CompetitionManager] Error auto-ending competition ${competition.id}:`,
            error,
          );
          // Continue processing other competitions even if one fails
        }
      }
    } catch (error) {
      serviceLogger.error(
        "[CompetitionManager] Error in processCompetitionEndDateChecks:",
        error,
      );
      throw error; // Re-throw so SchedulerService can handle or log
    }
  }
}<|MERGE_RESOLUTION|>--- conflicted
+++ resolved
@@ -834,120 +834,14 @@
       );
       return metricsMap;
     } catch (error) {
-<<<<<<< HEAD
       serviceLogger.error(
         `[CompetitionManager] Error in calculateBulkAgentMetrics:`,
         error,
       );
 
-      // Fallback to individual calculations
-      console.warn(
-        `[CompetitionManager] Falling back to individual metric calculations`,
-      );
-      const metricsMap = new Map();
-      for (const agentId of agentIds) {
-        const currentValue = currentValues.get(agentId) || 0;
-        const metrics = await this.calculateAgentMetrics(
-          competitionId,
-          agentId,
-          currentValue,
-        );
-        metricsMap.set(agentId, metrics);
-      }
-      return metricsMap;
-    }
-  }
-
-  /**
-   * Calculate PnL and 24h change metrics for an agent in a competition
-   * @param competitionId The competition ID
-   * @param agentId The agent ID
-   * @param currentValue The agent's current portfolio value
-   * @returns Object containing pnl, pnlPercent, change24h, change24hPercent
-   */
-  async calculateAgentMetrics(
-    competitionId: string,
-    agentId: string,
-    currentValue: number,
-  ) {
-    try {
-      // Get portfolio snapshots for this agent in this competition
-      const snapshots =
-        await this.portfolioSnapshotter.getAgentPortfolioSnapshots(
-          competitionId,
-          agentId,
-        );
-
-      // Default values
-      let pnl = 0;
-      let pnlPercent = 0;
-      let change24h = 0;
-      let change24hPercent = 0;
-
-      if (snapshots.length > 0) {
-        // Sort snapshots by timestamp (oldest first)
-        const sortedSnapshots = snapshots.sort(
-          (a, b) =>
-            (a.timestamp?.getTime() ?? 0) - (b.timestamp?.getTime() ?? 0),
-        );
-
-        // Get starting value (earliest snapshot)
-        const startingSnapshot = sortedSnapshots[0];
-        const startingValue = startingSnapshot?.totalValue ?? 0;
-
-        // Calculate PnL
-        if (startingValue > 0) {
-          pnl = currentValue - startingValue;
-          pnlPercent = (pnl / startingValue) * 100;
-        }
-
-        // Calculate 24h change
-        const now = new Date();
-        const twentyFourHoursAgo = new Date(
-          now.getTime() - 24 * 60 * 60 * 1000,
-        );
-
-        // Find the snapshot closest to 24h ago
-        let closestSnapshot = null;
-        let smallestTimeDiff = Infinity;
-
-        for (const snapshot of snapshots) {
-          if (snapshot.timestamp) {
-            const timeDiff = Math.abs(
-              snapshot.timestamp.getTime() - twentyFourHoursAgo.getTime(),
-            );
-            if (timeDiff < smallestTimeDiff) {
-              smallestTimeDiff = timeDiff;
-              closestSnapshot = snapshot;
-            }
-          }
-        }
-
-        // Calculate 24h change
-        if (closestSnapshot) {
-          const value24hAgo = closestSnapshot.totalValue;
-          if (value24hAgo > 0) {
-            change24h = currentValue - value24hAgo;
-            change24hPercent = (change24h / value24hAgo) * 100;
-          }
-        }
-      }
-
-      return { pnl, pnlPercent, change24h, change24hPercent };
-    } catch (error) {
-      serviceLogger.error(
-        `[CompetitionManager] Error calculating metrics for agent ${agentId}:`,
-        error,
-=======
-      console.error(
-        `[CompetitionManager] Error in calculateBulkAgentMetrics, returning zero metrics:`,
-        error,
-      );
-
       throw new ApiError(
         500,
         `Failed to calculate bulk metrics: ${error instanceof Error ? error.message : "Unknown error"}`,
->>>>>>> 5b2534a2
       );
     }
   }
