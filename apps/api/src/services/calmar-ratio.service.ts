import { Decimal } from "decimal.js";

import type {
  InsertPerpsRiskMetrics,
  SelectPerpsRiskMetrics,
} from "@recallnet/db/schema/trading/types";

import {
  calculateMaxDrawdownSQL,
  findById as findCompetitionById,
  getFirstAndLastSnapshots,
} from "@/database/repositories/competition-repository.js";
import { saveRiskMetrics } from "@/database/repositories/perps-repository.js";
import { serviceLogger } from "@/lib/logger.js";

/**
 * Result of calculating and saving risk metrics
 */
export interface RiskMetricsResult {
  metrics: SelectPerpsRiskMetrics;
}

/**
 * Service for calculating Calmar Ratio and other risk metrics
 * Calmar Ratio = Return / Max Drawdown
 *
 * NOTE: Mid-competition transfers are now PROHIBITED
 * This service uses simple returns since agents cannot add/withdraw funds during competitions
 */
export class CalmarRatioService {
<<<<<<< HEAD
=======
  private readonly DAYS_PER_YEAR = 365; // Calendar days for annualization
  private readonly MIN_DAYS_FOR_ANNUALIZATION = 30; // Minimum period before annualizing returns

>>>>>>> c887f784
  /**
   * Calculate and persist Calmar Ratio with all risk metrics
   * Uses simple returns: (endValue/startValue) - 1
   *
   * @param agentId Agent ID
   * @param competitionId Competition ID
   * @returns Saved risk metrics
   */
  async calculateAndSaveCalmarRatio(
    agentId: string,
    competitionId: string,
  ): Promise<RiskMetricsResult> {
    try {
      serviceLogger.info(
        `[CalmarRatio] Calculating Calmar Ratio for agent ${agentId} in competition ${competitionId}`,
      );

      // 1. Get competition dates
      const competition = await findCompetitionById(competitionId);
      if (!competition) {
        throw new Error(`Competition ${competitionId} not found`);
      }

      if (!competition.startDate) {
        throw new Error(`Competition ${competitionId} has not started yet`);
      }

      const startDate = new Date(competition.startDate);
      const endDate = competition.endDate
        ? new Date(competition.endDate)
        : new Date();

      serviceLogger.debug(
        `[CalmarRatio] Competition period: ${startDate.toISOString()} to ${endDate.toISOString()}`,
      );

      // 2. Calculate simple return from first and last portfolio snapshots
      // Since transfers are prohibited, we can use simple return: (endValue/startValue) - 1
      const { first: startSnapshot, last: endSnapshot } =
        await getFirstAndLastSnapshots(competitionId, agentId);

      if (!startSnapshot || !endSnapshot) {
        serviceLogger.warn(
          `[CalmarRatio] No portfolio snapshots found for agent ${agentId}`,
        );
        throw new Error("Insufficient data: No portfolio snapshots found");
      }

      const startValue = new Decimal(startSnapshot.totalValue);
      const endValue = new Decimal(endSnapshot.totalValue);

      if (startValue.isZero()) {
        serviceLogger.warn(
          `[CalmarRatio] Starting value is zero for agent ${agentId}`,
        );
        throw new Error("Invalid data: Starting portfolio value is zero");
      }

      const simpleReturn = endValue.minus(startValue).dividedBy(startValue);

      serviceLogger.debug(
        `[CalmarRatio] Simple return calculated: ${(simpleReturn.toNumber() * 100).toFixed(4)}% (${startValue.toFixed(2)} → ${endValue.toFixed(2)})`,
      );

      // 3. Calculate Max Drawdown using SQL
      // Use the same time period as the return calculation (snapshot dates, not competition dates)
      // This ensures consistent risk metrics over the same time window
      const maxDrawdown = await calculateMaxDrawdownSQL(
        agentId,
        competitionId,
        startSnapshot.timestamp, // Use first snapshot date
        endSnapshot.timestamp, // Use last snapshot date
      );

      serviceLogger.debug(
        `[CalmarRatio] Max drawdown calculated: ${(maxDrawdown * 100).toFixed(4)}%`,
      );

      // 4. Process the return
      // Calculate the period length for logging purposes
      const daysInPeriod =
        (endSnapshot.timestamp.getTime() - startSnapshot.timestamp.getTime()) /
        (1000 * 60 * 60 * 24);
      const processedReturn = this.processReturn(simpleReturn, daysInPeriod);

      serviceLogger.debug(
        `[CalmarRatio] Processed return: ${(processedReturn.toNumber() * 100).toFixed(4)}% over ${daysInPeriod.toFixed(1)} days`,
      );

      // 5. Calculate Calmar Ratio
      const calmarRatio = this.computeCalmarRatio(processedReturn, maxDrawdown);

      serviceLogger.info(
        `[CalmarRatio] Calculated metrics for agent ${agentId}: Calmar=${calmarRatio.toFixed(4)}, Return=${(simpleReturn.toNumber() * 100).toFixed(2)}%, Drawdown=${(maxDrawdown * 100).toFixed(2)}%`,
      );

      // 6. Save risk metrics
      const metricsData: InsertPerpsRiskMetrics = {
        agentId,
        competitionId,
        simpleReturn: simpleReturn.toFixed(8),
        calmarRatio: calmarRatio.toFixed(8),
        annualizedReturn: processedReturn.toFixed(8), // Store as "annualizedReturn" for DB compatibility, but it's actually raw return
        maxDrawdown: maxDrawdown.toFixed(8),
        snapshotCount: 2, // We only use first and last snapshots
      };

      const savedMetrics = await saveRiskMetrics(metricsData);

      serviceLogger.info(
        `[CalmarRatio] Saved risk metrics for agent ${agentId}`,
      );

      return { metrics: savedMetrics };
    } catch (error) {
      serviceLogger.error(
        `[CalmarRatio] Error calculating Calmar Ratio for agent ${agentId}:`,
        error,
      );
      throw error;
    }
  }

  /**
   * Process return for Calmar ratio calculation
   * No annualization - uses raw return/drawdown ratio for all competition lengths
   *
   * @param periodReturn The return for the period (as Decimal)
   * @param daysInPeriod Number of days in the period (kept for logging)
   * @returns Raw period return as Decimal
   */
  private processReturn(periodReturn: Decimal, daysInPeriod: number): Decimal {
    if (daysInPeriod <= 0) {
      serviceLogger.warn(
        `[CalmarRatio] Invalid period length: ${daysInPeriod} days`,
      );
      return new Decimal(0);
    }

<<<<<<< HEAD
    serviceLogger.debug(
      `[CalmarRatio] Using raw return for ${daysInPeriod.toFixed(2)} days period`,
    );
=======
    // Don't annualize for competitions shorter than 30 days
    // Annualization over short periods creates misleading astronomical values
    // For competitions shorter than 30 days, we use raw return/drawdown ratio instead
    if (daysInPeriod < this.MIN_DAYS_FOR_ANNUALIZATION) {
      serviceLogger.debug(
        `[CalmarRatio] Period too short for annualization (${daysInPeriod.toFixed(2)} days < ${this.MIN_DAYS_FOR_ANNUALIZATION} days). Using raw return.`,
      );
      return periodReturn;
    }

    const yearsInPeriod = daysInPeriod / this.DAYS_PER_YEAR;
>>>>>>> c887f784

    return periodReturn;
  }

  /**
   * Calculate Calmar Ratio with proper edge case handling
   * Calmar = Return / |Max Drawdown|
   *
<<<<<<< HEAD
   * Note: We use raw returns
   * for short-duration competitions
   *
   * @param periodReturn Period return as Decimal
   * @param maxDrawdown Maximum drawdown as decimal (negative or 0)
   * @returns Calmar ratio as Decimal (Return/Drawdown ratio)
=======
   * Note: For competitions < 30 days, this is actually Return/Drawdown ratio
   * since we don't annualize short periods to avoid distortion
   *
   * @param annualizedReturn Annualized return as Decimal (or raw return for short competitions)
   * @param maxDrawdown Maximum drawdown as decimal (negative or 0)
   * @returns Calmar ratio as Decimal (or Return/Drawdown ratio for short competitions)
>>>>>>> c887f784
   */
  private computeCalmarRatio(
    periodReturn: Decimal,
    maxDrawdown: number,
  ): Decimal {
    // Handle edge cases
    if (maxDrawdown === 0) {
      // No drawdown
      if (periodReturn.greaterThan(0)) {
        // Positive return with no drawdown - cap at 100
        serviceLogger.debug(
          `[CalmarRatio] No drawdown with positive return, capping Calmar at 100`,
        );
        return new Decimal(100);
      } else if (periodReturn.lessThan(0)) {
        // Negative return with no drawdown - shouldn't happen but handle it
        return new Decimal(-100);
      } else {
        // Zero return, zero drawdown
        return new Decimal(0);
      }
    }

    // Normal case: divide return by absolute value of drawdown
    // Since drawdown is negative, we use Math.abs
    return periodReturn.dividedBy(Math.abs(maxDrawdown));
  }
}<|MERGE_RESOLUTION|>--- conflicted
+++ resolved
@@ -28,12 +28,6 @@
  * This service uses simple returns since agents cannot add/withdraw funds during competitions
  */
 export class CalmarRatioService {
-<<<<<<< HEAD
-=======
-  private readonly DAYS_PER_YEAR = 365; // Calendar days for annualization
-  private readonly MIN_DAYS_FOR_ANNUALIZATION = 30; // Minimum period before annualizing returns
-
->>>>>>> c887f784
   /**
    * Calculate and persist Calmar Ratio with all risk metrics
    * Uses simple returns: (endValue/startValue) - 1
@@ -173,23 +167,9 @@
       return new Decimal(0);
     }
 
-<<<<<<< HEAD
     serviceLogger.debug(
       `[CalmarRatio] Using raw return for ${daysInPeriod.toFixed(2)} days period`,
     );
-=======
-    // Don't annualize for competitions shorter than 30 days
-    // Annualization over short periods creates misleading astronomical values
-    // For competitions shorter than 30 days, we use raw return/drawdown ratio instead
-    if (daysInPeriod < this.MIN_DAYS_FOR_ANNUALIZATION) {
-      serviceLogger.debug(
-        `[CalmarRatio] Period too short for annualization (${daysInPeriod.toFixed(2)} days < ${this.MIN_DAYS_FOR_ANNUALIZATION} days). Using raw return.`,
-      );
-      return periodReturn;
-    }
-
-    const yearsInPeriod = daysInPeriod / this.DAYS_PER_YEAR;
->>>>>>> c887f784
 
     return periodReturn;
   }
@@ -198,21 +178,12 @@
    * Calculate Calmar Ratio with proper edge case handling
    * Calmar = Return / |Max Drawdown|
    *
-<<<<<<< HEAD
    * Note: We use raw returns
-   * for short-duration competitions
+   * for all competitions
    *
    * @param periodReturn Period return as Decimal
    * @param maxDrawdown Maximum drawdown as decimal (negative or 0)
    * @returns Calmar ratio as Decimal (Return/Drawdown ratio)
-=======
-   * Note: For competitions < 30 days, this is actually Return/Drawdown ratio
-   * since we don't annualize short periods to avoid distortion
-   *
-   * @param annualizedReturn Annualized return as Decimal (or raw return for short competitions)
-   * @param maxDrawdown Maximum drawdown as decimal (negative or 0)
-   * @returns Calmar ratio as Decimal (or Return/Drawdown ratio for short competitions)
->>>>>>> c887f784
    */
   private computeCalmarRatio(
     periodReturn: Decimal,
