import { v4 as uuidv4 } from "uuid";

<<<<<<< HEAD
=======
import { InsertUser, SelectUser } from "@recallnet/db-schema/core/types";

import { createEmailVerificationToken } from "@/database/repositories/email-verification-repository.js";
>>>>>>> f21fdea0
import {
  count,
  create,
  deleteUser,
  findAll,
  findByEmail,
  findById,
  findByPrivyId,
  findByWalletAddress,
  searchUsers,
  update,
} from "@/database/repositories/user-repository.js";
import { serviceLogger } from "@/lib/logger.js";
import { EmailService } from "@/services/email.service.js";
import { UserMetadata, UserSearchParams } from "@/types/index.js";

/**
 * User Manager Service
 * Manages user registration and profile management
 */
export class UserManager {
  // In-memory cache for user lookups by wallet address to avoid database lookups
  private userWalletCache: Map<string, string>; // walletAddress -> userId
  // Cache for user profiles by ID
  private userProfileCache: Map<string, SelectUser>; // userId -> user profile
  // Email service for sending verification emails
  private emailService: EmailService;

  constructor(emailService: EmailService) {
    this.userWalletCache = new Map();
    this.userProfileCache = new Map();
    this.emailService = emailService;
  }

  /**
   * Validate an Ethereum address
   * @param address The Ethereum address to validate
   * @returns True if the address is valid
   */
  private isValidEthereumAddress(address: string): boolean {
    return /^0x[a-fA-F0-9]{40}$/.test(address);
  }

  /**
   * Register a new user
   * @param walletAddress Ethereum wallet address (must start with 0x)
   * @param name Optional user name
   * @param email Optional contact email
   * @param imageUrl Optional URL to the user's image
   * @param metadata Optional user metadata
   * @returns The created user
   */
  async registerUser(
    walletAddress: string,
    name?: string,
    email?: string,
    imageUrl?: string,
    metadata?: UserMetadata,
    privyId?: string,
    embeddedWalletAddress?: string,
  ) {
    try {
      if (!walletAddress) {
        throw new Error("Wallet address is required");
      }
      if (
        !this.isValidEthereumAddress(walletAddress) ||
        (embeddedWalletAddress &&
          !this.isValidEthereumAddress(embeddedWalletAddress))
      ) {
        throw new Error(
          "Invalid Ethereum address format. Must be 0x followed by 40 hex characters.",
        );
      }
      if (!email) {
        throw new Error("Email is required");
      }

      // Convert to lowercase for consistency
      const normalizedWalletAddress = walletAddress.toLowerCase();
      const normalizedEmbeddedWalletAddress =
        embeddedWalletAddress?.toLowerCase();

      // Create user record with subscription status
      // Note: the `newUserId` could be different than the `savedUserId` because registering a new
      // user will update on conflict—so the `id` will be original `user.id` in the database.
      const newUserId = uuidv4();
      const user: InsertUser = {
        id: newUserId,
        walletAddress: normalizedWalletAddress,
        embeddedWalletAddress: normalizedEmbeddedWalletAddress,
        name,
        email,
        privyId,
        imageUrl,
        metadata,
        status: "active",
        createdAt: new Date(),
        updatedAt: new Date(),
        lastLoginAt: new Date(),
      };

      // Store in database
      let savedUser = await create(user);
      const savedUserId = savedUser.id;

      // Attempt to subscribe to the email list after persistence
      try {
        const emailSubscriptionResult = await this.emailService.subscribeUser(
          email,
          {
            userId: savedUserId,
            name: name ?? undefined,
          },
        );
        if (
          emailSubscriptionResult?.success &&
          savedUser.isSubscribed !== true
        ) {
          // Persist subscription status to DB
          savedUser = await update({ id: savedUserId, isSubscribed: true });
        } else if (
          emailSubscriptionResult &&
          !emailSubscriptionResult.success
        ) {
          serviceLogger.error(
            `[UserManager] Error subscribing user ${savedUser.id} to email list: ${emailSubscriptionResult.error}`,
          );
        }
      } catch (subErr) {
        serviceLogger.error(
          `[UserManager] Unexpected error during email subscription for ${savedUser.id}:`,
          subErr,
        );
      }

      // Update cache
      this.userWalletCache.set(normalizedWalletAddress, savedUserId);
      this.userProfileCache.set(savedUserId, savedUser);

      serviceLogger.debug(
        `[UserManager] Registered user: ${name || "Unknown"} (${savedUserId}) with wallet ${normalizedWalletAddress}`,
      );

      return savedUser;
    } catch (error) {
      if (error instanceof Error) {
        serviceLogger.error("[UserManager] Error registering user:", error);
        throw error;
      }

      serviceLogger.error(
        "[UserManager] Unknown error registering user:",
        error,
      );
      throw new Error(`Failed to register user: ${error}`);
    }
  }

  /**
   * Get a user by ID
   * @param userId The user ID
   * @returns The user or null if not found
   */
  async getUser(userId: string): Promise<SelectUser | null> {
    try {
      // Check cache first
      const cachedUser = this.userProfileCache.get(userId);
      if (cachedUser) {
        return cachedUser;
      }

      // Get from database
      const user = await findById(userId);

      // Update cache if found
      if (user) {
        this.userProfileCache.set(userId, user);
        this.userWalletCache.set(user.walletAddress, userId);
        return user;
      }

      return null;
    } catch (error) {
      serviceLogger.error(
        `[UserManager] Error retrieving user ${userId}:`,
        error,
      );
      return null;
    }
  }

  /**
   * Get all users
   * @returns Array of users
   */
  async getAllUsers(): Promise<SelectUser[]> {
    try {
      const users = await findAll();

      // Update cache with all users
      users.forEach((user) => {
        this.userProfileCache.set(user.id, user);
        this.userWalletCache.set(user.walletAddress, user.id);
      });

      return users;
    } catch (error) {
      serviceLogger.error("[UserManager] Error retrieving all users:", error);
      return [];
    }
  }

  /**
   * Update a user's profile
   * @param user User data to update (must include id)
   * @returns The updated user
   */
  async updateUser(
    user: Partial<InsertUser> & { id: string },
  ): Promise<SelectUser> {
    try {
      // Get the current user data to check if email is being changed
      const currentUser = await this.getUser(user.id);
      if (!currentUser) {
        throw new Error(`User with ID ${user.id} not found`);
      }

      const updatedUser = await update({
        ...user,
      });

      // Update cache
      this.userProfileCache.set(user.id, updatedUser);
      if (updatedUser.walletAddress !== currentUser.walletAddress) {
        this.userWalletCache.set(updatedUser.walletAddress, user.id);
      }

      serviceLogger.debug(`[UserManager] Updated user: ${user.id}`);
      return updatedUser;
    } catch (error) {
      serviceLogger.error(
        `[UserManager] Error updating user ${user.id}:`,
        error,
      );
      throw new Error(
        `Failed to update user: ${error instanceof Error ? error.message : error}`,
      );
    }
  }

  /**
   * Delete a user by ID
   * @param userId The user ID to delete
   * @returns true if user was deleted, false otherwise
   */
  async deleteUser(userId: string): Promise<boolean> {
    try {
      // Get user first to find wallet address for cache cleanup
      const user = await findById(userId);

      // Delete from database
      const deleted = await deleteUser(userId);

      if (deleted && user) {
        // Clean up cache
        this.userProfileCache.delete(userId);
        this.userWalletCache.delete(user.walletAddress);

        serviceLogger.debug(
          `[UserManager] Successfully deleted user: ${user.name || "Unknown"} (${userId})`,
        );
      } else {
        serviceLogger.debug(`[UserManager] Failed to delete user: ${userId}`);
      }

      return deleted;
    } catch (error) {
      serviceLogger.error(
        `[UserManager] Error deleting user ${userId}:`,
        error,
      );
      throw new Error(
        `Failed to delete user: ${error instanceof Error ? error.message : error}`,
      );
    }
  }

  /**
   * Get a user by wallet address
   * @param walletAddress The wallet address to search for
   * @returns The user or null if not found
   */
  async getUserByWalletAddress(
    walletAddress: string,
  ): Promise<SelectUser | null> {
    try {
      const normalizedWalletAddress = walletAddress.toLowerCase();

      // Check cache first
      const cachedUserId = this.userWalletCache.get(normalizedWalletAddress);
      if (cachedUserId) {
        const cachedUser = this.userProfileCache.get(cachedUserId);
        if (cachedUser) {
          return cachedUser;
        }
      }

      // Get from database
      const user = await findByWalletAddress(normalizedWalletAddress);

      // Update cache if found
      if (user) {
        this.userProfileCache.set(user.id, user);
        this.userWalletCache.set(normalizedWalletAddress, user.id);
        return user;
      }

      return null;
    } catch (error) {
      serviceLogger.error(
        `[UserManager] Error retrieving user by wallet address ${walletAddress}:`,
        error,
      );
      return null;
    }
  }

  /**
   * Get a user by Privy ID
   * @param privyId The Privy ID to search for
   * @returns The user or null if not found
   */
  async getUserByPrivyId(privyId: string): Promise<SelectUser | null> {
    try {
      // Note: We don't cache by Privy ID yet as this is a new feature
      // and we expect most lookups to be by user ID or wallet address
      const user = await findByPrivyId(privyId);

      // Update profile cache if found
      if (user) {
        this.userProfileCache.set(user.id, user);
        this.userWalletCache.set(user.walletAddress, user.id);
        return user;
      }

      return null;
    } catch (error) {
      serviceLogger.error(
        `[UserManager] Error retrieving user by Privy ID ${privyId}:`,
        error,
      );
      return null;
    }
  }

  /**
   * Get a user by email
   * @param email The email to search for
   * @returns The user or null if not found
   */
  async getUserByEmail(email: string): Promise<SelectUser | null> {
    try {
      const user = await findByEmail(email);

      // Update cache if found
      if (user) {
        this.userProfileCache.set(user.id, user);
        this.userWalletCache.set(user.walletAddress, user.id);
        return user;
      }

      return null;
    } catch (error) {
      serviceLogger.error(
        `[UserManager] Error retrieving user by email ${email}:`,
        error,
      );
      return null;
    }
  }

  /**
   * Search for users by various attributes
   * @param searchParams Object containing search parameters
   * @returns Array of users matching the search criteria
   */
  async searchUsers(searchParams: UserSearchParams): Promise<SelectUser[]> {
    try {
      const users = await searchUsers(searchParams);

      // Update cache with found users
      users.forEach((user) => {
        this.userProfileCache.set(user.id, user);
        this.userWalletCache.set(user.walletAddress, user.id);
      });

      return users;
    } catch (error) {
      serviceLogger.error("[UserManager] Error searching users:", error);
      return [];
    }
  }

  /**
   * Check if the system is healthy
   * @returns true if the system can count users, false otherwise
   */
  async isHealthy(): Promise<boolean> {
    try {
      const res = await count();
      return res >= 0;
    } catch (error) {
      serviceLogger.error("[UserManager] Health check failed:", error);
      return false;
    }
  }

  /**
   * Clear all caches (useful for testing or when memory management is needed)
   */
  clearCache(): void {
    this.userWalletCache.clear();
    this.userProfileCache.clear();
    serviceLogger.debug("[UserManager] All caches cleared");
  }

  /**
   * Get cache statistics for monitoring
   * @returns Object with cache sizes
   */
  getCacheStats() {
    return {
      walletCacheSize: this.userWalletCache.size,
      profileCacheSize: this.userProfileCache.size,
    };
  }
}<|MERGE_RESOLUTION|>--- conflicted
+++ resolved
@@ -1,11 +1,7 @@
 import { v4 as uuidv4 } from "uuid";
 
-<<<<<<< HEAD
-=======
 import { InsertUser, SelectUser } from "@recallnet/db-schema/core/types";
 
-import { createEmailVerificationToken } from "@/database/repositories/email-verification-repository.js";
->>>>>>> f21fdea0
 import {
   count,
   create,
