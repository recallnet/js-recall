import { AdminManager } from "@/services/admin-manager.service.js";
import { AgentManager } from "@/services/agent-manager.service.js";
import { AgentRankService } from "@/services/agentrank.service.js";
import { AuthService } from "@/services/auth.service.js";
import { BalanceManager } from "@/services/balance-manager.service.js";
import { CompetitionManager } from "@/services/competition-manager.service.js";
import { CompetitionRewardService } from "@/services/competition-reward.service.js";
import { ConfigurationService } from "@/services/configuration.service.js";
import { EmailVerificationService } from "@/services/email-verification.service.js";
import { EmailService } from "@/services/email.service.js";
import { LeaderboardService } from "@/services/leaderboard.service.js";
import { PortfolioSnapshotter } from "@/services/portfolio-snapshotter.service.js";
import { PriceTracker } from "@/services/price-tracker.service.js";
import { TradeSimulator } from "@/services/trade-simulator.service.js";
import { TradingConstraintsService } from "@/services/trading-constraints.service.js";
import { UserManager } from "@/services/user-manager.service.js";
import { VoteManager } from "@/services/vote-manager.service.js";

/**
 * Service Registry
 * Manages all service instances and their dependencies
 */
class ServiceRegistry {
  private static instance: ServiceRegistry;

  // Services
  private _authService: AuthService;
  private _balanceManager: BalanceManager;
  private _priceTracker: PriceTracker;
  private _tradeSimulator: TradeSimulator;
  private _competitionManager: CompetitionManager;
  private _userManager: UserManager;
  private _agentManager: AgentManager;
  private _adminManager: AdminManager;
  private _configurationService: ConfigurationService;
  private _portfolioSnapshotter: PortfolioSnapshotter;
  private _leaderboardService: LeaderboardService;
  private _voteManager: VoteManager;
  private _agentRankService: AgentRankService;
  private _emailService: EmailService;
  private _emailVerificationService: EmailVerificationService;
  private _tradingConstraintsService: TradingConstraintsService;
  private _competitionRewardService: CompetitionRewardService;

  constructor() {
    // Initialize services in dependency order
    this._balanceManager = new BalanceManager();
    this._priceTracker = new PriceTracker();
    this._portfolioSnapshotter = new PortfolioSnapshotter(
      this._balanceManager,
      this._priceTracker,
    );
    this._tradeSimulator = new TradeSimulator(
      this._balanceManager,
      this._priceTracker,
      this._portfolioSnapshotter,
    );

    // Initialize auth service (no dependencies needed)
    this._authService = new AuthService();

    // Configuration service for dynamic settings
    this._configurationService = new ConfigurationService();

    // Initialize agent rank service (no dependencies)
    this._agentRankService = new AgentRankService();

    // Initialize vote manager (no dependencies)
    this._voteManager = new VoteManager();

    // Initialize email service (no dependencies)
    this._emailService = new EmailService();

    // Initialize user and agent managers (require email service)
    this._userManager = new UserManager(this._emailService);
    this._agentManager = new AgentManager(this._emailService);
    this._adminManager = new AdminManager();

    // Initialize email verification service (requires user and agent managers)
    this._emailVerificationService = new EmailVerificationService(
      this._userManager,
      this._agentManager,
    );

    // Initialize trading constraints service (no dependencies)
    this._tradingConstraintsService = new TradingConstraintsService();
    // Initialize core reward service (no dependencies)
    this._competitionRewardService = new CompetitionRewardService();

    this._competitionManager = new CompetitionManager(
      this._balanceManager,
      this._tradeSimulator,
      this._portfolioSnapshotter,
      this._agentManager,
      this._configurationService,
      this._agentRankService,
      this._voteManager,
      this._tradingConstraintsService,
      this._competitionRewardService,
    );

    // Initialize LeaderboardService with required dependencies
    this._leaderboardService = new LeaderboardService(this._agentManager);
  }

  public static getInstance(): ServiceRegistry {
    if (!ServiceRegistry.instance) {
      ServiceRegistry.instance = new ServiceRegistry();
    }
    return ServiceRegistry.instance;
  }

  // Service getters
  get authService(): AuthService {
    return this._authService;
  }

  get balanceManager(): BalanceManager {
    return this._balanceManager;
  }

  get priceTracker(): PriceTracker {
    return this._priceTracker;
  }

  get tradeSimulator(): TradeSimulator {
    return this._tradeSimulator;
  }

  get competitionManager(): CompetitionManager {
    return this._competitionManager;
  }

  get leaderboardService(): LeaderboardService {
    return this._leaderboardService;
  }

  get portfolioSnapshotter(): PortfolioSnapshotter {
    return this._portfolioSnapshotter;
  }

  get userManager(): UserManager {
    return this._userManager;
  }

  get agentManager(): AgentManager {
    return this._agentManager;
  }

  get adminManager(): AdminManager {
    return this._adminManager;
  }

  get configurationService(): ConfigurationService {
    return this._configurationService;
  }

  get voteManager(): VoteManager {
    return this._voteManager;
  }

  get agentRankService(): AgentRankService {
    return this._agentRankService;
  }

  get emailService(): EmailService {
    return this._emailService;
  }

  get emailVerificationService(): EmailVerificationService {
    return this._emailVerificationService;
  }

  get tradingConstraintsService(): TradingConstraintsService {
    return this._tradingConstraintsService;
  }
<<<<<<< HEAD

  get competitionRewardService(): CompetitionRewardService {
    return this._competitionRewardService;
  }

  // Add method to start schedulers
  startSchedulers(): void {
    this._scheduler.start();
    serviceLogger.info("[ServiceRegistry] Schedulers started");
  }

  // Add method to stop schedulers
  stopSchedulers(): void {
    this._scheduler.stop();
    serviceLogger.info("[ServiceRegistry] Schedulers stopped");
  }
=======
>>>>>>> b98be484
}

// Export service types for convenience
export {
  AdminManager,
  AgentManager,
  AgentRankService,
  AuthService,
  BalanceManager,
  CompetitionManager,
  CompetitionRewardService,
  ConfigurationService,
  EmailVerificationService,
  EmailService,
  LeaderboardService,
  PortfolioSnapshotter,
  PriceTracker,
  ServiceRegistry,
  TradeSimulator,
  TradingConstraintsService,
  UserManager,
  VoteManager,
};

export default ServiceRegistry;<|MERGE_RESOLUTION|>--- conflicted
+++ resolved
@@ -174,28 +174,12 @@
   get tradingConstraintsService(): TradingConstraintsService {
     return this._tradingConstraintsService;
   }
-<<<<<<< HEAD
 
   get competitionRewardService(): CompetitionRewardService {
     return this._competitionRewardService;
   }
-
-  // Add method to start schedulers
-  startSchedulers(): void {
-    this._scheduler.start();
-    serviceLogger.info("[ServiceRegistry] Schedulers started");
-  }
-
-  // Add method to stop schedulers
-  stopSchedulers(): void {
-    this._scheduler.stop();
-    serviceLogger.info("[ServiceRegistry] Schedulers stopped");
-  }
-=======
->>>>>>> b98be484
 }
 
-// Export service types for convenience
 export {
   AdminManager,
   AgentManager,
