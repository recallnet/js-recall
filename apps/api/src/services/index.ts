import { PrivyClient } from "@privy-io/server-auth";
import { Hex } from "viem";

import { AdminRepository } from "@recallnet/db/repositories/admin";
import { AgentRepository } from "@recallnet/db/repositories/agent";
import { AgentNonceRepository } from "@recallnet/db/repositories/agent-nonce";
import { AgentScoreRepository } from "@recallnet/db/repositories/agent-score";
import { ArenaRepository } from "@recallnet/db/repositories/arena";
import { BalanceRepository } from "@recallnet/db/repositories/balance";
import { BoostRepository } from "@recallnet/db/repositories/boost";
import { CompetitionRepository } from "@recallnet/db/repositories/competition";
import { CompetitionRewardsRepository } from "@recallnet/db/repositories/competition-rewards";
import { LeaderboardRepository } from "@recallnet/db/repositories/leaderboard";
import { PaperTradingConfigRepository } from "@recallnet/db/repositories/paper-trading-config";
import { PaperTradingInitialBalancesRepository } from "@recallnet/db/repositories/paper-trading-initial-balances";
import { PartnerRepository } from "@recallnet/db/repositories/partner";
import { PerpsRepository } from "@recallnet/db/repositories/perps";
import { RewardsRepository } from "@recallnet/db/repositories/rewards";
import { StakesRepository } from "@recallnet/db/repositories/stakes";
import { TradeRepository } from "@recallnet/db/repositories/trade";
import { TradingConstraintsRepository } from "@recallnet/db/repositories/trading-constraints";
import { UserRepository } from "@recallnet/db/repositories/user";
import {
  AdminService,
  AgentRankService,
  AgentService,
  ArenaService,
  BalanceService,
  BoostAwardService,
  BoostService,
  CalmarRatioService,
  CompetitionRewardService,
  CompetitionService,
  EmailService,
  LeaderboardService,
  PartnerService,
  PerpsDataProcessor,
  PortfolioSnapshotterService,
  PriceTrackerService,
  RewardsService,
  RiskMetricsService,
  SimulatedTradeExecutionService,
  SortinoRatioService,
  SportsIngesterService,
  SportsService,
  TradeSimulatorService,
  TradingConstraintsService,
  UserService,
} from "@recallnet/services";
import { MockPrivyClient } from "@recallnet/services/lib";
import { WalletWatchlist } from "@recallnet/services/lib";
import {
  DexScreenerProvider,
  MultiChainProvider,
} from "@recallnet/services/providers";
import {
  ExternallyOwnedAccountAllocator,
  Network,
  NoopRewardsAllocator,
  RewardsAllocator,
  SafeTransactionProposer,
} from "@recallnet/staking-contracts";

import config from "@/config/index.js";
import { db, dbRead } from "@/database/db.js";
import {
  INDEXING_EVENTS_HYPERSYNC_QUERY,
  INDEXING_TRANSACTIONS_HYPERSYNC_QUERY,
} from "@/indexing/blockchain-config.js";
import { ConvictionClaimsRepository } from "@/indexing/conviction-claims.repository.js";
import { EventProcessor } from "@/indexing/event-processor.js";
import { EventsRepository } from "@/indexing/events.repository.js";
import { IndexingService } from "@/indexing/indexing.service.js";
import { TransactionProcessor } from "@/indexing/transaction-processor.js";
import {
  configLogger,
  indexingLogger,
  repositoryLogger,
  serviceLogger,
} from "@/lib/logger.js";

/**
 * Service Registry
 * Manages all service instances and their dependencies
 */
class ServiceRegistry {
  private static instance: ServiceRegistry;

  // Services
  private _balanceService: BalanceService;
  private _priceTrackerService: PriceTrackerService;
  private _tradeSimulatorService: TradeSimulatorService;
  private _simulatedTradeExecutionService: SimulatedTradeExecutionService;
  private _competitionService: CompetitionService;
  private _userService: UserService;
  private _agentService: AgentService;
  private _adminService: AdminService;
  private _arenaService: ArenaService;
  private _partnerService: PartnerService;
  private _portfolioSnapshotterService: PortfolioSnapshotterService;
  private _leaderboardService: LeaderboardService;
  private _agentRankService: AgentRankService;
  private _emailService: EmailService;
  private _tradingConstraintsService: TradingConstraintsService;
  private _competitionRewardService: CompetitionRewardService;
  private _perpsDataProcessor: PerpsDataProcessor;
  private _boostService: BoostService;
  private readonly _competitionRepository: CompetitionRepository;
  private readonly _agentRepository: AgentRepository;
  private readonly _perpsRepository: PerpsRepository;
  private readonly _boostRepository: BoostRepository;
  private readonly _stakesRepository: StakesRepository;
  private readonly _userRepository: UserRepository;
  private readonly _arenaRepository: ArenaRepository;
  private readonly _partnerRepository: PartnerRepository;
  private readonly _paperTradingConfigRepository: PaperTradingConfigRepository;
  private readonly _paperTradingInitialBalancesRepository: PaperTradingInitialBalancesRepository;
  private readonly _eventIndexingService: IndexingService | undefined;
  private readonly _transactionIndexingService: IndexingService | undefined;
  private readonly _eventsRepository: EventsRepository;
  private readonly _eventProcessor: EventProcessor;
  private readonly _transactionProcessor: TransactionProcessor;
  private readonly _convictionClaimsRepository: ConvictionClaimsRepository;
  private readonly _boostAwardService: BoostAwardService;
  private readonly _privyClient: PrivyClient;
  private _rewardsService: RewardsService;
  private readonly _rewardsRepository: RewardsRepository;
  private readonly _rewardsAllocator: RewardsAllocator;
  private readonly _sportsService: SportsService;
  private readonly _sportsIngesterService: SportsIngesterService;

  constructor() {
    // Initialize Privy client (use MockPrivyClient in test mode to avoid real API calls)
    if (config.server.nodeEnv === "test") {
      this._privyClient = new MockPrivyClient(
        config.privy.appId,
        config.privy.appSecret,
      ) as unknown as PrivyClient;
    } else {
      this._privyClient = new PrivyClient(
        config.privy.appId,
        config.privy.appSecret,
      );
    }
    this._stakesRepository = new StakesRepository(db);
    this._eventsRepository = new EventsRepository(db);
    this._boostRepository = new BoostRepository(db);
    this._userRepository = new UserRepository(db, repositoryLogger);
    this._rewardsRepository = new RewardsRepository(db, repositoryLogger);

    // Initialize RewardsAllocator (use MockRewardsAllocator in test mode to avoid blockchain interactions)
    this._rewardsAllocator = this.getRewardsAllocator();

    const balanceRepository = new BalanceRepository(
      db,
      repositoryLogger,
      config.specificChainTokens,
    );
    this._competitionRepository = new CompetitionRepository(
      db,
      dbRead,
      repositoryLogger,
    );
    const competitionRewardsRepository = new CompetitionRewardsRepository(
      db,
      repositoryLogger,
    );
    this._agentRepository = new AgentRepository(
      db,
      repositoryLogger,
      competitionRewardsRepository,
    );
    const tradeRepository = new TradeRepository(
      db,
      repositoryLogger,
      balanceRepository,
    );
    const tradingConstraintsRepository = new TradingConstraintsRepository(db);
    this._paperTradingConfigRepository = new PaperTradingConfigRepository(db);
    this._paperTradingInitialBalancesRepository =
      new PaperTradingInitialBalancesRepository(db);
    const agentScoreRepository = new AgentScoreRepository(db, repositoryLogger);
    const agentNonceRepository = new AgentNonceRepository(db);
    const leaderboardRepository = new LeaderboardRepository(
      dbRead,
      repositoryLogger,
    );
    this._perpsRepository = new PerpsRepository(db, dbRead, repositoryLogger);
    const adminRepository = new AdminRepository(db, repositoryLogger);
    this._arenaRepository = new ArenaRepository(db, dbRead, repositoryLogger);
    this._partnerRepository = new PartnerRepository(
      db,
      dbRead,
      repositoryLogger,
    );

    // Initialize Sports Service (encapsulates all NFL sports prediction functionality)
    this._sportsService = new SportsService(
      db,
      this._competitionRepository,
      serviceLogger,
    );
    this._sportsIngesterService = new SportsIngesterService(
      this._sportsService,
      serviceLogger,
      config,
    );

    const walletWatchlist = new WalletWatchlist(config, serviceLogger);

    const multichainProvider = new MultiChainProvider(config, serviceLogger);

    const dexScreenerProvider = new DexScreenerProvider(
      config.specificChainTokens,
      serviceLogger,
    );

    // Initialize services in dependency order
    this._balanceService = new BalanceService(
      balanceRepository,
      this._paperTradingInitialBalancesRepository,
      serviceLogger,
    );
    this._priceTrackerService = new PriceTrackerService(
      multichainProvider,
      config,
      serviceLogger,
    );
    this._portfolioSnapshotterService = new PortfolioSnapshotterService(
      this._balanceService,
      this._priceTrackerService,
      this._competitionRepository,
      serviceLogger,
    );
    this._tradeSimulatorService = new TradeSimulatorService(
      this._balanceService,
      this._priceTrackerService,
      tradeRepository,
      serviceLogger,
    );

    // Initialize agent rank service (no dependencies)
    this._agentRankService = new AgentRankService(
      agentScoreRepository,
      this._competitionRepository,
      serviceLogger,
    );

    // Initialize email service (no dependencies)
    this._emailService = new EmailService(config, serviceLogger);

    // Initialize user, agent, and admin services
    this._userService = new UserService(
      this._emailService,
      this._agentRepository,
      this._userRepository,
      this._boostRepository,
      walletWatchlist,
      db,
      serviceLogger,
    );
    this._agentService = new AgentService(
      this._emailService,
      this._balanceService,
      this._priceTrackerService,
      this._userService,
      this._agentRepository,
      agentNonceRepository,
      this._competitionRepository,
      leaderboardRepository,
      this._perpsRepository,
      tradeRepository,
      this._userRepository,
      config,
      serviceLogger,
    );
    this._adminService = new AdminService(
      adminRepository,
      this._userService,
      this._agentService,
      config,
      serviceLogger,
    );

    // Initialize trading constraints service (no dependencies)
    this._tradingConstraintsService = new TradingConstraintsService(
      tradingConstraintsRepository,
      config,
    );
    // Initialize core reward service (no dependencies)
    this._competitionRewardService = new CompetitionRewardService(
      competitionRewardsRepository,
    );
    const calmarRatioService = new CalmarRatioService(
      this._competitionRepository,
      serviceLogger,
    );
    const sortinoRatioService = new SortinoRatioService(
      this._competitionRepository,
      serviceLogger,
    );
    const riskMetricsService = new RiskMetricsService(
      calmarRatioService,
      sortinoRatioService,
      this._perpsRepository,
      this._competitionRepository,
      db,
      serviceLogger,
    );
    // Initialize PerpsDataProcessor before CompetitionManager (as it's a dependency)
    this._perpsDataProcessor = new PerpsDataProcessor(
      riskMetricsService,
      this._agentRepository,
      this._competitionRepository,
      this._perpsRepository,
      serviceLogger,
    );

    // Initialize LeaderboardService with required dependencies
    this._leaderboardService = new LeaderboardService(
      leaderboardRepository,
      this._arenaRepository,
      serviceLogger,
    );

    // Initialize ArenaService and PartnerService
    this._arenaService = new ArenaService(
      this._arenaRepository,
      this._competitionRepository,
      serviceLogger,
    );
    this._partnerService = new PartnerService(
      this._partnerRepository,
      serviceLogger,
    );

    // Initialize BoostAwardService first (needed by BoostService)
    this._boostAwardService = new BoostAwardService(
      db,
      this._competitionRepository,
      this._boostRepository,
      this._stakesRepository,
      this._userService,
      config,
    );

    // Initialize BoostService with its dependencies
    // TODO: Consider the best practice for services depending on repositories and/or other services.
    this._boostService = new BoostService(
      this._boostRepository,
      this._competitionRepository,
      this._userRepository,
      this._boostAwardService,
      db,
      config,
      serviceLogger,
    );

    // Initialize RewardsService with its dependencies
    this._rewardsService = new RewardsService(
      this._rewardsRepository,
      this._competitionRepository,
      this._boostRepository,
      this._agentRepository,
      this._rewardsAllocator,
      db,
      serviceLogger,
    );

    this._competitionService = new CompetitionService(
      this._balanceService,
      this._tradeSimulatorService,
      this._portfolioSnapshotterService,
      this._agentService,
      this._agentRankService,
      this._tradingConstraintsService,
      this._competitionRewardService,
      this._rewardsService,
      this._perpsDataProcessor,
      this._agentRepository,
      agentScoreRepository,
      this._arenaRepository,
      this._sportsService,
      this._perpsRepository,
      this._competitionRepository,
      this._paperTradingConfigRepository,
      this._paperTradingInitialBalancesRepository,
      this._stakesRepository,
      this._userRepository,
      db,
      config,
      serviceLogger,
    );

    // Initialize simulated trade execution service with its dependencies
    this._simulatedTradeExecutionService = new SimulatedTradeExecutionService(
      this._competitionService,
      this._tradeSimulatorService,
      this._balanceService,
      this._priceTrackerService,
      tradeRepository,
      this._tradingConstraintsService,
      dexScreenerProvider,
      this._paperTradingConfigRepository,
      config,
      serviceLogger,
    );

    this._convictionClaimsRepository = new ConvictionClaimsRepository(db);

    this._eventProcessor = new EventProcessor(
      db,
      this._rewardsRepository,
      this._eventsRepository,
      this._stakesRepository,
      this._boostAwardService,
      this._competitionService,
      indexingLogger,
    );

    if (INDEXING_EVENTS_HYPERSYNC_QUERY) {
      this._eventIndexingService = new IndexingService(
        indexingLogger,
        this._eventProcessor,
        INDEXING_EVENTS_HYPERSYNC_QUERY,
      );
    }

    this._transactionProcessor = new TransactionProcessor(
      this._convictionClaimsRepository,
      indexingLogger,
    );
    if (INDEXING_TRANSACTIONS_HYPERSYNC_QUERY) {
      this._transactionIndexingService = new IndexingService(
        indexingLogger,
        this._transactionProcessor,
        INDEXING_TRANSACTIONS_HYPERSYNC_QUERY,
      );
    }
  }

  public static getInstance(): ServiceRegistry {
    if (!ServiceRegistry.instance) {
      ServiceRegistry.instance = new ServiceRegistry();
    }
    return ServiceRegistry.instance;
  }

  // Service getters
  get balanceService(): BalanceService {
    return this._balanceService;
  }

  get priceTrackerService(): PriceTrackerService {
    return this._priceTrackerService;
  }

  get tradeSimulatorService(): TradeSimulatorService {
    return this._tradeSimulatorService;
  }

  get simulatedTradeExecutionService(): SimulatedTradeExecutionService {
    return this._simulatedTradeExecutionService;
  }

  get competitionService(): CompetitionService {
    return this._competitionService;
  }

  get leaderboardService(): LeaderboardService {
    return this._leaderboardService;
  }

  get portfolioSnapshotterService(): PortfolioSnapshotterService {
    return this._portfolioSnapshotterService;
  }

  get userService(): UserService {
    return this._userService;
  }

  get agentService(): AgentService {
    return this._agentService;
  }

  get adminService(): AdminService {
    return this._adminService;
  }

  get agentRankService(): AgentRankService {
    return this._agentRankService;
  }

  get emailService(): EmailService {
    return this._emailService;
  }

  get tradingConstraintsService(): TradingConstraintsService {
    return this._tradingConstraintsService;
  }

  get competitionRewardService(): CompetitionRewardService {
    return this._competitionRewardService;
  }

  get perpsDataProcessor(): PerpsDataProcessor {
    return this._perpsDataProcessor;
  }

  get eventIndexingService(): IndexingService | undefined {
    return this._eventIndexingService;
  }

  get transactionIndexingService(): IndexingService | undefined {
    return this._transactionIndexingService;
  }

  get convictionClaimsRepository(): ConvictionClaimsRepository {
    return this._convictionClaimsRepository;
  }

  get transactionProcessor(): TransactionProcessor {
    return this._transactionProcessor;
  }

  get competitionRepository(): CompetitionRepository {
    return this._competitionRepository;
  }

  get stakesRepository(): StakesRepository {
    return this._stakesRepository;
  }

  get boostAwardService(): BoostAwardService {
    return this._boostAwardService;
  }

  get boostService(): BoostService {
    return this._boostService;
  }

  get privyClient(): PrivyClient {
    return this._privyClient;
  }

  get eventProcessor(): EventProcessor {
    return this._eventProcessor;
  }

  get rewardsService(): RewardsService {
    return this._rewardsService;
  }

  get eventsRepository(): EventsRepository {
    return this._eventsRepository;
  }

  get agentRepository(): AgentRepository {
    return this._agentRepository;
  }

  get perpsRepository(): PerpsRepository {
    return this._perpsRepository;
  }

  get arenaRepository(): ArenaRepository {
    return this._arenaRepository;
  }

  get partnerRepository(): PartnerRepository {
    return this._partnerRepository;
  }

  get arenaService(): ArenaService {
    return this._arenaService;
  }

  get partnerService(): PartnerService {
    return this._partnerService;
  }

<<<<<<< HEAD
  get sportsService(): SportsService {
    return this._sportsService;
  }

  get sportsIngesterService(): SportsIngesterService {
    return this._sportsIngesterService;
=======
  get paperTradingConfigRepository(): PaperTradingConfigRepository {
    return this._paperTradingConfigRepository;
  }

  get paperTradingInitialBalancesRepository(): PaperTradingInitialBalancesRepository {
    return this._paperTradingInitialBalancesRepository;
>>>>>>> 35f86fd1
  }

  private getRewardsAllocator(): RewardsAllocator {
    if (config.server.nodeEnv === "test") {
      return new NoopRewardsAllocator();
    }

    if (config.rewards.eoaEnabled) {
      if (
        !config.rewards.eoaPrivateKey ||
        !config.rewards.contractAddress ||
        !config.rewards.rpcProvider
      ) {
        configLogger.warn("Rewards EOA config is not set");
        return new NoopRewardsAllocator();
      }

      return new ExternallyOwnedAccountAllocator(
        config.rewards.eoaPrivateKey as Hex,
        config.rewards.rpcProvider,
        config.rewards.contractAddress as Hex,
        config.rewards.tokenContractAddress as Hex,
        config.rewards.network as Network,
      );
    }

    if (config.rewards.safeProposerEnabled) {
      if (
        !config.rewards.safeAddress ||
        !config.rewards.safeProposerPrivateKey ||
        !config.rewards.safeApiKey ||
        !config.rewards.contractAddress ||
        !config.rewards.rpcProvider
      ) {
        configLogger.warn("Rewards safe proposer config is not set");
        return new NoopRewardsAllocator();
      }

      return new SafeTransactionProposer({
        safeAddress: config.rewards.safeAddress as Hex,
        proposerPrivateKey: config.rewards.safeProposerPrivateKey as Hex,
        apiKey: config.rewards.safeApiKey,
        contractAddress: config.rewards.contractAddress as Hex,
        rpcUrl: config.rewards.rpcProvider,
        network: config.rewards.network as Network,
        tokenAddress: config.rewards.tokenContractAddress as Hex,
      });
    }

    return new NoopRewardsAllocator();
  }
}

export {
  AdminService,
  AgentService,
  AgentRankService,
  BalanceService,
  CompetitionService,
  CompetitionRewardService,
  EmailService,
  LeaderboardService,
  PerpsDataProcessor,
  PortfolioSnapshotterService,
  PriceTrackerService,
  ServiceRegistry,
  SportsService,
  SimulatedTradeExecutionService,
  TradeSimulatorService,
  TradingConstraintsService,
  UserService,
};

export default ServiceRegistry;<|MERGE_RESOLUTION|>--- conflicted
+++ resolved
@@ -579,21 +579,20 @@
     return this._partnerService;
   }
 
-<<<<<<< HEAD
   get sportsService(): SportsService {
     return this._sportsService;
   }
 
   get sportsIngesterService(): SportsIngesterService {
     return this._sportsIngesterService;
-=======
+  }
+
   get paperTradingConfigRepository(): PaperTradingConfigRepository {
     return this._paperTradingConfigRepository;
   }
 
   get paperTradingInitialBalancesRepository(): PaperTradingInitialBalancesRepository {
     return this._paperTradingInitialBalancesRepository;
->>>>>>> 35f86fd1
   }
 
   private getRewardsAllocator(): RewardsAllocator {
