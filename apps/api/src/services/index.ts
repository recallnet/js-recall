import { PrivyClient } from "@privy-io/server-auth";
import { Hex } from "viem";

import { AdminRepository } from "@recallnet/db/repositories/admin";
import { AgentRepository } from "@recallnet/db/repositories/agent";
import { AgentNonceRepository } from "@recallnet/db/repositories/agent-nonce";
import { AgentScoreRepository } from "@recallnet/db/repositories/agent-score";
import { ArenaRepository } from "@recallnet/db/repositories/arena";
import { BalanceRepository } from "@recallnet/db/repositories/balance";
import { BoostRepository } from "@recallnet/db/repositories/boost";
import { CompetitionRepository } from "@recallnet/db/repositories/competition";
import { CompetitionRewardsRepository } from "@recallnet/db/repositories/competition-rewards";
import { ConvictionClaimsRepository } from "@recallnet/db/repositories/conviction-claims";
import { EventsRepository } from "@recallnet/db/repositories/indexing-events";
import { LeaderboardRepository } from "@recallnet/db/repositories/leaderboard";
import { PaperTradingConfigRepository } from "@recallnet/db/repositories/paper-trading-config";
import { PaperTradingInitialBalancesRepository } from "@recallnet/db/repositories/paper-trading-initial-balances";
import { PartnerRepository } from "@recallnet/db/repositories/partner";
import { PerpsRepository } from "@recallnet/db/repositories/perps";
import { RewardsRepository } from "@recallnet/db/repositories/rewards";
import { SpotLiveRepository } from "@recallnet/db/repositories/spot-live";
import { StakesRepository } from "@recallnet/db/repositories/stakes";
import { TradeRepository } from "@recallnet/db/repositories/trade";
import { TradingConstraintsRepository } from "@recallnet/db/repositories/trading-constraints";
import { UserRepository } from "@recallnet/db/repositories/user";
import {
  AdminService,
  AgentRankService,
  AgentService,
  ArenaService,
  BalanceService,
  BoostAwardService,
  BoostBonusService,
  BoostService,
  CalmarRatioService,
  CompetitionRewardService,
  CompetitionService,
  EmailService,
  LeaderboardService,
  PartnerService,
  PerpsDataProcessor,
  PortfolioSnapshotterService,
  PriceTrackerService,
  RewardsService,
  RiskMetricsService,
  SimulatedTradeExecutionService,
  SortinoRatioService,
<<<<<<< HEAD
  SpotDataProcessor,
=======
  SportsIngesterService,
  SportsService,
>>>>>>> b13b830c
  TradeSimulatorService,
  TradingConstraintsService,
  UserService,
} from "@recallnet/services";
import {
<<<<<<< HEAD
  MockAlchemyRpcProvider,
  MockPrivyClient,
} from "@recallnet/services/lib";
=======
  EventProcessor,
  IndexingService,
  TransactionProcessor,
} from "@recallnet/services/indexing";
import { MockPrivyClient } from "@recallnet/services/lib";
>>>>>>> b13b830c
import { WalletWatchlist } from "@recallnet/services/lib";
import {
  DexScreenerProvider,
  MultiChainProvider,
} from "@recallnet/services/providers";
import {
  ExternallyOwnedAccountAllocator,
  Network,
  NoopRewardsAllocator,
  RewardsAllocator,
  SafeTransactionProposer,
} from "@recallnet/staking-contracts";

import config from "@/config/index.js";
import { db, dbRead } from "@/database/db.js";
import {
  configLogger,
  createLogger,
  indexingLogger,
  repositoryLogger,
  serviceLogger,
} from "@/lib/logger.js";

/**
 * Service Registry
 * Manages all service instances and their dependencies
 */
class ServiceRegistry {
  private static instance: ServiceRegistry;

  // Services
  private _balanceService: BalanceService;
  private _priceTrackerService: PriceTrackerService;
  private _tradeSimulatorService: TradeSimulatorService;
  private _simulatedTradeExecutionService: SimulatedTradeExecutionService;
  private _competitionService: CompetitionService;
  private _userService: UserService;
  private _agentService: AgentService;
  private _adminService: AdminService;
  private _arenaService: ArenaService;
  private _partnerService: PartnerService;
  private _portfolioSnapshotterService: PortfolioSnapshotterService;
  private _leaderboardService: LeaderboardService;
  private _agentRankService: AgentRankService;
  private _emailService: EmailService;
  private _tradingConstraintsService: TradingConstraintsService;
  private _competitionRewardService: CompetitionRewardService;
  private _perpsDataProcessor: PerpsDataProcessor;
  private _spotDataProcessor: SpotDataProcessor;
  private _boostService: BoostService;
  private _boostBonusService: BoostBonusService;
  private readonly _competitionRepository: CompetitionRepository;
  private readonly _agentRepository: AgentRepository;
  private readonly _perpsRepository: PerpsRepository;
  private readonly _spotLiveRepository: SpotLiveRepository;
  private readonly _boostRepository: BoostRepository;
  private readonly _stakesRepository: StakesRepository;
  private readonly _userRepository: UserRepository;
  private readonly _arenaRepository: ArenaRepository;
  private readonly _partnerRepository: PartnerRepository;
  private readonly _paperTradingConfigRepository: PaperTradingConfigRepository;
  private readonly _paperTradingInitialBalancesRepository: PaperTradingInitialBalancesRepository;
  private readonly _eventsRepository: EventsRepository;
  private readonly _convictionClaimsRepository: ConvictionClaimsRepository;
  private readonly _boostAwardService: BoostAwardService;
  private readonly _privyClient: PrivyClient;
  private _rewardsService: RewardsService;
  private readonly _rewardsRepository: RewardsRepository;
  private readonly _rewardsAllocator: RewardsAllocator;
  private readonly _sportsService: SportsService;
  private readonly _sportsIngesterService: SportsIngesterService;
  private _eventIndexingService?: IndexingService;
  private _transactionIndexingService?: IndexingService;
  private _eventProcessor?: EventProcessor;
  private _transactionProcessor?: TransactionProcessor;

  constructor() {
    // Initialize Privy client (use MockPrivyClient in test mode to avoid real API calls)
    if (config.server.nodeEnv === "test") {
      this._privyClient = new MockPrivyClient(
        config.privy.appId,
        config.privy.appSecret,
      ) as unknown as PrivyClient;
    } else {
      this._privyClient = new PrivyClient(
        config.privy.appId,
        config.privy.appSecret,
      );
    }
    this._stakesRepository = new StakesRepository(db);
    this._eventsRepository = new EventsRepository(db);
    this._boostRepository = new BoostRepository(db);
    this._userRepository = new UserRepository(db, repositoryLogger);
    this._rewardsRepository = new RewardsRepository(db, repositoryLogger);
    this._spotLiveRepository = new SpotLiveRepository(
      db,
      dbRead,
      repositoryLogger,
    );

    // Initialize RewardsAllocator (use MockRewardsAllocator in test mode to avoid blockchain interactions)
    this._rewardsAllocator = this.getRewardsAllocator();

    const balanceRepository = new BalanceRepository(
      db,
      repositoryLogger,
      config.specificChainTokens,
    );
    this._competitionRepository = new CompetitionRepository(
      db,
      dbRead,
      repositoryLogger,
    );
    const competitionRewardsRepository = new CompetitionRewardsRepository(
      db,
      repositoryLogger,
    );
    this._agentRepository = new AgentRepository(
      db,
      repositoryLogger,
      competitionRewardsRepository,
    );
    const tradeRepository = new TradeRepository(
      db,
      repositoryLogger,
      balanceRepository,
    );
    const tradingConstraintsRepository = new TradingConstraintsRepository(db);
    this._paperTradingConfigRepository = new PaperTradingConfigRepository(db);
    this._paperTradingInitialBalancesRepository =
      new PaperTradingInitialBalancesRepository(db);
    const agentScoreRepository = new AgentScoreRepository(db, repositoryLogger);
    const agentNonceRepository = new AgentNonceRepository(db);
    const leaderboardRepository = new LeaderboardRepository(
      dbRead,
      repositoryLogger,
    );
    this._perpsRepository = new PerpsRepository(db, dbRead, repositoryLogger);
    const adminRepository = new AdminRepository(db, repositoryLogger);
    this._arenaRepository = new ArenaRepository(db, dbRead, repositoryLogger);
    this._partnerRepository = new PartnerRepository(
      db,
      dbRead,
      repositoryLogger,
    );

    // Initialize Sports Service (encapsulates all NFL sports prediction functionality)
    this._sportsService = new SportsService(
      db,
      this._competitionRepository,
      serviceLogger,
    );
    this._sportsIngesterService = new SportsIngesterService(
      this._sportsService,
      serviceLogger,
      config,
    );

    const walletWatchlist = new WalletWatchlist(config, serviceLogger);

    const multichainProvider = new MultiChainProvider(config, serviceLogger);

    const dexScreenerProvider = new DexScreenerProvider(
      config.specificChainTokens,
      serviceLogger,
    );

    // Initialize services in dependency order
    this._balanceService = new BalanceService(
      balanceRepository,
      this._paperTradingInitialBalancesRepository,
      serviceLogger,
    );
    this._priceTrackerService = new PriceTrackerService(
      multichainProvider,
      config,
      serviceLogger,
    );
    this._portfolioSnapshotterService = new PortfolioSnapshotterService(
      this._balanceService,
      this._priceTrackerService,
      this._competitionRepository,
      serviceLogger,
    );
    this._tradeSimulatorService = new TradeSimulatorService(
      this._balanceService,
      this._priceTrackerService,
      tradeRepository,
      serviceLogger,
    );

    // Initialize agent rank service (no dependencies)
    this._agentRankService = new AgentRankService(
      agentScoreRepository,
      this._competitionRepository,
      serviceLogger,
    );

    // Initialize email service (no dependencies)
    this._emailService = new EmailService(config, serviceLogger);

    // Initialize user, agent, and admin services
    this._userService = new UserService(
      this._emailService,
      this._agentRepository,
      this._userRepository,
      this._boostRepository,
      walletWatchlist,
      db,
      serviceLogger,
    );
    this._agentService = new AgentService(
      this._emailService,
      this._balanceService,
      this._priceTrackerService,
      this._userService,
      this._agentRepository,
      agentNonceRepository,
      this._competitionRepository,
      leaderboardRepository,
      this._perpsRepository,
      tradeRepository,
      this._userRepository,
      config,
      serviceLogger,
    );
    this._adminService = new AdminService(
      adminRepository,
      this._userService,
      this._agentService,
      config,
      serviceLogger,
    );

    // Initialize trading constraints service (no dependencies)
    this._tradingConstraintsService = new TradingConstraintsService(
      tradingConstraintsRepository,
      config,
    );
    // Initialize core reward service (no dependencies)
    this._competitionRewardService = new CompetitionRewardService(
      competitionRewardsRepository,
    );
    const calmarRatioService = new CalmarRatioService(
      this._competitionRepository,
      serviceLogger,
    );
    const sortinoRatioService = new SortinoRatioService(
      this._competitionRepository,
      serviceLogger,
    );
    const riskMetricsService = new RiskMetricsService(
      calmarRatioService,
      sortinoRatioService,
      this._perpsRepository,
      this._competitionRepository,
      db,
      serviceLogger,
    );
    // Initialize PerpsDataProcessor before CompetitionManager (as it's a dependency)
    this._perpsDataProcessor = new PerpsDataProcessor(
      riskMetricsService,
      this._agentRepository,
      this._competitionRepository,
      this._perpsRepository,
      serviceLogger,
    );

    // Initialize SpotDataProcessor before CompetitionManager (as it's a dependency)
    // In test mode, inject MockAlchemyRpcProvider for deterministic blockchain data
    const mockRpcProvider =
      config.server.nodeEnv === "test"
        ? new MockAlchemyRpcProvider(serviceLogger)
        : undefined;

    this._spotDataProcessor = new SpotDataProcessor(
      this._agentRepository,
      this._competitionRepository,
      this._spotLiveRepository,
      tradeRepository,
      balanceRepository,
      this._portfolioSnapshotterService,
      this._priceTrackerService,
      serviceLogger,
      mockRpcProvider,
    );

    // Initialize LeaderboardService with required dependencies
    this._leaderboardService = new LeaderboardService(
      leaderboardRepository,
      this._arenaRepository,
      serviceLogger,
    );

    // Initialize ArenaService and PartnerService
    this._arenaService = new ArenaService(
      this._arenaRepository,
      this._competitionRepository,
      serviceLogger,
    );
    this._partnerService = new PartnerService(
      this._partnerRepository,
      serviceLogger,
    );

    // Initialize BoostAwardService first (needed by BoostService)
    this._boostAwardService = new BoostAwardService(
      db,
      this._competitionRepository,
      this._boostRepository,
      this._stakesRepository,
      this._userService,
      config,
    );

    // Initialize BoostService with its dependencies
    // TODO: Consider the best practice for services depending on repositories and/or other services.
    this._boostService = new BoostService(
      this._boostRepository,
      this._competitionRepository,
      this._userRepository,
      this._boostAwardService,
      db,
      config,
      serviceLogger,
    );

    // Initialize BoostBonusService with its dependencies
    this._boostBonusService = new BoostBonusService(
      db,
      this._boostRepository,
      this._competitionRepository,
      this._userRepository,
      serviceLogger,
    );

    // Initialize RewardsService with its dependencies
    this._rewardsService = new RewardsService(
      this._rewardsRepository,
      this._competitionRepository,
      this._boostRepository,
      this._agentRepository,
      this._rewardsAllocator,
      db,
      serviceLogger,
    );

    this._competitionService = new CompetitionService(
      this._balanceService,
      this._tradeSimulatorService,
      this._portfolioSnapshotterService,
      this._priceTrackerService,
      this._agentService,
      this._agentRankService,
      this._tradingConstraintsService,
      this._competitionRewardService,
      this._rewardsService,
      this._perpsDataProcessor,
<<<<<<< HEAD
      this._spotDataProcessor,
=======
      this._boostBonusService,
>>>>>>> b13b830c
      this._agentRepository,
      agentScoreRepository,
      this._arenaRepository,
      this._sportsService,
      this._perpsRepository,
      this._spotLiveRepository,
      this._competitionRepository,
      this._paperTradingConfigRepository,
      this._paperTradingInitialBalancesRepository,
      this._stakesRepository,
      tradeRepository,
      this._userRepository,
      db,
      config,
      serviceLogger,
    );

    // Initialize simulated trade execution service with its dependencies
    this._simulatedTradeExecutionService = new SimulatedTradeExecutionService(
      this._competitionService,
      this._tradeSimulatorService,
      this._balanceService,
      this._priceTrackerService,
      tradeRepository,
      this._tradingConstraintsService,
      dexScreenerProvider,
      this._paperTradingConfigRepository,
      config,
      serviceLogger,
    );

    this._convictionClaimsRepository = new ConvictionClaimsRepository(
      db,
      createLogger("ConvictionClaimsRepository"),
    );
  }

  public static getInstance(): ServiceRegistry {
    if (!ServiceRegistry.instance) {
      ServiceRegistry.instance = new ServiceRegistry();
    }
    return ServiceRegistry.instance;
  }

  // Service getters
  get balanceService(): BalanceService {
    return this._balanceService;
  }

  get priceTrackerService(): PriceTrackerService {
    return this._priceTrackerService;
  }

  get tradeSimulatorService(): TradeSimulatorService {
    return this._tradeSimulatorService;
  }

  get simulatedTradeExecutionService(): SimulatedTradeExecutionService {
    return this._simulatedTradeExecutionService;
  }

  get competitionService(): CompetitionService {
    return this._competitionService;
  }

  get leaderboardService(): LeaderboardService {
    return this._leaderboardService;
  }

  get portfolioSnapshotterService(): PortfolioSnapshotterService {
    return this._portfolioSnapshotterService;
  }

  get userService(): UserService {
    return this._userService;
  }

  get agentService(): AgentService {
    return this._agentService;
  }

  get adminService(): AdminService {
    return this._adminService;
  }

  get agentRankService(): AgentRankService {
    return this._agentRankService;
  }

  get emailService(): EmailService {
    return this._emailService;
  }

  get tradingConstraintsService(): TradingConstraintsService {
    return this._tradingConstraintsService;
  }

  get competitionRewardService(): CompetitionRewardService {
    return this._competitionRewardService;
  }

  get perpsDataProcessor(): PerpsDataProcessor {
    return this._perpsDataProcessor;
  }

<<<<<<< HEAD
  get spotDataProcessor(): SpotDataProcessor {
    return this._spotDataProcessor;
  }

  get spotLiveRepository(): SpotLiveRepository {
    return this._spotLiveRepository;
  }

  get eventIndexingService(): IndexingService | undefined {
=======
  get eventIndexingService(): IndexingService {
    if (!this._eventIndexingService) {
      this._eventIndexingService = IndexingService.createEventsIndexingService(
        indexingLogger,
        this.eventProcessor,
        config.stakingIndex.getConfig(),
      );
    }
>>>>>>> b13b830c
    return this._eventIndexingService;
  }

  get transactionIndexingService(): IndexingService {
    if (!this._transactionIndexingService) {
      this._transactionIndexingService =
        IndexingService.createTransactionsIndexingService(
          indexingLogger,
          this.transactionProcessor,
          config.stakingIndex.getConfig(),
        );
    }
    return this._transactionIndexingService;
  }

  get convictionClaimsRepository(): ConvictionClaimsRepository {
    return this._convictionClaimsRepository;
  }

  get transactionProcessor(): TransactionProcessor {
    if (!this._transactionProcessor) {
      this._transactionProcessor = new TransactionProcessor(
        this._convictionClaimsRepository,
        indexingLogger,
      );
    }
    return this._transactionProcessor;
  }

  get competitionRepository(): CompetitionRepository {
    return this._competitionRepository;
  }

  get stakesRepository(): StakesRepository {
    return this._stakesRepository;
  }

  get boostAwardService(): BoostAwardService {
    return this._boostAwardService;
  }

  get boostService(): BoostService {
    return this._boostService;
  }

  get boostBonusService(): BoostBonusService {
    return this._boostBonusService;
  }

  get privyClient(): PrivyClient {
    return this._privyClient;
  }

  get eventProcessor(): EventProcessor {
    if (!this._eventProcessor) {
      this._eventProcessor = new EventProcessor(
        db,
        this._rewardsRepository,
        this._eventsRepository,
        this._stakesRepository,
        this._boostAwardService,
        this._competitionService,
        indexingLogger,
      );
    }
    return this._eventProcessor;
  }

  get rewardsService(): RewardsService {
    return this._rewardsService;
  }

  get eventsRepository(): EventsRepository {
    return this._eventsRepository;
  }

  get agentRepository(): AgentRepository {
    return this._agentRepository;
  }

  get perpsRepository(): PerpsRepository {
    return this._perpsRepository;
  }

  get arenaRepository(): ArenaRepository {
    return this._arenaRepository;
  }

  get partnerRepository(): PartnerRepository {
    return this._partnerRepository;
  }

  get arenaService(): ArenaService {
    return this._arenaService;
  }

  get partnerService(): PartnerService {
    return this._partnerService;
  }

  get sportsService(): SportsService {
    return this._sportsService;
  }

  get sportsIngesterService(): SportsIngesterService {
    return this._sportsIngesterService;
  }

  get paperTradingConfigRepository(): PaperTradingConfigRepository {
    return this._paperTradingConfigRepository;
  }

  get paperTradingInitialBalancesRepository(): PaperTradingInitialBalancesRepository {
    return this._paperTradingInitialBalancesRepository;
  }

  private getRewardsAllocator(): RewardsAllocator {
    if (config.server.nodeEnv === "test") {
      return new NoopRewardsAllocator();
    }

    if (config.rewards.eoaEnabled) {
      if (
        !config.rewards.eoaPrivateKey ||
        !config.rewards.contractAddress ||
        !config.rewards.rpcProvider
      ) {
        configLogger.warn("Rewards EOA config is not set");
        return new NoopRewardsAllocator();
      }

      return new ExternallyOwnedAccountAllocator(
        config.rewards.eoaPrivateKey as Hex,
        config.rewards.rpcProvider,
        config.rewards.contractAddress as Hex,
        config.rewards.tokenContractAddress as Hex,
        config.rewards.network as Network,
      );
    }

    if (config.rewards.safeProposerEnabled) {
      if (
        !config.rewards.safeAddress ||
        !config.rewards.safeProposerPrivateKey ||
        !config.rewards.safeApiKey ||
        !config.rewards.contractAddress ||
        !config.rewards.rpcProvider
      ) {
        configLogger.warn("Rewards safe proposer config is not set");
        return new NoopRewardsAllocator();
      }

      return new SafeTransactionProposer({
        safeAddress: config.rewards.safeAddress as Hex,
        proposerPrivateKey: config.rewards.safeProposerPrivateKey as Hex,
        apiKey: config.rewards.safeApiKey,
        contractAddress: config.rewards.contractAddress as Hex,
        rpcUrl: config.rewards.rpcProvider,
        network: config.rewards.network as Network,
        tokenAddress: config.rewards.tokenContractAddress as Hex,
      });
    }

    return new NoopRewardsAllocator();
  }
}

export {
  AdminService,
  AgentService,
  AgentRankService,
  BalanceService,
  CompetitionService,
  CompetitionRewardService,
  EmailService,
  LeaderboardService,
  PerpsDataProcessor,
  PortfolioSnapshotterService,
  PriceTrackerService,
  ServiceRegistry,
  SportsService,
  SimulatedTradeExecutionService,
  TradeSimulatorService,
  TradingConstraintsService,
  UserService,
};

export default ServiceRegistry;<|MERGE_RESOLUTION|>--- conflicted
+++ resolved
@@ -45,28 +45,22 @@
   RiskMetricsService,
   SimulatedTradeExecutionService,
   SortinoRatioService,
-<<<<<<< HEAD
-  SpotDataProcessor,
-=======
   SportsIngesterService,
   SportsService,
->>>>>>> b13b830c
+  SpotDataProcessor,
   TradeSimulatorService,
   TradingConstraintsService,
   UserService,
 } from "@recallnet/services";
 import {
-<<<<<<< HEAD
-  MockAlchemyRpcProvider,
-  MockPrivyClient,
-} from "@recallnet/services/lib";
-=======
   EventProcessor,
   IndexingService,
   TransactionProcessor,
 } from "@recallnet/services/indexing";
-import { MockPrivyClient } from "@recallnet/services/lib";
->>>>>>> b13b830c
+import {
+  MockAlchemyRpcProvider,
+  MockPrivyClient,
+} from "@recallnet/services/lib";
 import { WalletWatchlist } from "@recallnet/services/lib";
 import {
   DexScreenerProvider,
@@ -425,11 +419,8 @@
       this._competitionRewardService,
       this._rewardsService,
       this._perpsDataProcessor,
-<<<<<<< HEAD
       this._spotDataProcessor,
-=======
       this._boostBonusService,
->>>>>>> b13b830c
       this._agentRepository,
       agentScoreRepository,
       this._arenaRepository,
@@ -535,7 +526,6 @@
     return this._perpsDataProcessor;
   }
 
-<<<<<<< HEAD
   get spotDataProcessor(): SpotDataProcessor {
     return this._spotDataProcessor;
   }
@@ -544,8 +534,6 @@
     return this._spotLiveRepository;
   }
 
-  get eventIndexingService(): IndexingService | undefined {
-=======
   get eventIndexingService(): IndexingService {
     if (!this._eventIndexingService) {
       this._eventIndexingService = IndexingService.createEventsIndexingService(
@@ -554,7 +542,6 @@
         config.stakingIndex.getConfig(),
       );
     }
->>>>>>> b13b830c
     return this._eventIndexingService;
   }
 
