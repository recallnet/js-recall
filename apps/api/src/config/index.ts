import dotenv from "dotenv";
import path from "path";

import { CrossChainTradingType, SpecificChain } from "@/types/index.js";

// Simple console logging for config initialization (before full logger setup)
const configLogger = {
  info: (message: string) => console.log(`[Config] ${message}`),
  error: (message: string, error?: Error) =>
    console.error(`[Config] ${message}`, error),
  warn: (message: string) => console.warn(`[Config] ${message}`),
  debug: (message: string) => console.debug(`[Config] ${message}`),
};

// Environment file selection logic:
// - When NODE_ENV=test, load from .env.test
// - For all other environments (development, production), load from .env
// This allows separate configurations for testing environments
const envFile =
  process.env.NODE_ENV === "test"
    ? ".env.test"
    : process.env.NODE_ENV === "sandbox"
      ? ".env.sandbox"
      : ".env";
dotenv.config({ path: path.resolve(process.cwd(), envFile) });

// Log which environment file was loaded (helpful for debugging)
configLogger.info(`Config loaded environment variables from: ${envFile}`);

// Helper function to parse specific chain initial balance environment variables
const getSpecificChainBalances = (): Record<
  SpecificChain,
  Record<string, number>
> => {
  const result: Partial<Record<SpecificChain, Record<string, number>>> = {};

  // Ethereum Mainnet
  if (
    process.env.INITIAL_ETH_ETH_BALANCE ||
    process.env.INITIAL_ETH_USDC_BALANCE ||
    process.env.INITIAL_ETH_USDT_BALANCE
  ) {
    result.eth = {
      eth: parseInt(process.env.INITIAL_ETH_ETH_BALANCE || "0", 10),
      usdc: parseInt(process.env.INITIAL_ETH_USDC_BALANCE || "0", 10),
      usdt: parseInt(process.env.INITIAL_ETH_USDT_BALANCE || "0", 10),
    };
  }

  // Polygon
  if (
    process.env.INITIAL_POLYGON_ETH_BALANCE ||
    process.env.INITIAL_POLYGON_USDC_BALANCE
  ) {
    result.polygon = {
      eth: parseInt(process.env.INITIAL_POLYGON_ETH_BALANCE || "0", 10),
      usdc: parseInt(process.env.INITIAL_POLYGON_USDC_BALANCE || "0", 10),
      usdt: parseInt(process.env.INITIAL_POLYGON_USDT_BALANCE || "0", 10),
    };
  }

  // Base
  if (
    process.env.INITIAL_BASE_ETH_BALANCE ||
    process.env.INITIAL_BASE_USDC_BALANCE
  ) {
    result.base = {
      eth: parseInt(process.env.INITIAL_BASE_ETH_BALANCE || "0", 10),
      usdc: parseInt(process.env.INITIAL_BASE_USDC_BALANCE || "0", 10),
      usdt: parseInt(process.env.INITIAL_BASE_USDT_BALANCE || "0", 10),
    };
  }

  // Arbitrum
  if (
    process.env.INITIAL_ARBITRUM_ETH_BALANCE ||
    process.env.INITIAL_ARBITRUM_USDC_BALANCE ||
    process.env.INITIAL_ARBITRUM_USDT_BALANCE
  ) {
    result.arbitrum = {
      eth: parseInt(process.env.INITIAL_ARBITRUM_ETH_BALANCE || "0", 10),
      usdc: parseInt(process.env.INITIAL_ARBITRUM_USDC_BALANCE || "0", 10),
      usdt: parseInt(process.env.INITIAL_ARBITRUM_USDT_BALANCE || "0", 10),
    };
  }

  // Optimism
  if (
    process.env.INITIAL_OPTIMISM_ETH_BALANCE ||
    process.env.INITIAL_OPTIMISM_USDC_BALANCE ||
    process.env.INITIAL_OPTIMISM_USDT_BALANCE
  ) {
    result.optimism = {
      eth: parseInt(process.env.INITIAL_OPTIMISM_ETH_BALANCE || "0", 10),
      usdc: parseInt(process.env.INITIAL_OPTIMISM_USDC_BALANCE || "0", 10),
      usdt: parseInt(process.env.INITIAL_OPTIMISM_USDT_BALANCE || "0", 10),
      op: parseInt(process.env.INITIAL_OPTIMISM_OP_BALANCE || "0", 10),
    };
  }

  // Solana (for consistency)
  result.svm = {
    sol: parseInt(process.env.INITIAL_SVM_SOL_BALANCE || "0", 10),
    usdc: parseInt(process.env.INITIAL_SVM_USDC_BALANCE || "0", 10),
    usdt: parseInt(process.env.INITIAL_SVM_USDT_BALANCE || "0", 10),
  };

  return result as Record<SpecificChain, Record<string, number>>;
};

// Parse EVM chains configuration
const parseEvmChains = (): SpecificChain[] => {
  const defaultChains: SpecificChain[] = [
    "eth",
    "polygon",
    "bsc",
    "arbitrum",
    "base",
    "optimism",
    "avalanche",
    "linea",
  ];

  if (!process.env.EVM_CHAINS) {
    return defaultChains;
  }

  const configuredChains = process.env.EVM_CHAINS.split(",")
    .map((chain) => chain.trim().toLowerCase())
    .filter((chain) =>
      [
        "eth",
        "polygon",
        "bsc",
        "arbitrum",
        "optimism",
        "avalanche",
        "base",
        "linea",
        "zksync",
        "scroll",
        "mantle",
      ].includes(chain),
    ) as SpecificChain[];

  if (configuredChains.length === 0) {
    return defaultChains;
  }

  return configuredChains;
};

/**
 * Validates that a port number is in valid range and not conflicting
 */
function validatePort(
  port: number,
  name: string,
  otherPorts: number[] = [],
): void {
  if (!Number.isInteger(port) || port < 1 || port > 65535) {
    throw new Error(
      `${name} must be a valid port number (1-65535), got: ${port}`,
    );
  }

  if (otherPorts.includes(port)) {
    throw new Error(`${name} (${port}) conflicts with another configured port`);
  }
}

// Parse and validate ports
const mainPort = parseInt(process.env.PORT || "3000", 10);
const metricsPort = parseInt(process.env.METRICS_PORT || "3003", 10);

// Validate port configuration
validatePort(mainPort, "PORT");
validatePort(metricsPort, "METRICS_PORT", [mainPort]);

export const config = {
  server: {
    port: mainPort,
    // TODO: these ports are going to be put into the openapi json spec, so they can't really be set at runtime, wtd?
    testPort: 3001,
    metricsPort,
    metricsHost: process.env.METRICS_HOST || "127.0.0.1", // Secure by default
    nodeEnv: process.env.NODE_ENV || "development",
    apiPrefix: process.env.API_PREFIX || "",
    sandboxUrl: "https://api.sandbox.competitions.recall.network",
  },
  email: {
    apiKey: process.env.LOOPS_API_KEY || "",
    mailingListId: process.env.LOOPS_MAILING_LIST_ID || "",
    // Allow overriding Loops base URL for testing/mocking
    baseUrl: process.env.LOOPS_BASE_URL || "https://app.loops.so/api/v1",
  },
  privy: {
    appId: process.env.PRIVY_APP_ID || "",
    appSecret: process.env.PRIVY_APP_SECRET || "",
    jwksPublicKey: process.env.PRIVY_JWKS_PUBLIC_KEY || "",
  },
  // Frontend app configuration for interfacing with the server
  app: {
    // Session management and email verification settings for the frontend competitions app
    url: process.env.FRONTEND_URL || "http://localhost:3001", // TODO: resolve frontend/backend default ports
    // CORS multi-origin requests and cookie domain
    domain: process.env.DOMAIN,
    cookieName: process.env.COOKIE_NAME || "session",
    sessionPassword:
      process.env.ROOT_ENCRYPTION_KEY ||
      "default_encryption_key_do_not_use_in_production",
    sessionTtl: parseInt(process.env.SESSION_TTL || "7200", 10),
  },
  database: {
    ssl: process.env.DB_SSL === "true",
    maxConnections: parseInt(process.env.DATABASE_MAX_CONNECTIONS || "10", 10),
    url:
      process.env.DATABASE_URL ||
      "postgresql://postgres:postgres@localhost:5432/trading_simulator",
    readReplicaUrl:
      process.env.DATABASE_READ_REPLICA_URL ||
      process.env.DATABASE_URL ||
      "postgresql://postgres:postgres@localhost:5432/trading_simulator",
  },
  redis: {
    url: process.env.REDIS_URL || "redis://localhost:6379",
  },
  security: {
    rootEncryptionKey:
      process.env.ROOT_ENCRYPTION_KEY ||
      "default_encryption_key_do_not_use_in_production",
  },
  rateLimiting: {
    windowMs: parseInt(process.env.RATE_LIMIT_WINDOW_MS || "60000", 10),
    maxRequests: parseInt(process.env.RATE_LIMIT_MAX_REQUESTS || "100", 10),
  },
  leaderboardAccess:
    process.env.DISABLE_PARTICIPANT_LEADERBOARD_ACCESS === "true",
  // Specific chain initial balances
  specificChainBalances: getSpecificChainBalances(),
  // Specific chain token addresses
  specificChainTokens: {
    eth: {
      eth: "0xC02aaA39b223FE8D0A0e5C4F27eAD9083C756Cc2", // WETH on Ethereum
      usdc: "0xA0b86991c6218b36c1d19D4a2e9Eb0cE3606eB48", // USDC on Ethereum
      usdt: "0xdAC17F958D2ee523a2206206994597C13D831ec7", // USDT on Ethereum
    },
    polygon: {
      eth: "0x7ceB23fD6bC0adD59E62ac25578270cFf1b9f619", // Weth on Polygon
      usdc: "0x2791Bca1f2de4661ED88A30C99A7a9449Aa84174", // USDC on Polygon
      usdt: "0xc2132D05D31c914a87C6611C10748AEb04B58e8F", // USDT on Polygon
    },
    base: {
      eth: "0x4200000000000000000000000000000000000006", // WETH on Base
      usdc: "0xd9aAEc86B65D86f6A7B5B1b0c42FFA531710b6CA", // USDbC on Base
      usdt: "0x50c5725949A6F0c72E6C4a641F24049A917DB0Cb", // USDT on Base
    },
    svm: {
      sol: "So11111111111111111111111111111111111111112",
      usdc: "EPjFWdd5AufqSSqeM2qN1xzybapC8G4wEGGkZwyTDt1v",
      usdt: "Es9vMFrzaCERmJfrF4H2FYD4KCoNkY11McCe8BenwNYB",
    },
    arbitrum: {
      eth: "0x82af49447d8a07e3bd95bd0d56f35241523fbab1", // WETH on Arbitrum
      usdc: "0xaf88d065e77c8cc2239327c5edb3a432268e5831", // Native USDC on Arbitrum
      usdt: "0xfd086bc7cd5c481dcc9c85ebe478a1c0b69fcbb9", // USDT on Arbitrum
    },
    optimism: {
      eth: "0x4200000000000000000000000000000000000006", // WETH on Optimism
      usdc: "0x7f5c764cbc14f9669b88837ca1490cca17c31607", // USDC on Optimism
      usdt: "0x94b008aa00579c1307b0ef2c499ad98a8ce58e58", // USDT on Optimism
    },
  },
  // EVM chain configuration
  evmChains: parseEvmChains(),
  api: {
    noves: {
      apiKey: process.env.NOVES_API_KEY || "",
      enabled: !!process.env.NOVES_API_KEY,
    },
    // Domain for API authentication and verification purposes
    domain:
      process.env.API_DOMAIN || "https://api.competitions.recall.network/",
  },

  priceTracker: {
    // Maximum number of entries for the token price cache
    maxCacheSize: parseInt(process.env.PRICE_CACHE_MAX_SIZE || "10000", 10),
    // TTL for token price cache entries - how fresh a price needs to be to be reused from cache
    priceTTLMs: parseInt(process.env.PRICE_CACHE_TTL_MS || "60000", 10),
  },
  // Whether to allow generation of mock price history data when real data is not available
  // Defaults to true in development/test, false in production
  allowMockPriceHistory: process.env.ALLOW_MOCK_PRICE_HISTORY
    ? process.env.ALLOW_MOCK_PRICE_HISTORY === "true"
    : process.env.NODE_ENV !== "production",
  // Maximum trade size as percentage of portfolio value
  // Defaults to 25% if not specified
  maxTradePercentage: parseInt(process.env.MAX_TRADE_PERCENTAGE || "25", 10),
  // Trading constraints configuration
  tradingConstraints: {
    // Default minimum pair age in hours (7 days)
    defaultMinimumPairAgeHours: parseInt(
      process.env.DEFAULT_MINIMUM_PAIR_AGE_HOURS || "168",
      10,
    ),
    // Default minimum 24h volume in USD ($100,000)
    defaultMinimum24hVolumeUsd: parseInt(
      process.env.DEFAULT_MINIMUM_24H_VOLUME_USD || "100000",
      10,
    ),
    // Default minimum liquidity in USD ($100,000)
    defaultMinimumLiquidityUsd: parseInt(
      process.env.DEFAULT_MINIMUM_LIQUIDITY_USD || "100000",
      10,
    ),
    // Default minimum FDV in USD ($1,000,000)
    defaultMinimumFdvUsd: parseInt(
      process.env.DEFAULT_MINIMUM_FDV_USD || "1000000",
      10,
    ),
  },

  // Logging configuration
  logging: {
    // Sample rate for repository timing logs (0.0 to 1.0)
    // 0.1 = 10% of operations logged - good balance of visibility vs volume
    repositorySampleRate: parseFloat(
      process.env.REPOSITORY_LOG_SAMPLE_RATE || "0.1",
    ),
    // Sample rate for HTTP request logs (0.0 to 1.0)
    httpSampleRate: parseFloat(process.env.HTTP_LOG_SAMPLE_RATE || "0.1"),
    level: process.env.LOG_LEVEL || "info",
  },

  // Cache configuration
  cache: {
    // Middleware: Active competition cache TTL in milliseconds (default: 3 seconds)
    activeCompetitionTtlMs: parseInt(
      process.env.CACHE_ACTIVE_COMP_TTL_MS || "3000",
      10,
    ),
    // Cache settings on individual API endpoints (see controllers for the specific routes)
    api: {
      disableCaching: process.env.DISABLE_CACHE_API === "true",
      leaderboard: {
        maxCacheSize: parseInt(
          process.env.CACHE_API_LEADERBOARD_MAX_CACHE_SIZE || "100",
          10,
        ),
        ttlMs: parseInt(
          process.env.CACHE_API_LEADERBOARD_TTL_MS || "1800000", // 30 minutes
          10,
        ),
      },
      competitions: {
        maxCacheSize: parseInt(
          process.env.CACHE_API_COMPETITION_MAX_CACHE_SIZE || "100",
          10,
        ),
        ttlMs: parseInt(
          process.env.CACHE_API_COMPETITION_TTL_MS || "300000", // 5 minutes
          10,
        ),
      },
    },
  },
  stakingIndex: {
    isEnabled: process.env.INDEXING_ENABLED === "true",
    stakingContract: process.env.INDEXING_STAKING_CONTRACT,
    rewardsContract: process.env.REWARDS_CONTRACT_ADDRESS,
    startBlock: process.env.INDEXING_START_BLOCK
      ? parseInt(process.env.INDEXING_START_BLOCK, 10)
      : 27459229,
    hypersyncUrl: process.env.INDEXING_HYPERSYNC_URL,
    hypersyncBearerToken: process.env.INDEXING_HYPERSYNC_BEARER_TOKEN,
    delayMs: process.env.INDEXING_DELAY
      ? parseInt(process.env.INDEXING_DELAY, 10)
      : 3000,
  },
  // Sentry configuration
  sentry: {
    dsn: process.env.SENTRY_DSN,
    environment:
      process.env.SENTRY_ENVIRONMENT || process.env.NODE_ENV || "development",
    enabled: !!process.env.SENTRY_DSN,
    // Database monitoring only works when Sentry is enabled
    dbMonitoringEnabled:
      !!process.env.SENTRY_DSN &&
      (process.env.ENABLE_SENTRY_DB_MONITORING === "true" ||
        process.env.NODE_ENV === "production"),
  },
  // Rewards allocation configuration
  rewards: {
    // Private key for the rewards allocator account
    allocatorPrivateKey: process.env.REWARDS_ALLOCATOR_PRIVATE_KEY || "",
    // Contract address for the rewards contract
    contractAddress: process.env.REWARDS_CONTRACT_ADDRESS || "",
    // RPC provider URL for blockchain interactions
    rpcProvider: process.env.RPC_PROVIDER || "",
  },
  boost: {
    // Amount of boost (in wei) to grant on wallet linking pre TGE
    noStakeBoostAmount: process.env.NO_STAKE_BOOST_AMOUNT
      ? BigInt(process.env.NO_STAKE_BOOST_AMOUNT)
      : undefined,
  },
<<<<<<< HEAD
  // Chainalysis API key
  watchlist: {
    chainalysisApiKey: process.env.CHAINALYSIS_API_KEY || "",
=======
  symphony: {
    apiUrl: process.env.SYMPHONY_API_URL || "https://api.symphony.io",
>>>>>>> 621f33c2
  },
};

/**
 * Feature flag configurations
 */
export const features: {
  CROSS_CHAIN_TRADING_TYPE: CrossChainTradingType;
  SANDBOX_MODE: boolean;
} = {
  // Enable or disable cross-chain trading functionality
  // When set to false, trades can only occur between tokens on the same chain
  // Defaults to false for security, must be explicitly enabled
  CROSS_CHAIN_TRADING_TYPE: "disallowAll",
  // Enable or disable sandbox mode for auto-joining newly registered agents
  // When set to true, newly registered agents are automatically joined to active competitions
  // Defaults to false, overridden by active competition configuration
  SANDBOX_MODE: false,
};

/**
 * Reload security-related configuration from environment variables
 * This is used when environment variables are updated at runtime (e.g., during admin setup)
 */
export function reloadSecurityConfig(): void {
  const newRootKey =
    process.env.ROOT_ENCRYPTION_KEY ||
    "default_encryption_key_do_not_use_in_production";

  config.security.rootEncryptionKey = newRootKey;
  config.app.sessionPassword = newRootKey;

  configLogger.info(
    "Security configuration reloaded with updated ROOT_ENCRYPTION_KEY",
  );
}

export default config;<|MERGE_RESOLUTION|>--- conflicted
+++ resolved
@@ -405,14 +405,12 @@
       ? BigInt(process.env.NO_STAKE_BOOST_AMOUNT)
       : undefined,
   },
-<<<<<<< HEAD
   // Chainalysis API key
   watchlist: {
     chainalysisApiKey: process.env.CHAINALYSIS_API_KEY || "",
-=======
+  },
   symphony: {
     apiUrl: process.env.SYMPHONY_API_URL || "https://api.symphony.io",
->>>>>>> 621f33c2
   },
 };
 
