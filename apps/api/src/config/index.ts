import dotenv from "dotenv";
import path from "path";

<<<<<<< HEAD
import {
  CrossChainTradingType,
  SpecificChain,
} from "@recallnet/services/types";
=======
import { createSentryConfig } from "@/lib/sentry-config.js";
import { CrossChainTradingType, SpecificChain } from "@/types/index.js";
>>>>>>> 4cda81cc

// Simple console logging for config initialization (before full logger setup)
const configLogger = {
  info: (message: string) => console.log(`[Config] ${message}`),
  error: (message: string, error?: Error) =>
    console.error(`[Config] ${message}`, error),
  warn: (message: string) => console.warn(`[Config] ${message}`),
  debug: (message: string) => console.debug(`[Config] ${message}`),
};

// Environment file selection logic:
// - When NODE_ENV=test, load from .env.test
// - For all other environments (development, production), load from .env
// This allows separate configurations for testing environments
const envFile =
  process.env.NODE_ENV === "test"
    ? ".env.test"
    : process.env.NODE_ENV === "sandbox"
      ? ".env.sandbox"
      : ".env";
dotenv.config({ path: path.resolve(process.cwd(), envFile) });

// Log which environment file was loaded (helpful for debugging)
configLogger.info(`Config loaded environment variables from: ${envFile}`);

// Helper function to parse specific chain initial balance environment variables
const getSpecificChainBalances = (): Record<
  SpecificChain,
  Record<string, number>
> => {
  const result: Partial<Record<SpecificChain, Record<string, number>>> = {};

  // Ethereum Mainnet
  if (
    process.env.INITIAL_ETH_ETH_BALANCE ||
    process.env.INITIAL_ETH_USDC_BALANCE ||
    process.env.INITIAL_ETH_USDT_BALANCE
  ) {
    result.eth = {
      eth: parseInt(process.env.INITIAL_ETH_ETH_BALANCE || "0", 10),
      usdc: parseInt(process.env.INITIAL_ETH_USDC_BALANCE || "0", 10),
      usdt: parseInt(process.env.INITIAL_ETH_USDT_BALANCE || "0", 10),
    };
  }

  // Polygon
  if (
    process.env.INITIAL_POLYGON_ETH_BALANCE ||
    process.env.INITIAL_POLYGON_USDC_BALANCE
  ) {
    result.polygon = {
      eth: parseInt(process.env.INITIAL_POLYGON_ETH_BALANCE || "0", 10),
      usdc: parseInt(process.env.INITIAL_POLYGON_USDC_BALANCE || "0", 10),
      usdt: parseInt(process.env.INITIAL_POLYGON_USDT_BALANCE || "0", 10),
    };
  }

  // Base
  if (
    process.env.INITIAL_BASE_ETH_BALANCE ||
    process.env.INITIAL_BASE_USDC_BALANCE
  ) {
    result.base = {
      eth: parseInt(process.env.INITIAL_BASE_ETH_BALANCE || "0", 10),
      usdc: parseInt(process.env.INITIAL_BASE_USDC_BALANCE || "0", 10),
      usdt: parseInt(process.env.INITIAL_BASE_USDT_BALANCE || "0", 10),
    };
  }

  // Arbitrum
  if (
    process.env.INITIAL_ARBITRUM_ETH_BALANCE ||
    process.env.INITIAL_ARBITRUM_USDC_BALANCE ||
    process.env.INITIAL_ARBITRUM_USDT_BALANCE
  ) {
    result.arbitrum = {
      eth: parseInt(process.env.INITIAL_ARBITRUM_ETH_BALANCE || "0", 10),
      usdc: parseInt(process.env.INITIAL_ARBITRUM_USDC_BALANCE || "0", 10),
      usdt: parseInt(process.env.INITIAL_ARBITRUM_USDT_BALANCE || "0", 10),
    };
  }

  // Optimism
  if (
    process.env.INITIAL_OPTIMISM_ETH_BALANCE ||
    process.env.INITIAL_OPTIMISM_USDC_BALANCE ||
    process.env.INITIAL_OPTIMISM_USDT_BALANCE
  ) {
    result.optimism = {
      eth: parseInt(process.env.INITIAL_OPTIMISM_ETH_BALANCE || "0", 10),
      usdc: parseInt(process.env.INITIAL_OPTIMISM_USDC_BALANCE || "0", 10),
      usdt: parseInt(process.env.INITIAL_OPTIMISM_USDT_BALANCE || "0", 10),
      op: parseInt(process.env.INITIAL_OPTIMISM_OP_BALANCE || "0", 10),
    };
  }

  // Solana (for consistency)
  result.svm = {
    sol: parseInt(process.env.INITIAL_SVM_SOL_BALANCE || "0", 10),
    usdc: parseInt(process.env.INITIAL_SVM_USDC_BALANCE || "0", 10),
    usdt: parseInt(process.env.INITIAL_SVM_USDT_BALANCE || "0", 10),
  };

  return result as Record<SpecificChain, Record<string, number>>;
};

// Parse EVM chains configuration
const parseEvmChains = (): SpecificChain[] => {
  const defaultChains: SpecificChain[] = [
    "eth",
    "polygon",
    "bsc",
    "arbitrum",
    "base",
    "optimism",
    "avalanche",
    "linea",
  ];

  if (!process.env.EVM_CHAINS) {
    return defaultChains;
  }

  const configuredChains = process.env.EVM_CHAINS.split(",")
    .map((chain) => chain.trim().toLowerCase())
    .filter((chain) =>
      [
        "eth",
        "polygon",
        "bsc",
        "arbitrum",
        "optimism",
        "avalanche",
        "base",
        "linea",
        "zksync",
        "scroll",
        "mantle",
      ].includes(chain),
    ) as SpecificChain[];

  if (configuredChains.length === 0) {
    return defaultChains;
  }

  return configuredChains;
};

/**
 * Validates that a port number is in valid range and not conflicting
 */
function validatePort(
  port: number,
  name: string,
  otherPorts: number[] = [],
): void {
  if (!Number.isInteger(port) || port < 1 || port > 65535) {
    throw new Error(
      `${name} must be a valid port number (1-65535), got: ${port}`,
    );
  }

  if (otherPorts.includes(port)) {
    throw new Error(`${name} (${port}) conflicts with another configured port`);
  }
}

// Parse and validate ports
const mainPort = parseInt(process.env.PORT || "3000", 10);
const metricsPort = parseInt(process.env.METRICS_PORT || "3003", 10);

// Validate port configuration
validatePort(mainPort, "PORT");
validatePort(metricsPort, "METRICS_PORT", [mainPort]);

export const config = {
  server: {
    port: mainPort,
    // TODO: these ports are going to be put into the openapi json spec, so they can't really be set at runtime, wtd?
    testPort: 3001,
    metricsPort,
    metricsHost: process.env.METRICS_HOST || "127.0.0.1", // Secure by default
    nodeEnv: process.env.NODE_ENV || "development",
    apiPrefix: process.env.API_PREFIX || "",
    sandboxUrl: "https://api.sandbox.competitions.recall.network",
  },
  email: {
    apiKey: process.env.LOOPS_API_KEY || "",
    mailingListId: process.env.LOOPS_MAILING_LIST_ID || "",
    // Allow overriding Loops base URL for testing/mocking
    baseUrl: process.env.LOOPS_BASE_URL || "https://app.loops.so/api/v1",
  },
  privy: {
    appId: process.env.PRIVY_APP_ID || "",
    appSecret: process.env.PRIVY_APP_SECRET || "",
    jwksPublicKey: process.env.PRIVY_JWKS_PUBLIC_KEY || "",
  },
  // Frontend app configuration for interfacing with the server
  app: {
    // Session management and email verification settings for the frontend competitions app
    url: process.env.FRONTEND_URL || "http://localhost:3001", // TODO: resolve frontend/backend default ports
    // CORS multi-origin requests and cookie domain
    domain: process.env.DOMAIN,
    cookieName: process.env.COOKIE_NAME || "session",
    sessionPassword:
      process.env.ROOT_ENCRYPTION_KEY ||
      "default_encryption_key_do_not_use_in_production",
    sessionTtl: parseInt(process.env.SESSION_TTL || "7200", 10),
  },
  database: {
    ssl: process.env.DB_SSL === "true",
    maxConnections: parseInt(process.env.DATABASE_MAX_CONNECTIONS || "10", 10),
    url:
      process.env.DATABASE_URL ||
      "postgresql://postgres:postgres@localhost:5432/trading_simulator",
    readReplicaUrl:
      process.env.DATABASE_READ_REPLICA_URL ||
      process.env.DATABASE_URL ||
      "postgresql://postgres:postgres@localhost:5432/trading_simulator",
  },
  redis: {
    url: process.env.REDIS_URL || "redis://localhost:6379",
  },
  security: {
    rootEncryptionKey:
      process.env.ROOT_ENCRYPTION_KEY ||
      "default_encryption_key_do_not_use_in_production",
  },
  rateLimiting: {
    windowMs: parseInt(process.env.RATE_LIMIT_WINDOW_MS || "60000", 10),
    maxRequests: parseInt(process.env.RATE_LIMIT_MAX_REQUESTS || "100", 10),
  },
  leaderboardAccess:
    process.env.DISABLE_PARTICIPANT_LEADERBOARD_ACCESS === "true",
  // Specific chain initial balances
  specificChainBalances: getSpecificChainBalances(),
  // Specific chain token addresses
  specificChainTokens: {
    eth: {
      eth: "0xC02aaA39b223FE8D0A0e5C4F27eAD9083C756Cc2", // WETH on Ethereum
      usdc: "0xA0b86991c6218b36c1d19D4a2e9Eb0cE3606eB48", // USDC on Ethereum
      usdt: "0xdAC17F958D2ee523a2206206994597C13D831ec7", // USDT on Ethereum
    },
    polygon: {
      eth: "0x7ceB23fD6bC0adD59E62ac25578270cFf1b9f619", // Weth on Polygon
      usdc: "0x2791Bca1f2de4661ED88A30C99A7a9449Aa84174", // USDC on Polygon
      usdt: "0xc2132D05D31c914a87C6611C10748AEb04B58e8F", // USDT on Polygon
    },
    base: {
      eth: "0x4200000000000000000000000000000000000006", // WETH on Base
      usdc: "0xd9aAEc86B65D86f6A7B5B1b0c42FFA531710b6CA", // USDbC on Base
      usdt: "0x50c5725949A6F0c72E6C4a641F24049A917DB0Cb", // USDT on Base
    },
    svm: {
      sol: "So11111111111111111111111111111111111111112",
      usdc: "EPjFWdd5AufqSSqeM2qN1xzybapC8G4wEGGkZwyTDt1v",
      usdt: "Es9vMFrzaCERmJfrF4H2FYD4KCoNkY11McCe8BenwNYB",
    },
    arbitrum: {
      eth: "0x82af49447d8a07e3bd95bd0d56f35241523fbab1", // WETH on Arbitrum
      usdc: "0xaf88d065e77c8cc2239327c5edb3a432268e5831", // Native USDC on Arbitrum
      usdt: "0xfd086bc7cd5c481dcc9c85ebe478a1c0b69fcbb9", // USDT on Arbitrum
    },
    optimism: {
      eth: "0x4200000000000000000000000000000000000006", // WETH on Optimism
      usdc: "0x7f5c764cbc14f9669b88837ca1490cca17c31607", // USDC on Optimism
      usdt: "0x94b008aa00579c1307b0ef2c499ad98a8ce58e58", // USDT on Optimism
    },
  },
  // EVM chain configuration
  evmChains: parseEvmChains(),
  api: {
    noves: {
      apiKey: process.env.NOVES_API_KEY || "",
      enabled: !!process.env.NOVES_API_KEY,
    },
    // Domain for API authentication and verification purposes
    domain:
      process.env.API_DOMAIN || "https://api.competitions.recall.network/",
  },

  priceTracker: {
    // Maximum number of entries for the token price cache
    maxCacheSize: parseInt(process.env.PRICE_CACHE_MAX_SIZE || "10000", 10),
    // TTL for token price cache entries - how fresh a price needs to be to be reused from cache
    priceTTLMs: parseInt(process.env.PRICE_CACHE_TTL_MS || "60000", 10),
  },
  // Whether to allow generation of mock price history data when real data is not available
  // Defaults to true in development/test, false in production
  allowMockPriceHistory: process.env.ALLOW_MOCK_PRICE_HISTORY
    ? process.env.ALLOW_MOCK_PRICE_HISTORY === "true"
    : process.env.NODE_ENV !== "production",
  // Maximum trade size as percentage of portfolio value
  // Defaults to 25% if not specified
  maxTradePercentage: parseInt(process.env.MAX_TRADE_PERCENTAGE || "25", 10),
  // Trading constraints configuration
  tradingConstraints: {
    // Default minimum pair age in hours (7 days)
    defaultMinimumPairAgeHours: parseInt(
      process.env.DEFAULT_MINIMUM_PAIR_AGE_HOURS || "168",
      10,
    ),
    // Default minimum 24h volume in USD ($100,000)
    defaultMinimum24hVolumeUsd: parseInt(
      process.env.DEFAULT_MINIMUM_24H_VOLUME_USD || "100000",
      10,
    ),
    // Default minimum liquidity in USD ($100,000)
    defaultMinimumLiquidityUsd: parseInt(
      process.env.DEFAULT_MINIMUM_LIQUIDITY_USD || "100000",
      10,
    ),
    // Default minimum FDV in USD ($1,000,000)
    defaultMinimumFdvUsd: parseInt(
      process.env.DEFAULT_MINIMUM_FDV_USD || "1000000",
      10,
    ),
  },

  // Logging configuration
  logging: {
    // Sample rate for repository timing logs (0.0 to 1.0)
    // 0.1 = 10% of operations logged - good balance of visibility vs volume
    repositorySampleRate: parseFloat(
      process.env.REPOSITORY_LOG_SAMPLE_RATE || "0.1",
    ),
    // Sample rate for HTTP request logs (0.0 to 1.0)
    httpSampleRate: parseFloat(process.env.HTTP_LOG_SAMPLE_RATE || "0.1"),
    level: process.env.LOG_LEVEL || "info",
  },

  // Cache configuration
  cache: {
    // Middleware: Active competition cache TTL in milliseconds (default: 3 seconds)
    activeCompetitionTtlMs: parseInt(
      process.env.CACHE_ACTIVE_COMP_TTL_MS || "3000",
      10,
    ),
    // Cache settings on individual API endpoints (see controllers for the specific routes)
    api: {
      disableCaching: process.env.DISABLE_CACHE_API === "true",
      leaderboard: {
        maxCacheSize: parseInt(
          process.env.CACHE_API_LEADERBOARD_MAX_CACHE_SIZE || "100",
          10,
        ),
        ttlMs: parseInt(
          process.env.CACHE_API_LEADERBOARD_TTL_MS || "1800000", // 30 minutes
          10,
        ),
      },
      competitions: {
        maxCacheSize: parseInt(
          process.env.CACHE_API_COMPETITION_MAX_CACHE_SIZE || "100",
          10,
        ),
        ttlMs: parseInt(
          process.env.CACHE_API_COMPETITION_TTL_MS || "300000", // 5 minutes
          10,
        ),
      },
    },
  },
  stakingIndex: {
    isEnabled: process.env.INDEXING_ENABLED === "true",
    stakingContract: process.env.INDEXING_STAKING_CONTRACT,
    rewardsContract: process.env.REWARDS_CONTRACT_ADDRESS,
    startBlock: process.env.INDEXING_START_BLOCK
      ? parseInt(process.env.INDEXING_START_BLOCK, 10)
      : 27459229,
    hypersyncUrl: process.env.INDEXING_HYPERSYNC_URL,
    hypersyncBearerToken: process.env.INDEXING_HYPERSYNC_BEARER_TOKEN,
    delayMs: process.env.INDEXING_DELAY
      ? parseInt(process.env.INDEXING_DELAY, 10)
      : 3000,
  },
  // Sentry configuration (imported from shared config)
  sentry: createSentryConfig(),
  // Rewards allocation configuration
  rewards: {
    // Private key for the rewards allocator account
    allocatorPrivateKey: process.env.REWARDS_ALLOCATOR_PRIVATE_KEY || "",
    // Contract address for the rewards contract
    contractAddress: process.env.REWARDS_CONTRACT_ADDRESS || "",
    // RPC provider URL for blockchain interactions
    rpcProvider: process.env.RPC_PROVIDER || "",
  },
  boost: {
    // Amount of boost (in wei) to grant on wallet linking pre TGE
    noStakeBoostAmount: process.env.NO_STAKE_BOOST_AMOUNT
      ? BigInt(process.env.NO_STAKE_BOOST_AMOUNT)
      : undefined,
  },
  // Chainalysis API key
  watchlist: {
    chainalysisApiKey: process.env.CHAINALYSIS_API_KEY || "",
  },
  symphony: {
    apiUrl: process.env.SYMPHONY_API_URL || "https://api.symphony.io",
  },
};

/**
 * Feature flag configurations
 */
export const features: {
  CROSS_CHAIN_TRADING_TYPE: CrossChainTradingType;
  SANDBOX_MODE: boolean;
} = {
  // Enable or disable cross-chain trading functionality
  // When set to false, trades can only occur between tokens on the same chain
  // Defaults to false for security, must be explicitly enabled
  CROSS_CHAIN_TRADING_TYPE: "disallowAll",
  // Enable or disable sandbox mode for auto-joining newly registered agents
  // When set to true, newly registered agents are automatically joined to active competitions
  // Defaults to false, overridden by active competition configuration
  SANDBOX_MODE: false,
};

/**
 * Reload security-related configuration from environment variables
 * This is used when environment variables are updated at runtime (e.g., during admin setup)
 */
export function reloadSecurityConfig(): void {
  const newRootKey =
    process.env.ROOT_ENCRYPTION_KEY ||
    "default_encryption_key_do_not_use_in_production";

  config.security.rootEncryptionKey = newRootKey;
  config.app.sessionPassword = newRootKey;

  configLogger.info(
    "Security configuration reloaded with updated ROOT_ENCRYPTION_KEY",
  );
}

export default config;<|MERGE_RESOLUTION|>--- conflicted
+++ resolved
@@ -1,15 +1,12 @@
 import dotenv from "dotenv";
 import path from "path";
 
-<<<<<<< HEAD
 import {
   CrossChainTradingType,
   SpecificChain,
 } from "@recallnet/services/types";
-=======
+
 import { createSentryConfig } from "@/lib/sentry-config.js";
-import { CrossChainTradingType, SpecificChain } from "@/types/index.js";
->>>>>>> 4cda81cc
 
 // Simple console logging for config initialization (before full logger setup)
 const configLogger = {
