--- conflicted
+++ resolved
@@ -77,7 +77,6 @@
 });
 
 /**
-<<<<<<< HEAD
  * Protocol filter input schema - Admin provides protocol name + chain only
  * System resolves router address, event signature, and factory address from constants
  */
@@ -213,7 +212,8 @@
     .optional()
     .describe("How often to sync blockchain data (minutes)"),
 });
-=======
+
+/**
  * Paper trading config schema
  */
 export const PaperTradingConfigSchema = z
@@ -258,7 +258,6 @@
         "Duplicate entries detected: each (specificChain, tokenSymbol) pair must be unique",
     },
   );
->>>>>>> b13b830c
 
 /**
  * Admin create or update competition schema
@@ -354,11 +353,8 @@
 export const AdminUpdateCompetitionSchema = AdminCreateCompetitionSchema.omit({
   name: true,
   arenaId: true,
-<<<<<<< HEAD
   spotLiveConfig: true, // Use partial version for updates
-=======
   paperTradingInitialBalances: true,
->>>>>>> b13b830c
 }).extend({
   name: z.string().optional(),
   spotLiveConfig: SpotLiveConfigUpdateSchema.optional(), // Partial updates supported
