import { z } from "zod/v4";

import {
  allocationUnit,
  displayState,
  engineType,
} from "@recallnet/db/schema/core/defs";
import {
  AgentHandleSchema,
  AgentMetadataSchema,
  CompetitionTypeSchema,
  CrossChainTradingTypeSchema,
  EvaluationMetricSchema,
  SpecificChainSchema,
  TradingConstraintsSchema,
  UuidSchema,
} from "@recallnet/services/types";

/**
 * Admin setup schema for initial admin account creation
 */
export const AdminSetupSchema = z.object({
  username: z.string().min(1, "Username is required"),
  password: z.string().min(8, "Password must be at least 8 characters"),
  email: z.email("Invalid email format"),
});

/**
 * Wallet address schema (Ethereum hex address)
 */
export const WalletAddressSchema = z
  .string()
  .regex(/^0x[0-9a-fA-F]{40}$/, "Invalid wallet address");

/**
 * Admin register user schema for creating users and optionally their first agent
 */
export const AdminRegisterUserSchema = z.object({
  walletAddress: WalletAddressSchema,
  embeddedWalletAddress: WalletAddressSchema.optional(),
  privyId: z.string().optional(),
  name: z.string().optional(),
  email: z.email().optional(),
  userImageUrl: z.url().optional(),
  userMetadata: z.record(z.string(), z.unknown()).optional(),
  agentName: z.string().optional(),
  agentHandle: AgentHandleSchema.optional(),
  agentDescription: z.string().optional(),
  agentImageUrl: z.url().optional(),
  agentMetadata: AgentMetadataSchema.optional(),
  agentWalletAddress: WalletAddressSchema.optional(),
});

/**
 * Rewards Schema (enforces that the key and value are both numbers)
 */
export const RewardsSchema = z
  .record(z.string().regex(/^\d+$/), z.number())
  .transform((val) => {
    const result: Record<number, number> = {};
    for (const [key, value] of Object.entries(val)) {
      result[parseInt(key, 10)] = value;
    }
    return result;
  })
  .optional();

/**
 * Perps provider configuration schema
 */
export const PerpsProviderSchema = z.object({
  provider: z.enum(["symphony", "hyperliquid"]).default("symphony"),
  initialCapital: z.number().positive().default(500), // Default $500 initial capital
  selfFundingThreshold: z.number().min(0).default(0), // Default 0 (no self-funding allowed)
  minFundingThreshold: z.number().min(0).optional(), // Optional minimum portfolio balance
  apiUrl: z.string().url().optional(),
});

/**
 * Paper trading config schema
 */
export const PaperTradingConfigSchema = z
  .object({
    maxTradePercentage: z.number().int().min(1).max(100).optional(),
  })
  .optional();

/**
 * Paper trading initial balance schema
 */
export const PaperTradingInitialBalanceSchema = z.object({
  specificChain: SpecificChainSchema,
  tokenSymbol: z.string().min(1).max(20),
  amount: z.number().gt(0),
});

/**
 * Paper trading initial balances schema (array of balances)
 */
export const PaperTradingInitialBalancesSchema = z
  .array(PaperTradingInitialBalanceSchema)
  .min(1, "At least one initial balance is required")
  .optional()
  .refine(
    (balances) => {
      if (!balances || balances.length === 0) return true;

      // Check for duplicates using Set
      const seen = new Set<string>();
      for (const balance of balances) {
        const key = `${balance.specificChain}:${balance.tokenSymbol}`;
        if (seen.has(key)) {
          return false; // Duplicate found
        }
        seen.add(key);
      }
      return true;
    },
    {
      message:
        "Duplicate entries detected: each (specificChain, tokenSymbol) pair must be unique",
    },
  );

/**
 * Admin create or update competition schema
 */
export const AdminCreateCompetitionSchema = z
  .object({
    name: z.string().min(1, "Competition name is required"),
    description: z.string().optional(),
    tradingType: CrossChainTradingTypeSchema.optional(),
    sandboxMode: z.boolean().optional(),
    externalUrl: z.url().optional(),
    imageUrl: z.url().optional(),
    type: CompetitionTypeSchema.optional(),
    startDate: z.iso.datetime().pipe(z.coerce.date()).optional(),
    endDate: z.iso.datetime().pipe(z.coerce.date()).optional(),
    boostStartDate: z.iso.datetime().pipe(z.coerce.date()).optional(),
    boostEndDate: z.iso.datetime().pipe(z.coerce.date()).optional(),
    joinStartDate: z.iso.datetime().pipe(z.coerce.date()).optional(),
    joinEndDate: z.iso.datetime().pipe(z.coerce.date()).optional(),
    maxParticipants: z.number().int().min(1).optional(),
    minimumStake: z.number().min(0).optional(),
    tradingConstraints: TradingConstraintsSchema,
    rewards: RewardsSchema,
    evaluationMetric: EvaluationMetricSchema.optional().describe(
      "Metric used for ranking agents. Defaults to calmar_ratio for perps, simple_return for spot trading",
    ),
    perpsProvider: PerpsProviderSchema.optional(), // Only required for perps competitions
    prizePools: z
      .object({
        agent: z.number().min(0),
        users: z.number().min(0),
      })
      .optional(),
    rewardsIneligible: z.array(z.string()).optional(),

    // Arena and engine routing
    arenaId: z.string().min(1, "Arena ID is required"),
    engineId: z.enum(engineType.enumValues).optional(),
    engineVersion: z.string().optional(),

    // Participation rules
    vips: z.array(z.string()).optional(),
    allowlist: z.array(z.string()).optional(),
    blocklist: z.array(z.string()).optional(),
    minRecallRank: z.number().int().optional(),
    allowlistOnly: z.boolean().optional(),

    // Reward allocation
    agentAllocation: z.number().optional(),
    agentAllocationUnit: z.enum(allocationUnit.enumValues).optional(),
    boosterAllocation: z.number().optional(),
    boosterAllocationUnit: z.enum(allocationUnit.enumValues).optional(),
    rewardRules: z.string().optional(),
    rewardDetails: z.string().optional(),
    boostTimeDecayRate: z
      .number()
      .min(0.1)
      .max(0.9)
      .optional()
      .describe(
        "Decay rate for boost time calculations. Must be between 0.1 and 0.9.",
      ),

    // Display
    displayState: z.enum(displayState.enumValues).optional(),

<<<<<<< HEAD
    // NFL schedule
    gameIds: z.array(UuidSchema).optional(),
=======
    // Paper trading configuration
    paperTradingConfig: PaperTradingConfigSchema,
    paperTradingInitialBalances: PaperTradingInitialBalancesSchema,
>>>>>>> 35f86fd1
  })
  .refine(
    (data) => {
      if (data.joinStartDate && data.joinEndDate) {
        return data.joinStartDate <= data.joinEndDate;
      }
      return true;
    },
    {
      message: "joinStartDate must be before or equal to joinEndDate",
      path: ["joinStartDate"],
    },
  );

/**
 * Admin update competition schema (note: mostly the same as competition creation, but with optional name)
 * Note: Validation for perpsProvider requirement when changing type to perpetual_futures
 * is handled in the service layer, as it requires knowing the current competition type
 */
export const AdminUpdateCompetitionSchema = AdminCreateCompetitionSchema.omit({
  name: true,
  arenaId: true,
  paperTradingInitialBalances: true,
}).extend({
  name: z.string().optional(),
  arenaId: z.string().min(1, "Arena ID is required").optional(),
  paperTradingInitialBalances: PaperTradingInitialBalancesSchema.optional(),
});

/**
 * Admin start competition schema
 */
export const AdminStartCompetitionSchema = z
  .object({
    competitionId: UuidSchema.optional(),
    name: z.string().optional(),
    description: z.string().optional(),
    agentIds: z.array(UuidSchema).default([]),
    tradingType: CrossChainTradingTypeSchema.optional(),
    sandboxMode: z.boolean().optional(),
    externalUrl: z.url().optional(),
    imageUrl: z.url().optional(),
    type: CompetitionTypeSchema.optional(),
    startDate: z.iso.datetime().pipe(z.coerce.date()).optional(),
    endDate: z.iso.datetime().pipe(z.coerce.date()).optional(),
    boostStartDate: z.iso.datetime().pipe(z.coerce.date()).optional(),
    boostEndDate: z.iso.datetime().pipe(z.coerce.date()).optional(),
    joinStartDate: z.iso.datetime().pipe(z.coerce.date()).optional(),
    joinEndDate: z.iso.datetime().pipe(z.coerce.date()).optional(),
    minimumStake: z.number().min(0).optional(),
    tradingConstraints: TradingConstraintsSchema,
    rewards: RewardsSchema,
    evaluationMetric: EvaluationMetricSchema.optional().describe(
      "Metric used for ranking agents. Defaults to calmar_ratio for perps, simple_return for spot trading",
    ),
    perpsProvider: PerpsProviderSchema.optional(), // Only required for perps competitions
    prizePools: z
      .object({
        agent: z.number().min(0),
        users: z.number().min(0),
      })
      .optional(),
    rewardsIneligible: z.array(z.string()).optional(),

    // Arena and engine routing
    arenaId: z.string().min(1, "Arena ID is required").optional(),
    engineId: z.enum(engineType.enumValues).optional(),
    engineVersion: z.string().optional(),

    // Participation rules
    vips: z.array(z.string()).optional(),
    allowlist: z.array(z.string()).optional(),
    blocklist: z.array(z.string()).optional(),
    minRecallRank: z.number().int().optional(),
    allowlistOnly: z.boolean().optional(),

    // Reward allocation
    agentAllocation: z.number().optional(),
    agentAllocationUnit: z.enum(allocationUnit.enumValues).optional(),
    boosterAllocation: z.number().optional(),
    boosterAllocationUnit: z.enum(allocationUnit.enumValues).optional(),
    rewardRules: z.string().optional(),
    rewardDetails: z.string().optional(),
    boostTimeDecayRate: z
      .number()
      .min(0.1)
      .max(0.9)
      .optional()
      .describe(
        "Decay rate for boost time calculations. Must be between 0.1 and 0.9.",
      ),

    // Display
    displayState: z.enum(displayState.enumValues).optional(),

    // Paper trading configuration
    paperTradingConfig: PaperTradingConfigSchema,
    paperTradingInitialBalances: PaperTradingInitialBalancesSchema,
  })
  .refine((data) => data.competitionId || data.name, {
    message: "Either competitionId or name must be provided",
  })
  .refine(
    (data) => {
      // If creating a new competition (no competitionId), arenaId is required
      if (!data.competitionId && !data.arenaId) {
        return false;
      }
      return true;
    },
    {
      message: "Arena ID is required when creating a new competition",
      path: ["arenaId"],
    },
  );

/**
 * Admin end competition schema
 */
export const AdminEndCompetitionSchema = z.object({
  competitionId: UuidSchema,
});

/**
 * Admin get performance reports query schema
 */
export const AdminGetPerformanceReportsQuerySchema = z.object({
  competitionId: UuidSchema,
});

/**
 * Admin get competition snapshots params and query schema
 */
export const AdminGetCompetitionSnapshotsParamsSchema = z.object({
  competitionId: UuidSchema,
});

export const AdminGetCompetitionSnapshotsQuerySchema = z.object({
  agentId: UuidSchema.optional(),
});

/**
 * Admin deactivate agent params and body schema
 */
export const AdminDeactivateAgentParamsSchema = z.object({
  agentId: UuidSchema,
});

export const AdminDeactivateAgentBodySchema = z.object({
  reason: z.string().min(1, "Reason is required"),
});

/**
 * Admin reactivate agent params schema
 */
export const AdminReactivateAgentParamsSchema = z.object({
  agentId: UuidSchema,
});

/**
 * Admin get agent params schema
 */
export const AdminGetAgentParamsSchema = z.object({
  agentId: UuidSchema,
});

/**
 * Admin remove agent from competition params and body schema
 */
export const AdminRemoveAgentFromCompetitionParamsSchema = z.object({
  competitionId: UuidSchema,
  agentId: UuidSchema,
});

export const AdminRemoveAgentFromCompetitionBodySchema = z.object({
  reason: z.string().min(1, "Reason is required"),
});

/**
 * Admin reactivate agent in competition params schema
 */
export const AdminReactivateAgentInCompetitionParamsSchema = z.object({
  competitionId: UuidSchema,
  agentId: UuidSchema,
});

/**
 * Admin get agent API key params schema
 */
export const AdminGetAgentApiKeyParamsSchema = z.object({
  agentId: UuidSchema,
});

/**
 * Admin update competition params schema
 */
export const AdminUpdateCompetitionParamsSchema = z.object({
  competitionId: UuidSchema,
});

/**
 * Admin delete agent params schema
 */
export const AdminDeleteAgentParamsSchema = z.object({
  agentId: UuidSchema,
});

/**
 * Admin add agent to competition params schema
 */
export const AdminAddAgentToCompetitionParamsSchema = z.object({
  competitionId: UuidSchema,
  agentId: UuidSchema,
});

/**
 * Admin update agent params schema
 */
export const AdminUpdateAgentParamsSchema = z.object({
  agentId: UuidSchema,
});

/**
 * Admin update agent body schema
 */
export const AdminUpdateAgentBodySchema = z.object({
  name: z
    .string()
    .min(1, "Name must be at least 1 character")
    .max(100)
    .optional(),
  handle: AgentHandleSchema.optional(),
  description: z.string().optional(),
  imageUrl: z.url("Invalid image URL format").optional(),
  email: z.email("Invalid email format").optional(),
  metadata: z.record(z.string(), z.unknown()).optional(),
  isRewardsIneligible: z.boolean().optional(),
  rewardsIneligibilityReason: z.string().optional(),
});

/**
 * Admin list all agents query schema
 */
export const AdminListAllAgentsQuerySchema = z.object({
  limit: z.coerce
    .number()
    .min(1)
    .max(1000)
    .default(50)
    .optional()
    .describe("Number of agents to return (default: 50, max: 1000)"),
  offset: z.coerce
    .number()
    .min(0)
    .default(0)
    .optional()
    .describe("Number of agents to skip for pagination"),
  sort: z
    .string()
    .default("-createdAt")
    .optional()
    .describe("Sort order (e.g., '-createdAt' for desc, 'name' for asc)"),
});

/**
 * Admin get competition transfer violations params schema
 */
export const AdminGetCompetitionTransferViolationsParamsSchema = z.object({
  competitionId: UuidSchema,
});

/**
 * Admin rewards allocation schema
 */
export const AdminRewardsAllocationSchema = z.object({
  competitionId: UuidSchema.describe(
    "The competition ID to allocate rewards for",
  ),
  startTimestamp: z
    .number()
    .int()
    .positive()
    .optional()
    .describe(
      "The timestamp from which rewards can be claimed (optional, defaults to competition end date + 1 hour)",
    ),
});

/**
 * Admin create arena schema
 */
export const AdminCreateArenaSchema = z.object({
  id: z
    .string()
    .regex(
      /^[a-z0-9-]+$/,
      "Arena ID must be lowercase kebab-case (e.g., 'aerodrome-base-weekly')",
    )
    .min(3)
    .max(80),
  name: z.string().min(4).max(80),
  createdBy: z.string().min(1),
  category: z.string().min(1),
  skill: z.string().min(1),
  venues: z.array(z.string()).optional(),
  chains: z.array(z.string()).optional(),
});

/**
 * Admin update arena schema
 */
export const AdminUpdateArenaSchema = z.object({
  name: z.string().min(4).max(80).optional(),
  category: z.string().min(1).optional(),
  skill: z.string().min(1).optional(),
  venues: z.array(z.string()).optional(),
  chains: z.array(z.string()).optional(),
});

/**
 * Admin arena params schema (for :id in path)
 */
export const AdminArenaParamsSchema = z.object({
  id: z.string().min(1),
});

/**
 * Admin list arenas query schema
 */
export const AdminListArenasQuerySchema = z.object({
  limit: z.coerce.number().int().min(1).max(100).default(20),
  offset: z.coerce.number().int().min(0).default(0),
  sort: z.string().default(""),
  nameFilter: z.string().optional(),
});

/**
 * Admin create partner schema
 */
export const AdminCreatePartnerSchema = z.object({
  name: z.string().min(1).max(100),
  url: z.string().url().optional(),
  logoUrl: z.string().url().optional(),
  details: z.string().max(500).optional(),
});

/**
 * Admin update partner schema
 */
export const AdminUpdatePartnerSchema = z.object({
  name: z.string().min(1).max(100).optional(),
  url: z.string().url().optional(),
  logoUrl: z.string().url().optional(),
  details: z.string().max(500).optional(),
});

/**
 * Admin partner params schema (for :id in path)
 */
export const AdminPartnerParamsSchema = z.object({
  id: UuidSchema,
});

/**
 * Admin list partners query schema
 */
export const AdminListPartnersQuerySchema = z.object({
  limit: z.coerce.number().int().min(1).max(100).default(20),
  offset: z.coerce.number().int().min(0).default(0),
  sort: z.string().default(""),
  nameFilter: z.string().optional(),
});

/**
 * Admin add partner to competition schema
 */
export const AdminAddPartnerToCompetitionSchema = z.object({
  partnerId: UuidSchema,
  position: z.number().int().min(1),
});

/**
 * Admin update partner position schema
 */
export const AdminUpdatePartnerPositionSchema = z.object({
  position: z.number().int().min(1),
});

/**
 * Admin replace competition partners schema
 */
export const AdminReplaceCompetitionPartnersSchema = z.object({
  partners: z.array(
    z.object({
      partnerId: UuidSchema,
      position: z.number().int().min(1),
    }),
  ),
});

/**
 * Admin competition params schema (for :competitionId in path)
 */
export const AdminCompetitionParamsSchema = z.object({
  competitionId: UuidSchema,
});

/**
 * Admin competition partner params schema (for :competitionId/:partnerId in path)
 */
export const AdminCompetitionPartnerParamsSchema = z.object({
  competitionId: UuidSchema,
  partnerId: UuidSchema,
});<|MERGE_RESOLUTION|>--- conflicted
+++ resolved
@@ -187,14 +187,12 @@
     // Display
     displayState: z.enum(displayState.enumValues).optional(),
 
-<<<<<<< HEAD
     // NFL schedule
     gameIds: z.array(UuidSchema).optional(),
-=======
+
     // Paper trading configuration
     paperTradingConfig: PaperTradingConfigSchema,
     paperTradingInitialBalances: PaperTradingInitialBalancesSchema,
->>>>>>> 35f86fd1
   })
   .refine(
     (data) => {
