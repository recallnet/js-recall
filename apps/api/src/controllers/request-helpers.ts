--- conflicted
+++ resolved
@@ -183,7 +183,6 @@
 }
 
 /**
-<<<<<<< HEAD
  * Check if the error is a unique constraint violation
  * @param error The error to check
  * @returns The constraint if it is a unique constraint violation, undefined otherwise
@@ -215,7 +214,9 @@
           ? "privyId"
           : "unique value";
   }
-=======
+}
+
+/**
  * Check if the request is an unauthenticated *or* user authenticated (frontend) request
  * @param req Express request
  * @returns True if the request is authenticated as an admin, false otherwise
@@ -263,5 +264,4 @@
   return params
     ? `${name}:${visibility}:${JSON.stringify(params)}`
     : `${name}:${visibility}`;
->>>>>>> e4e38ad0
 }