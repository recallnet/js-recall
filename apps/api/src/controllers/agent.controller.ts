--- conflicted
+++ resolved
@@ -225,10 +225,9 @@
       try {
         const agentId = req.agentId as string;
 
-<<<<<<< HEAD
         // Check if there's an active perps competition
         const isPerpsCompetition =
-          await services.competitionManager.isActiveCompetitionType(
+          await services.competitionService.isActiveCompetitionType(
             "perpetual_futures",
           );
         if (isPerpsCompetition) {
@@ -239,46 +238,9 @@
           );
         }
 
-        // Get the balances, this could be hundreds
-        const balances = await services.balanceManager.getAllBalances(agentId);
-
-        // Extract all unique token addresses
-        const tokenAddresses = balances.map((b) => b.tokenAddress);
-
-        // Get all prices in bulk
-        const priceMap =
-          await services.priceTracker.getBulkPrices(tokenAddresses);
-
-        // Enhance balances with the price data
-        const enhancedBalances = balances.map((balance) => {
-          const priceReport = priceMap.get(balance.tokenAddress);
-
-          if (priceReport) {
-            return {
-              ...balance,
-              chain: priceReport.chain,
-              price: priceReport.price,
-              value: balance.amount * priceReport.price,
-              specificChain: priceReport.specificChain || balance.specificChain,
-              symbol: priceReport.symbol || balance.symbol,
-            };
-          }
-
-          // Fallback for tokens without price data
-          // Determine chain from specificChain since balance doesn't have a chain property
-          const chain = balance.specificChain === "svm" ? "svm" : "evm";
-          return {
-            ...balance,
-            chain,
-            specificChain: balance.specificChain,
-            symbol: balance.symbol,
-          };
-        });
-=======
         // Get enhanced balances from the service layer
         const enhancedBalances =
           await services.agentService.getEnhancedBalances(agentId);
->>>>>>> fec42d52
 
         // Return the balances
         res.status(200).json({
@@ -303,7 +265,7 @@
 
         // Check if there's an active perps competition
         const isPerpsCompetition =
-          await services.competitionManager.isActiveCompetitionType(
+          await services.competitionService.isActiveCompetitionType(
             "perpetual_futures",
           );
         if (isPerpsCompetition) {
@@ -398,7 +360,7 @@
 
         // Check if there's an active perps competition
         const activeCompetition =
-          await services.competitionManager.getActiveCompetition();
+          await services.competitionService.getActiveCompetition();
 
         if (!activeCompetition) {
           throw new ApiError(404, "No active competition found");
@@ -414,7 +376,7 @@
 
         // Check if agent is registered in the competition
         const isRegistered =
-          await services.competitionManager.isAgentActiveInCompetition(
+          await services.competitionService.isAgentActiveInCompetition(
             activeCompetition.id,
             agentId,
           );
@@ -481,7 +443,7 @@
 
         // Check if there's an active perps competition
         const activeCompetition =
-          await services.competitionManager.getActiveCompetition();
+          await services.competitionService.getActiveCompetition();
 
         if (!activeCompetition) {
           throw new ApiError(404, "No active competition found");
@@ -497,7 +459,7 @@
 
         // Check if agent is registered in the competition
         const isRegistered =
-          await services.competitionManager.isAgentActiveInCompetition(
+          await services.competitionService.isAgentActiveInCompetition(
             activeCompetition.id,
             agentId,
           );
