--- conflicted
+++ resolved
@@ -325,7 +325,7 @@
         for (const chain of Object.keys(config.specificChainBalances)) {
           const chainBalances =
             config.specificChainBalances[
-              chain as keyof typeof config.specificChainBalances
+            chain as keyof typeof config.specificChainBalances
             ];
           const tokenItems = [];
 
@@ -1064,7 +1064,6 @@
     },
 
     /**
-<<<<<<< HEAD
      * Get competition rules by competition ID
      * Public endpoint that returns rules for any competition
      * @param req AuthenticatedRequest object (authentication optional)
@@ -1072,40 +1071,24 @@
      * @param next Express next function
      */
     async getCompetitionRules(
-=======
-     * Get trades for a competition
-     * @param req Request
-     * @param res Express response object
-     * @param next Express next function
-     */
-    async getCompetitionTrades(
->>>>>>> fe27f3c0
       req: AuthenticatedRequest,
       res: Response,
       next: NextFunction,
     ) {
       try {
         // Get competition ID from path parameter
-<<<<<<< HEAD
         const competitionId = req.params.competitionId;
         if (!competitionId) {
           throw new ApiError(400, "Competition ID is required");
         }
 
         // Get competition details
-=======
-        const competitionId = ensureUuid(req.params.competitionId);
-        const pagingParams = PagingParamsSchema.parse(req.query);
-
-        // Check if competition exists
->>>>>>> fe27f3c0
         const competition =
           await services.competitionManager.getCompetition(competitionId);
         if (!competition) {
           throw new ApiError(404, "Competition not found");
         }
 
-<<<<<<< HEAD
         // Build initial balances description based on config
         const initialBalanceDescriptions = [];
 
@@ -1113,7 +1096,7 @@
         for (const chain of Object.keys(config.specificChainBalances)) {
           const chainBalances =
             config.specificChainBalances[
-              chain as keyof typeof config.specificChainBalances
+            chain as keyof typeof config.specificChainBalances
             ];
           const tokenItems = [];
 
@@ -1207,7 +1190,35 @@
           success: true,
           competition,
           rules: allRules,
-=======
+        });
+      } catch (error) {
+        next(error);
+      }
+    },
+
+    /**
+     * Get trades for a competition
+     * @param req Request
+     * @param res Express response object
+     * @param next Express next function
+     */
+    async getCompetitionTrades(
+      req: AuthenticatedRequest,
+      res: Response,
+      next: NextFunction,
+    ) {
+      try {
+        // Get competition ID from path parameter
+        const competitionId = ensureUuid(req.params.competitionId);
+        const pagingParams = PagingParamsSchema.parse(req.query);
+
+        // Check if competition exists
+        const competition =
+          await services.competitionManager.getCompetition(competitionId);
+        if (!competition) {
+          throw new ApiError(404, "Competition not found");
+        }
+
         // Get trades
         const trades = await services.tradeSimulator.getCompetitionTrades(
           competitionId,
@@ -1267,7 +1278,6 @@
         res.status(200).json({
           success: true,
           trades,
->>>>>>> fe27f3c0
         });
       } catch (error) {
         next(error);
