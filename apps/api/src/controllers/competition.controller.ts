import { NextFunction, Response } from "express";
import { LRUCache } from "lru-cache";

import { ParsingError } from "@recallnet/db/errors";

import { config } from "@/config/index.js";
import { competitionLogger } from "@/lib/logger.js";
import { ApiError } from "@/middleware/errorHandler.js";
import { ServiceRegistry } from "@/services/index.js";
import {
  AuthenticatedRequest,
  BucketParamSchema,
  CompetitionAgentParamsSchema,
  CompetitionStatusSchema,
  PagingParamsSchema,
} from "@/types/index.js";
import { AgentQuerySchema } from "@/types/sort/agent.js";

import {
  checkShouldCacheResponse,
  generateCacheKey,
} from "./request-helpers.js";
<<<<<<< HEAD

/**
 * Cache for the `/competitions` endpoints (unauthenticated or authenticated user requests)
 */
const caches = {
  // Used for: `/competitions`
  list: new LRUCache<string, object>({
    max: config.cache.api.competitions.maxCacheSize,
    ttl: config.cache.api.competitions.ttlMs,
  }),
  // Used for: `/competitions/:id/agents`
  agents: new LRUCache<string, object>({
    max: config.cache.api.competitions.maxCacheSize,
    ttl: config.cache.api.competitions.ttlMs,
  }),
  // Used for: `/competitions/:id/agents/:agentId/trades`
  agentTrades: new LRUCache<string, object>({
    max: config.cache.api.competitions.maxCacheSize,
    ttl: config.cache.api.competitions.ttlMs,
  }),
  // Used for: `/competitions/:id`
  byId: new LRUCache<string, object>({
    max: config.cache.api.competitions.maxCacheSize,
    ttl: config.cache.api.competitions.ttlMs,
  }),
  // Used for: `/competitions/:id/rules`
  rules: new LRUCache<string, object>({
    max: config.cache.api.competitions.maxCacheSize,
    ttl: config.cache.api.competitions.ttlMs,
  }),
  // Used for: `/competitions/:id/timeline`
  timeline: new LRUCache<string, object>({
    max: config.cache.api.competitions.maxCacheSize,
    ttl: config.cache.api.competitions.ttlMs,
  }),
  // Used for: `/competitions/:id/trades`
  trades: new LRUCache<string, object>({
    max: config.cache.api.competitions.maxCacheSize,
    ttl: config.cache.api.competitions.ttlMs,
  }),
  // Used for: `/competitions/:id/perps/summary`
  perpsStats: new LRUCache<string, object>({
    max: config.cache.api.competitions.maxCacheSize,
    ttl: config.cache.api.competitions.ttlMs,
  }),
} as const;
=======
import { checkIsAdmin, ensureUuid } from "./request-helpers.js";
>>>>>>> fec42d52

export function makeCompetitionController(services: ServiceRegistry) {
  /**
   * Competition Controller
   * Handles competition-related operations
   */

  const caches = {
    list: new LRUCache<string, object>({
      max: config.cache.api.competitions.maxCacheSize,
      ttl: config.cache.api.competitions.ttlMs,
    }),
    rules: new LRUCache<string, object>({
      max: config.cache.api.competitions.maxCacheSize,
      ttl: config.cache.api.competitions.ttlMs,
    }),
    byId: new LRUCache<string, object>({
      max: config.cache.api.competitions.maxCacheSize,
      ttl: config.cache.api.competitions.ttlMs,
    }),
    agents: new LRUCache<string, object>({
      max: config.cache.api.competitions.maxCacheSize,
      ttl: config.cache.api.competitions.ttlMs,
    }),
    timeline: new LRUCache<string, object>({
      max: config.cache.api.competitions.maxCacheSize,
      ttl: config.cache.api.competitions.ttlMs,
    }),
    trades: new LRUCache<string, object>({
      max: config.cache.api.competitions.maxCacheSize,
      ttl: config.cache.api.competitions.ttlMs,
    }),
    agentTrades: new LRUCache<string, object>({
      max: config.cache.api.competitions.maxCacheSize,
      ttl: config.cache.api.competitions.ttlMs,
    }),
    leaderboard: new LRUCache<string, object>({
      max: config.cache.api.competitions.maxCacheSize,
      ttl: config.cache.api.competitions.ttlMs,
    }),
  };

  return {
    /**
     * Get competition leaderboard
     * Available to admins and competition participants
     * @param req AuthenticatedRequest object with agent authentication information
     * @param res Express response object
     * @param next Express next function
     */
    async getLeaderboard(
      req: AuthenticatedRequest,
      res: Response,
      next: NextFunction,
    ) {
      try {
        const competitionId = req.query.competitionId as string;
        const agentId = req.agentId;
        const isAdmin = req.isAdmin === true;

        // Check cache
        const shouldCacheResponse = checkShouldCacheResponse(req);
        const cacheKey = generateCacheKey(req, "leaderboard", {
          competitionId: competitionId || "active",
        });

        if (shouldCacheResponse) {
          const cached = caches.leaderboard.get(cacheKey);
          if (cached) {
            res.status(200).json(cached);
            return;
          }
        }

        const result =
          await services.competitionService.getLeaderboardWithAuthorization({
            competitionId,
            agentId,
            isAdmin,
          });

        // Cache the result
        if (shouldCacheResponse) {
          caches.leaderboard.set(cacheKey, result);
        }

        res.status(200).json(result);
      } catch (error) {
        next(error);
      }
    },

    /**
     * Get competition status (if there's an active competition)
     * @param req AuthenticatedRequest object with agent authentication information
     * @param res Express response object
     * @param next Express next function
     */
    async getStatus(
      req: AuthenticatedRequest,
      res: Response,
      next: NextFunction,
    ) {
      try {
        const agentId = req.agentId;
        const isAdmin = req.isAdmin === true;

        const result = await services.competitionService.getCompetitionStatus(
          agentId,
          isAdmin,
        );

        res.status(200).json(result);
      } catch (error) {
        next(error);
      }
    },

    /**
     * Get competition rules
     * @param req AuthenticatedRequest object with agent authentication information
     * @param res Express response object
     * @param next Express next function
     */
    async getRules(
      req: AuthenticatedRequest,
      res: Response,
      next: NextFunction,
    ) {
      try {
        const agentId = req.agentId;
        const isAdmin = req.isAdmin === true;

        // Check cache
        const shouldCacheResponse = checkShouldCacheResponse(req);
        const cacheKey = generateCacheKey(req, "rules", {});

        if (shouldCacheResponse) {
          const cached = caches.rules.get(cacheKey);
          if (cached) {
            res.status(200).json(cached);
            return;
          }
        }

        const result = await services.competitionService.getCompetitionRules({
          agentId,
          isAdmin,
        });

        // Cache the result
        if (shouldCacheResponse) {
          caches.rules.set(cacheKey, result);
        }

        res.status(200).json(result);
      } catch (error) {
        next(error);
      }
    },

    /**
     * Get upcoming competitions
     * @param req AuthenticatedRequest object with agent authentication information
     * @param res Express response object
     * @param next Express next function
     */
    async getUpcomingCompetitions(
      req: AuthenticatedRequest,
      res: Response,
      next: NextFunction,
    ) {
      try {
        const agentId = req.agentId;
        const isAdmin = req.isAdmin === true;

        const competitions =
          await services.competitionService.getUpcomingCompetitionsWithAuth(
            agentId,
            isAdmin,
          );

        res.status(200).json({
          success: true,
          competitions,
        });
      } catch (error) {
        next(error);
      }
    },

    /**
     * Get competitions
     * @param req AuthenticatedRequest object with agent authentication information
     * @param res Express response
     * @param next Express next function
     */
    async getCompetitions(
      req: AuthenticatedRequest,
      res: Response,
      next: NextFunction,
    ) {
      try {
        const userId = req.userId;

        const status = req.query.status
          ? CompetitionStatusSchema.parse(req.query.status)
          : undefined;
        const pagingParams = PagingParamsSchema.parse(req.query);

        // Check cache
        const shouldCacheResponse = checkShouldCacheResponse(req);
        const cacheKey = generateCacheKey(req, "list", {
          status,
          ...pagingParams,
        });

        if (shouldCacheResponse) {
          const cached = caches.list.get(cacheKey);
          if (cached) {
            res.status(200).json(cached);
            return;
          }
        }

        const result =
          await services.competitionService.getEnrichedCompetitions({
            status,
            pagingParams,
            userId,
          });

        // Cache the result
        if (shouldCacheResponse) {
          caches.list.set(cacheKey, result);
        }

        res.status(200).json(result);
      } catch (error) {
        next(
          error instanceof ParsingError
            ? new ApiError(400, error.message)
            : error,
        );
      }
    },

    /**
     * Get competition by ID
     * @param req AuthenticatedRequest object with agent authentication information
     * @param res Express response
     * @param next Express next function
     */
    async getCompetitionById(
      req: AuthenticatedRequest,
      res: Response,
      next: NextFunction,
    ) {
      try {
        const agentId = req.agentId;
        const userId = req.userId;
        const isAdmin = req.isAdmin === true;
        const competitionId = ensureUuid(req.params.competitionId);

        if (!competitionId) {
          throw new ApiError(400, "Competition ID is required");
        }

        // Authentication check
        if (isAdmin) {
          competitionLogger.debug(`Admin requesting competition details`);
        } else if (agentId) {
          competitionLogger.debug(
            `Agent ${agentId} requesting competition details`,
          );
        } else if (userId) {
          competitionLogger.debug(
            `User ${userId} requesting competition details`,
          );
        } else {
          competitionLogger.debug(
            `Unauthenticated request for competition details (public access)`,
          );
        }

        // Check cache
        const shouldCacheResponse = checkShouldCacheResponse(req);
        const cacheKey = generateCacheKey(req, "byId", {
          competitionId,
        });

        if (shouldCacheResponse) {
          const cached = caches.byId.get(cacheKey);
          if (cached) {
<<<<<<< HEAD
            return res.status(200).json(cached);
          }
        }

        // Get competition details
        const competition =
          await services.competitionManager.getCompetition(competitionId);
        if (!competition) {
          throw new ApiError(404, "Competition not found");
        }

        // Get competition-specific metrics based on type
        let stats: {
          totalTrades?: number;
          totalPositions?: number;
          totalAgents: number;
          totalVolume: number;
          totalVotes: number;
          uniqueTokens?: number;
          averageEquity?: number;
          competitionType: string;
        };

        if (competition.type === "perpetual_futures") {
          // Get perps-specific stats
          const perpsStats =
            await services.perpsDataProcessor.getCompetitionStats(
              competitionId,
            );

          // Get vote counts for this competition
          const voteCountsMap =
            await services.voteManager.getVoteCountsByCompetition(
              competitionId,
            );
          const totalVotes = Array.from(voteCountsMap.values()).reduce(
            (sum, count) => sum + count,
            0,
          );

          stats = {
            totalPositions: perpsStats.totalPositions,
            totalAgents: perpsStats.totalAgents,
            totalVolume: perpsStats.totalVolume,
            averageEquity: perpsStats.averageEquity,
            totalVotes,
            competitionType: competition.type,
          };
        } else {
          // Get paper trading metrics
          const { totalTrades, totalVolume, uniqueTokens } =
            await services.tradeSimulator.getCompetitionTradeMetrics(
              competitionId,
            );

          // Get vote counts for this competition
          const voteCountsMap =
            await services.voteManager.getVoteCountsByCompetition(
              competitionId,
            );
          const totalVotes = Array.from(voteCountsMap.values()).reduce(
            (sum, count) => sum + count,
            0,
          );

          stats = {
            totalTrades,
            totalAgents: competition.registeredParticipants,
            totalVolume,
            totalVotes,
            uniqueTokens,
            competitionType: competition.type,
          };
        }

        const rewards =
          await services.competitionRewardService.getRewardsByCompetition(
            competitionId,
          );

        // If user is authenticated, get their voting state
        let userVotingInfo = undefined;
        let votingEnabled = false;
        if (userId) {
          try {
            const votingState =
              await services.voteManager.getCompetitionVotingState(
                userId,
                competitionId,
              );
            userVotingInfo = votingState;
            votingEnabled = votingState.canVote || votingState.info.hasVoted;
          } catch (error) {
            competitionLogger.warn(
              `Failed to get voting state for user ${userId} in competition ${competitionId}:`,
              error,
            );
=======
            res.status(200).json(cached);
            return;
>>>>>>> fec42d52
          }
        }

        const result = await services.competitionService.getCompetitionById({
          competitionId,
          userId,
          agentId,
          isAdmin,
        });

        // Cache the result
        if (shouldCacheResponse) {
          caches.byId.set(cacheKey, result);
        }

        res.status(200).json(result);
      } catch (error) {
        next(error);
      }
    },

    /**
     * Get agents participating in a competition
     * @param req AuthenticatedRequest object with agent authentication information
     * @param res Express response
     * @param next Express next function
     */
    // TODO: There are problems with post-processing sorting by rank or score: https://github.com/recallnet/js-recall/issues/620
    async getCompetitionAgents(
      req: AuthenticatedRequest,
      res: Response,
      next: NextFunction,
    ) {
      try {
        const agentId = req.agentId;
        const userId = req.userId;
        const isAdmin = checkIsAdmin(req);
        const competitionId = ensureUuid(req.params.competitionId);

        // Parse query parameters
        const parseQueryParams = AgentQuerySchema.safeParse(req.query);
        if (!parseQueryParams.success) {
          throw new ApiError(400, "Invalid request format");
        }
        const queryParams = parseQueryParams.data;

        // Authentication check
        if (isAdmin) {
          competitionLogger.debug(`Admin requesting competition agents`);
        } else if (agentId) {
          competitionLogger.debug(
            `Agent ${agentId} requesting competition agents`,
          );
        } else if (userId) {
          competitionLogger.debug(
            `User ${userId} requesting competition agents`,
          );
        } else {
          competitionLogger.debug(
            `Unauthenticated request for competition agents (public access)`,
          );
        }

        const result = await services.competitionService.getCompetitionAgents({
          competitionId,
          queryParams,
        });

        res.status(200).json(result);
      } catch (error) {
        next(error);
      }
    },

    /**
     * Join an agent to a competition
     * @param req AuthenticatedRequest with competitionId and agentId params
     * @param res Express response object
     * @param next Express next function
     */
    async joinCompetition(
      req: AuthenticatedRequest,
      res: Response,
      next: NextFunction,
    ): Promise<void> {
      try {
        // Parse and validate URL parameters
        const params = CompetitionAgentParamsSchema.parse(req.params);
        const { competitionId, agentId } = params;

        // Call the service layer with authentication info
        await services.competitionService.joinCompetition(
          competitionId,
          agentId,
          req.userId,
          req.agentId,
        );

        // Clear the agents cache since the participant list has changed
        caches.agents.clear();

        res.status(200).json({
          success: true,
          message: "Successfully joined competition",
        });
      } catch (error) {
        next(error);
      }
    },

    /**
     * Leave a competition
     * @param req AuthenticatedRequest with competitionId and agentId params
     * @param res Express response object
     * @param next Express next function
     */
    async leaveCompetition(
      req: AuthenticatedRequest,
      res: Response,
      next: NextFunction,
    ): Promise<void> {
      try {
        // Parse and validate URL parameters
        const params = CompetitionAgentParamsSchema.parse(req.params);
        const { competitionId, agentId } = params;

        // Call the service layer with authentication info
        await services.competitionService.leaveCompetition(
          competitionId,
          agentId,
          req.userId,
          req.agentId,
        );

        // Clear the agents cache since the participant list has changed
        caches.agents.clear();

        res.status(200).json({
          success: true,
          message: "Successfully left competition",
        });
      } catch (error) {
        next(error);
      }
    },

    /**
     * Get competition timeline
     * @param req Request
     * @param res Express response object
     * @param next Express next function
     */
    async getCompetitionTimeline(
      req: AuthenticatedRequest,
      res: Response,
      next: NextFunction,
    ) {
      try {
        const competitionId = ensureUuid(req.params.competitionId);
        // Parse and validate bucket parameter (convert string to number)
        const bucket = BucketParamSchema.parse(req.query.bucket);

        const result = await services.competitionService.getCompetitionTimeline(
          competitionId,
          bucket,
        );

        res.status(200).json(result);
      } catch (error) {
        next(error);
      }
    },

    /**
     * Get competition rules by competition ID
     * Public endpoint that returns rules for any competition
     * @param req AuthenticatedRequest object (authentication optional)
     * @param res Express response object
     * @param next Express next function
     */
    async getCompetitionRules(
      req: AuthenticatedRequest,
      res: Response,
      next: NextFunction,
    ) {
      try {
        const competitionId = ensureUuid(req.params.competitionId);
        if (!competitionId) {
          throw new ApiError(400, "Competition ID is required");
        }

        const result =
          await services.competitionService.getRulesForSpecificCompetition(
            competitionId,
          );

        res.status(200).json(result);
      } catch (error) {
        next(error);
      }
    },

    /**
     * Get trades for a competition
     * @param req Request
     * @param res Express response object
     * @param next Express next function
     */
    async getCompetitionTrades(
      req: AuthenticatedRequest,
      res: Response,
      next: NextFunction,
    ) {
      try {
        const competitionId = ensureUuid(req.params.competitionId);
        const pagingParams = PagingParamsSchema.parse(req.query);

<<<<<<< HEAD
        // Check if competition exists and its type
        const { exists, isType: isPerpsCompetition } =
          await services.competitionManager.checkCompetitionType(
            competitionId,
            "perpetual_futures",
          );

        if (!exists) {
          throw new ApiError(404, "Competition not found");
        }

        // Check if this is a perps competition
        if (isPerpsCompetition) {
          throw new ApiError(
            400,
            "This endpoint is not available for perpetual futures competitions. " +
              "Use GET /api/competitions/{id}/perps/all-positions for perps positions.",
          );
        }

        // Cache only public (unauthenticated or authenticated user) requests (and disable in test/dev mode)
        const shouldCacheResponse = checkShouldCacheResponse(req);
        const cacheKey = generateCacheKey(req, "competitionTrades", {
=======
        const result = await services.competitionService.getCompetitionTrades({
>>>>>>> fec42d52
          competitionId,
          pagingParams,
        });

        res.status(200).json(result);
      } catch (error) {
        next(error);
      }
    },

    /**
     * Get trades for an agent in a competition
     * @param req Request
     * @param res Express response object
     * @param next Express next function
     */
    async getAgentTradesInCompetition(
      req: AuthenticatedRequest,
      res: Response,
      next: NextFunction,
    ) {
      try {
        const { competitionId, agentId } = CompetitionAgentParamsSchema.parse(
          req.params,
        );
        const pagingParams = PagingParamsSchema.parse(req.query);

<<<<<<< HEAD
        // Check if competition exists and its type
        const { exists, isType: isPerpsCompetition } =
          await services.competitionManager.checkCompetitionType(
            competitionId,
            "perpetual_futures",
          );

        if (!exists) {
          throw new ApiError(404, "Competition not found");
        }

        // Check if agent exists
        const agent = await services.agentManager.getAgent(agentId);
        if (!agent) {
          throw new ApiError(404, "Agent not found");
        }

        // Check if this is a perps competition
        if (isPerpsCompetition) {
          throw new ApiError(
            400,
            "This endpoint is not available for perpetual futures competitions. " +
              "Use GET /api/competitions/{id}/agents/{agentId}/perps/positions for agent positions.",
          );
        }

        // Cache only public (unauthenticated or authenticated user) requests (and disable in test/dev mode)
        const shouldCacheResponse = checkShouldCacheResponse(req);
        const cacheKey = generateCacheKey(req, "competitionAgentTrades", {
          competitionId,
          agentId,
          ...pagingParams,
        });
        if (shouldCacheResponse) {
          const cached = caches.agentTrades.get(cacheKey);
          if (cached) {
            return res.status(200).json(cached);
          }
        }

        // Get trades
        const { trades, total } =
          await services.tradeSimulator.getAgentTradesInCompetition(
=======
        const result =
          await services.competitionService.getAgentTradesInCompetition({
>>>>>>> fec42d52
            competitionId,
            agentId,
            pagingParams,
          });

        res.status(200).json(result);
      } catch (error) {
        next(error);
      }
    },

    /**
     * Get perps positions for an agent in a competition
     * @param req Request
     * @param res Express response object
     * @param next Express next function
     */
    async getAgentPerpsPositionsInCompetition(
      req: AuthenticatedRequest,
      res: Response,
      next: NextFunction,
    ) {
      try {
        // Get competition ID and agent ID from path parameters
        const { competitionId, agentId } = CompetitionAgentParamsSchema.parse(
          req.params,
        );

        // Check if competition exists
        const competition =
          await services.competitionManager.getCompetition(competitionId);
        if (!competition) {
          throw new ApiError(404, "Competition not found");
        }

        // Check if this is a perps competition
        if (competition.type !== "perpetual_futures") {
          throw new ApiError(
            400,
            "This endpoint is only available for perpetual futures competitions. " +
              "Use GET /api/competitions/{id}/agents/{agentId}/trades for paper trading competitions.",
          );
        }

        // Check if agent exists
        const agent = await services.agentManager.getAgent(agentId);
        if (!agent) {
          throw new ApiError(404, "Agent not found");
        }

        // Check if the agent is in the competition
        const agentInCompetition =
          await services.competitionManager.isAgentInCompetition(
            competitionId,
            agentId,
          );

        if (!agentInCompetition) {
          throw new ApiError(
            404,
            "Agent is not participating in this competition",
          );
        }

        // Get positions from the perps data processor
        const positions = await services.perpsDataProcessor.getAgentPositions(
          agentId,
          competitionId,
        );

        // Convert to match the same format as all-positions endpoint for consistency
        const formattedPositions = positions.map((position) => ({
          id: position.id,
          competitionId: position.competitionId,
          agentId: position.agentId,
          positionId: position.providerPositionId || null,
          marketId: position.asset || null,
          marketSymbol: position.asset || null,
          asset: position.asset,
          isLong: position.isLong,
          leverage: Number(position.leverage || 0),
          size: Number(position.positionSize),
          collateral: Number(position.collateralAmount),
          averagePrice: Number(position.entryPrice),
          markPrice: Number(position.currentPrice || 0),
          liquidationPrice: position.liquidationPrice
            ? Number(position.liquidationPrice)
            : null,
          unrealizedPnl: Number(position.pnlUsdValue || 0),
          pnlPercentage: Number(position.pnlPercentage || 0),
          realizedPnl: 0,
          status: position.status || "Open",
          openedAt: position.createdAt.toISOString(),
          closedAt: position.closedAt ? position.closedAt.toISOString() : null,
          timestamp: position.lastUpdatedAt
            ? position.lastUpdatedAt.toISOString()
            : position.createdAt.toISOString(),
        }));

        const responseBody = {
          success: true,
          competitionId,
          agentId,
          positions: formattedPositions,
        } as const;

        res.status(200).json(responseBody);
      } catch (error) {
        next(error);
      }
    },

    /**
     * Get perps competition summary statistics
     * @param req Request
     * @param res Express response object
     * @param next Express next function
     */
    async getPerpsCompetitionSummary(
      req: AuthenticatedRequest,
      res: Response,
      next: NextFunction,
    ) {
      try {
        // Get competition ID from path parameter
        const competitionId = ensureUuid(req.params.competitionId);

        // Check if competition exists
        const competition =
          await services.competitionManager.getCompetition(competitionId);
        if (!competition) {
          throw new ApiError(404, "Competition not found");
        }

        // Check if this is a perps competition
        if (competition.type !== "perpetual_futures") {
          throw new ApiError(
            400,
            "This endpoint is only available for perpetual futures competitions.",
          );
        }

        // Cache only public (unauthenticated or authenticated user) requests (and disable in test/dev mode)
        const shouldCacheResponse = checkShouldCacheResponse(req);
        const cacheKey = generateCacheKey(req, "perpsCompetitionSummary", {
          competitionId,
        });
        if (shouldCacheResponse) {
          const cached = caches.perpsStats.get(cacheKey);
          if (cached) {
            return res.status(200).json(cached);
          }
        }

        // Get stats from the perps data processor
        const stats =
          await services.perpsDataProcessor.getCompetitionStats(competitionId);

        const responseBody = {
          success: true,
          competitionId,
          summary: {
            totalAgents: stats.totalAgents,
            totalPositions: stats.totalPositions,
            totalVolume: stats.totalVolume,
            averageEquity: stats.averageEquity,
          },
          timestamp: new Date().toISOString(),
        };

        // Cache the response for 1 minute (60 seconds)
        if (shouldCacheResponse) {
          caches.perpsStats.set(cacheKey, responseBody, { ttl: 60 * 1000 });
        }

        return res.status(200).json(responseBody);
      } catch (error) {
        next(error);
      }
    },

    /**
     * Get all perps positions for a competition with pagination
     * Similar to getCompetitionTrades but for perps positions
     * @param req Request with competitionId param and pagination query params
     * @param res Express response object
     * @param next Express next function
     */
    async getCompetitionPerpsPositions(
      req: AuthenticatedRequest,
      res: Response,
      next: NextFunction,
    ) {
      try {
        // Get competition ID from path parameter
        const competitionId = ensureUuid(req.params.competitionId);
        const pagingParams = PagingParamsSchema.parse(req.query);

        // Optional status filter (defaults to "Open" in repository)
        const statusFilter = req.query.status as string | undefined;

        // Check if competition exists
        const competition =
          await services.competitionManager.getCompetition(competitionId);
        if (!competition) {
          throw new ApiError(404, "Competition not found");
        }

        // Check if this is a perps competition
        if (competition.type !== "perpetual_futures") {
          throw new ApiError(
            400,
            "This endpoint is only available for perpetual futures competitions. " +
              "Use GET /api/competitions/{id}/trades for paper trading competitions.",
          );
        }

        // Cache only public requests (similar to getCompetitionTrades)
        const shouldCacheResponse = checkShouldCacheResponse(req);
        const cacheKey = generateCacheKey(req, "competitionPerpsPositions", {
          competitionId,
          ...pagingParams,
          statusFilter,
        });
        if (shouldCacheResponse) {
          const cached = caches.trades.get(cacheKey); // Reuse trades cache
          if (cached) {
            return res.status(200).json(cached);
          }
        }

        // Get positions from perps data processor
        const { positions, total } =
          await services.perpsDataProcessor.getCompetitionPerpsPositions(
            competitionId,
            pagingParams.limit,
            pagingParams.offset,
            statusFilter,
          );

        // Map the response to match EXACT same format as agent.controller.ts
        const mappedPositions = positions.map((pos) => ({
          id: pos.id,
          competitionId: pos.competitionId,
          agentId: pos.agentId,
          agent: pos.agent, // Embedded agent info
          positionId: pos.providerPositionId || null,
          marketId: pos.asset || null, // Same as agent controller
          marketSymbol: pos.asset || null, // Same as agent controller
          asset: pos.asset,
          isLong: pos.isLong,
          leverage: Number(pos.leverage || 0),
          size: Number(pos.positionSize),
          collateral: Number(pos.collateralAmount),
          averagePrice: Number(pos.entryPrice),
          markPrice: Number(pos.currentPrice || 0),
          liquidationPrice: pos.liquidationPrice
            ? Number(pos.liquidationPrice)
            : null,
          unrealizedPnl: Number(pos.pnlUsdValue || 0),
          pnlPercentage: Number(pos.pnlPercentage || 0),
          realizedPnl: 0, // Not tracked in our schema
          status: pos.status,
          openedAt: pos.createdAt.toISOString(),
          closedAt: pos.closedAt ? pos.closedAt.toISOString() : null,
          timestamp: pos.lastUpdatedAt
            ? pos.lastUpdatedAt.toISOString()
            : pos.createdAt.toISOString(),
        }));

        const responseBody = {
          success: true,
          positions: mappedPositions,
          pagination: buildPaginationResponse(
            total,
            pagingParams.limit,
            pagingParams.offset,
          ),
        } as const;

        if (shouldCacheResponse) {
          caches.trades.set(cacheKey, responseBody); // 1 minute TTL by default
        }

        res.status(200).json(responseBody);
      } catch (error) {
        next(error);
      }
    },
  };
}

export type CompetitionController = ReturnType<
  typeof makeCompetitionController
>;<|MERGE_RESOLUTION|>--- conflicted
+++ resolved
@@ -17,59 +17,11 @@
 import { AgentQuerySchema } from "@/types/sort/agent.js";
 
 import {
+  buildPaginationResponse,
   checkShouldCacheResponse,
   generateCacheKey,
 } from "./request-helpers.js";
-<<<<<<< HEAD
-
-/**
- * Cache for the `/competitions` endpoints (unauthenticated or authenticated user requests)
- */
-const caches = {
-  // Used for: `/competitions`
-  list: new LRUCache<string, object>({
-    max: config.cache.api.competitions.maxCacheSize,
-    ttl: config.cache.api.competitions.ttlMs,
-  }),
-  // Used for: `/competitions/:id/agents`
-  agents: new LRUCache<string, object>({
-    max: config.cache.api.competitions.maxCacheSize,
-    ttl: config.cache.api.competitions.ttlMs,
-  }),
-  // Used for: `/competitions/:id/agents/:agentId/trades`
-  agentTrades: new LRUCache<string, object>({
-    max: config.cache.api.competitions.maxCacheSize,
-    ttl: config.cache.api.competitions.ttlMs,
-  }),
-  // Used for: `/competitions/:id`
-  byId: new LRUCache<string, object>({
-    max: config.cache.api.competitions.maxCacheSize,
-    ttl: config.cache.api.competitions.ttlMs,
-  }),
-  // Used for: `/competitions/:id/rules`
-  rules: new LRUCache<string, object>({
-    max: config.cache.api.competitions.maxCacheSize,
-    ttl: config.cache.api.competitions.ttlMs,
-  }),
-  // Used for: `/competitions/:id/timeline`
-  timeline: new LRUCache<string, object>({
-    max: config.cache.api.competitions.maxCacheSize,
-    ttl: config.cache.api.competitions.ttlMs,
-  }),
-  // Used for: `/competitions/:id/trades`
-  trades: new LRUCache<string, object>({
-    max: config.cache.api.competitions.maxCacheSize,
-    ttl: config.cache.api.competitions.ttlMs,
-  }),
-  // Used for: `/competitions/:id/perps/summary`
-  perpsStats: new LRUCache<string, object>({
-    max: config.cache.api.competitions.maxCacheSize,
-    ttl: config.cache.api.competitions.ttlMs,
-  }),
-} as const;
-=======
 import { checkIsAdmin, ensureUuid } from "./request-helpers.js";
->>>>>>> fec42d52
 
 export function makeCompetitionController(services: ServiceRegistry) {
   /**
@@ -110,6 +62,10 @@
       max: config.cache.api.competitions.maxCacheSize,
       ttl: config.cache.api.competitions.ttlMs,
     }),
+    perpsStats: new LRUCache<string, object>({
+      max: config.cache.api.competitions.maxCacheSize,
+      ttl: config.cache.api.competitions.ttlMs,
+    }),
   };
 
   return {
@@ -364,108 +320,8 @@
         if (shouldCacheResponse) {
           const cached = caches.byId.get(cacheKey);
           if (cached) {
-<<<<<<< HEAD
-            return res.status(200).json(cached);
-          }
-        }
-
-        // Get competition details
-        const competition =
-          await services.competitionManager.getCompetition(competitionId);
-        if (!competition) {
-          throw new ApiError(404, "Competition not found");
-        }
-
-        // Get competition-specific metrics based on type
-        let stats: {
-          totalTrades?: number;
-          totalPositions?: number;
-          totalAgents: number;
-          totalVolume: number;
-          totalVotes: number;
-          uniqueTokens?: number;
-          averageEquity?: number;
-          competitionType: string;
-        };
-
-        if (competition.type === "perpetual_futures") {
-          // Get perps-specific stats
-          const perpsStats =
-            await services.perpsDataProcessor.getCompetitionStats(
-              competitionId,
-            );
-
-          // Get vote counts for this competition
-          const voteCountsMap =
-            await services.voteManager.getVoteCountsByCompetition(
-              competitionId,
-            );
-          const totalVotes = Array.from(voteCountsMap.values()).reduce(
-            (sum, count) => sum + count,
-            0,
-          );
-
-          stats = {
-            totalPositions: perpsStats.totalPositions,
-            totalAgents: perpsStats.totalAgents,
-            totalVolume: perpsStats.totalVolume,
-            averageEquity: perpsStats.averageEquity,
-            totalVotes,
-            competitionType: competition.type,
-          };
-        } else {
-          // Get paper trading metrics
-          const { totalTrades, totalVolume, uniqueTokens } =
-            await services.tradeSimulator.getCompetitionTradeMetrics(
-              competitionId,
-            );
-
-          // Get vote counts for this competition
-          const voteCountsMap =
-            await services.voteManager.getVoteCountsByCompetition(
-              competitionId,
-            );
-          const totalVotes = Array.from(voteCountsMap.values()).reduce(
-            (sum, count) => sum + count,
-            0,
-          );
-
-          stats = {
-            totalTrades,
-            totalAgents: competition.registeredParticipants,
-            totalVolume,
-            totalVotes,
-            uniqueTokens,
-            competitionType: competition.type,
-          };
-        }
-
-        const rewards =
-          await services.competitionRewardService.getRewardsByCompetition(
-            competitionId,
-          );
-
-        // If user is authenticated, get their voting state
-        let userVotingInfo = undefined;
-        let votingEnabled = false;
-        if (userId) {
-          try {
-            const votingState =
-              await services.voteManager.getCompetitionVotingState(
-                userId,
-                competitionId,
-              );
-            userVotingInfo = votingState;
-            votingEnabled = votingState.canVote || votingState.info.hasVoted;
-          } catch (error) {
-            competitionLogger.warn(
-              `Failed to get voting state for user ${userId} in competition ${competitionId}:`,
-              error,
-            );
-=======
             res.status(200).json(cached);
             return;
->>>>>>> fec42d52
           }
         }
 
@@ -683,33 +539,7 @@
         const competitionId = ensureUuid(req.params.competitionId);
         const pagingParams = PagingParamsSchema.parse(req.query);
 
-<<<<<<< HEAD
-        // Check if competition exists and its type
-        const { exists, isType: isPerpsCompetition } =
-          await services.competitionManager.checkCompetitionType(
-            competitionId,
-            "perpetual_futures",
-          );
-
-        if (!exists) {
-          throw new ApiError(404, "Competition not found");
-        }
-
-        // Check if this is a perps competition
-        if (isPerpsCompetition) {
-          throw new ApiError(
-            400,
-            "This endpoint is not available for perpetual futures competitions. " +
-              "Use GET /api/competitions/{id}/perps/all-positions for perps positions.",
-          );
-        }
-
-        // Cache only public (unauthenticated or authenticated user) requests (and disable in test/dev mode)
-        const shouldCacheResponse = checkShouldCacheResponse(req);
-        const cacheKey = generateCacheKey(req, "competitionTrades", {
-=======
         const result = await services.competitionService.getCompetitionTrades({
->>>>>>> fec42d52
           competitionId,
           pagingParams,
         });
@@ -737,54 +567,8 @@
         );
         const pagingParams = PagingParamsSchema.parse(req.query);
 
-<<<<<<< HEAD
-        // Check if competition exists and its type
-        const { exists, isType: isPerpsCompetition } =
-          await services.competitionManager.checkCompetitionType(
-            competitionId,
-            "perpetual_futures",
-          );
-
-        if (!exists) {
-          throw new ApiError(404, "Competition not found");
-        }
-
-        // Check if agent exists
-        const agent = await services.agentManager.getAgent(agentId);
-        if (!agent) {
-          throw new ApiError(404, "Agent not found");
-        }
-
-        // Check if this is a perps competition
-        if (isPerpsCompetition) {
-          throw new ApiError(
-            400,
-            "This endpoint is not available for perpetual futures competitions. " +
-              "Use GET /api/competitions/{id}/agents/{agentId}/perps/positions for agent positions.",
-          );
-        }
-
-        // Cache only public (unauthenticated or authenticated user) requests (and disable in test/dev mode)
-        const shouldCacheResponse = checkShouldCacheResponse(req);
-        const cacheKey = generateCacheKey(req, "competitionAgentTrades", {
-          competitionId,
-          agentId,
-          ...pagingParams,
-        });
-        if (shouldCacheResponse) {
-          const cached = caches.agentTrades.get(cacheKey);
-          if (cached) {
-            return res.status(200).json(cached);
-          }
-        }
-
-        // Get trades
-        const { trades, total } =
-          await services.tradeSimulator.getAgentTradesInCompetition(
-=======
         const result =
           await services.competitionService.getAgentTradesInCompetition({
->>>>>>> fec42d52
             competitionId,
             agentId,
             pagingParams,
@@ -815,7 +599,7 @@
 
         // Check if competition exists
         const competition =
-          await services.competitionManager.getCompetition(competitionId);
+          await services.competitionService.getCompetition(competitionId);
         if (!competition) {
           throw new ApiError(404, "Competition not found");
         }
@@ -830,14 +614,14 @@
         }
 
         // Check if agent exists
-        const agent = await services.agentManager.getAgent(agentId);
+        const agent = await services.agentService.getAgent(agentId);
         if (!agent) {
           throw new ApiError(404, "Agent not found");
         }
 
         // Check if the agent is in the competition
         const agentInCompetition =
-          await services.competitionManager.isAgentInCompetition(
+          await services.competitionService.isAgentInCompetition(
             competitionId,
             agentId,
           );
@@ -914,7 +698,7 @@
 
         // Check if competition exists
         const competition =
-          await services.competitionManager.getCompetition(competitionId);
+          await services.competitionService.getCompetition(competitionId);
         if (!competition) {
           throw new ApiError(404, "Competition not found");
         }
@@ -988,7 +772,7 @@
 
         // Check if competition exists
         const competition =
-          await services.competitionManager.getCompetition(competitionId);
+          await services.competitionService.getCompetition(competitionId);
         if (!competition) {
           throw new ApiError(404, "Competition not found");
         }
