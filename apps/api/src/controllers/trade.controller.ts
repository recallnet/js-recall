--- conflicted
+++ resolved
@@ -1,20 +1,13 @@
 import { NextFunction, Request, Response } from "express";
 import { z } from "zod";
 
-<<<<<<< HEAD
-import { calculateSlippage } from "@recallnet/services/lib";
 import {
   ApiError,
   BlockchainType,
-  SpecificChain,
+  SPECIFIC_CHAIN_NAMES,
 } from "@recallnet/services/types";
 
-import { tradeLogger } from "@/lib/logger.js";
 import { ServiceRegistry } from "@/services/index.js";
-=======
-import { ApiError } from "@/middleware/errorHandler.js";
-import { ServiceRegistry } from "@/services/index.js";
-import { BlockchainType, SPECIFIC_CHAIN_NAMES } from "@/types/index.js";
 
 const GetQuoteQuerySchema = z.object({
   fromToken: z.string().min(1, "fromToken is required"),
@@ -40,7 +33,6 @@
   toChain: z.nativeEnum(BlockchainType).optional(),
   toSpecificChain: z.enum(SPECIFIC_CHAIN_NAMES).optional(),
 });
->>>>>>> 4cda81cc
 
 export function makeTradeController(services: ServiceRegistry) {
   /**
