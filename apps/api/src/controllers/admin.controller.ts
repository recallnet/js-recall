import * as crypto from "crypto";
import { NextFunction, Request, Response } from "express";
import * as fs from "fs";
import * as path from "path";

import { config, reloadSecurityConfig } from "@/config/index.js";
import { addAgentToCompetition } from "@/database/repositories/competition-repository.js";
<<<<<<< HEAD
import { objectIndexRepository } from "@/database/repositories/object-index.repository.js";
import {
  SelectCompetitionReward,
  UpdateCompetition,
} from "@/database/schema/core/types.js";
=======
>>>>>>> b98be484
import { flatParse } from "@/lib/flat-parse.js";
import { generateHandleFromName } from "@/lib/handle-utils.js";
import { adminLogger } from "@/lib/logger.js";
import { ApiError } from "@/middleware/errorHandler.js";
import { ServiceRegistry } from "@/services/index.js";
import {
  ACTOR_STATUS,
  ActorStatus,
  AdminCreateAgentSchema,
  COMPETITION_STATUS,
  CROSS_CHAIN_TRADING_TYPE,
} from "@/types/index.js";

import {
  AdminAddAgentToCompetitionParamsSchema,
  AdminCreateCompetitionSchema,
  AdminDeactivateAgentBodySchema,
  AdminDeactivateAgentParamsSchema,
  AdminDeleteAgentParamsSchema,
  AdminEndCompetitionSchema,
  AdminGetAgentApiKeyParamsSchema,
  AdminGetAgentParamsSchema,
  AdminGetCompetitionSnapshotsParamsSchema,
  AdminGetCompetitionSnapshotsQuerySchema,
  AdminGetPerformanceReportsQuerySchema,
  AdminReactivateAgentInCompetitionParamsSchema,
  AdminReactivateAgentParamsSchema,
  AdminRegisterUserSchema,
  AdminRemoveAgentFromCompetitionBodySchema,
  AdminRemoveAgentFromCompetitionParamsSchema,
  AdminSetupSchema,
  AdminStartCompetitionSchema,
  AdminUpdateAgentBodySchema,
  AdminUpdateAgentParamsSchema,
  AdminUpdateCompetitionParamsSchema,
  AdminUpdateCompetitionSchema,
} from "./admin.schema.js";
import { parseAdminSearchQuery } from "./request-helpers.js";

// TODO: need user deactivation logic

// TODO: unify interfaces since these enforce "null" values vs `@/types/index.js` that uses undefined
// Also, types aren't really used anywhere else, so we should probably remove them?
interface Agent {
  id: string;
  ownerId: string;
  walletAddress: string | null;
  name: string;
  handle: string;
  description: string | null;
  imageUrl: string | null;
  apiKey: string;
  metadata: unknown;
  email: string | null;
  status: ActorStatus;
  createdAt: Date;
  updatedAt: Date;
}

interface User {
  id: string;
  walletAddress: string;
  name: string | null;
  email: string | null;
  imageUrl: string | null;
  metadata: unknown;
  status: ActorStatus;
  createdAt: Date;
  updatedAt: Date;
}

interface AdminUserRegistrationResponse {
  success: boolean;
  user: User;
  agent?: Agent;
  agentError?: string;
}

interface AdminAgentRegistrationResponse {
  success: boolean;
  agent: Agent;
  agentError?: string;
}

interface AdminSearchResults {
  users: User[];
  agents: Omit<Agent, "apiKey">[];
}

export interface AdminSearchUsersAndAgentsResponse {
  success: boolean;
  join: boolean;
  results: AdminSearchResults;
}

export function makeAdminController(services: ServiceRegistry) {
  /**
   * Admin Controller
   * Handles administrative operations
   */
  return {
    /**
     * Setup the initial admin account
     * This endpoint is only available when no admin exists in the system
     * @param req Express request
     * @param res Express response
     * @param next Express next function
     */
    async setupAdmin(req: Request, res: Response, next: NextFunction) {
      try {
        // Check if any admin already exists
        const admins = await services.adminManager.getAllAdmins();
        const adminExists = admins.length > 0;

        if (adminExists) {
          throw new ApiError(
            403,
            "Admin setup is not allowed - an admin account already exists",
          );
        }

        // Validate request body using flatParse
        const result = flatParse(AdminSetupSchema, req.body);
        if (!result.success) {
          throw new ApiError(400, `Invalid request format: ${result.error}`);
        }

        const { username, password, email } = result.data;

        // Ensure that ROOT_ENCRYPTION_KEY exists in .env file
        try {
          // Find the correct .env file based on environment
          const envFile =
            process.env.NODE_ENV === "test" ? ".env.test" : ".env";
          const envPath = path.resolve(process.cwd(), envFile);
          adminLogger.info(`Checking for ${envFile} file at: ${envPath}`);

          if (fs.existsSync(envPath)) {
            const envContent = fs.readFileSync(envPath, "utf8");
            const rootKeyPattern = /ROOT_ENCRYPTION_KEY=.*$/m;

            // Check if ROOT_ENCRYPTION_KEY already exists and is not the default
            const keyMatch = rootKeyPattern.exec(envContent);
            let needsNewKey = true;

            if (keyMatch) {
              const currentValue = keyMatch[0].split("=")[1];
              if (
                currentValue &&
                currentValue.length >= 32 &&
                !currentValue.includes("default_encryption_key") &&
                !currentValue.includes("your_") &&
                !currentValue.includes("dev_") &&
                !currentValue.includes("test_") &&
                !currentValue.includes("replace_in_production")
              ) {
                // Key exists and seems to be a proper key already
                adminLogger.info("ROOT_ENCRYPTION_KEY already exists in .env");
                needsNewKey = false;
              }
            }

            if (needsNewKey) {
              // Generate a new secure encryption key
              const newEncryptionKey = crypto.randomBytes(32).toString("hex");
              adminLogger.info("Generated new ROOT_ENCRYPTION_KEY");

              // Update the .env file
              let updatedEnvContent = envContent;

              if (keyMatch) {
                // Replace existing key
                updatedEnvContent = envContent.replace(
                  rootKeyPattern,
                  `ROOT_ENCRYPTION_KEY=${newEncryptionKey}`,
                );
              } else {
                // Add new key
                updatedEnvContent =
                  envContent.trim() +
                  `\n\nROOT_ENCRYPTION_KEY=${newEncryptionKey}\n`;
              }

              fs.writeFileSync(envPath, updatedEnvContent);
              adminLogger.info(
                `Updated ROOT_ENCRYPTION_KEY in ${envFile} file`,
              );

              // We need to update the process.env with the new key for it to be used immediately
              process.env.ROOT_ENCRYPTION_KEY = newEncryptionKey;

              // Reload the configuration to pick up the new encryption key
              reloadSecurityConfig();

              adminLogger.info(
                "✅ Configuration reloaded with new encryption key",
              );
            }
          } else {
            adminLogger.error(`${envFile} file not found at expected location`);
          }
        } catch (envError) {
          adminLogger.error("Error updating ROOT_ENCRYPTION_KEY:", envError);
          // Continue with admin setup even if the env update fails
        }

        // Setup the initial admin using AdminManager
        const adminResult = await services.adminManager.setupInitialAdmin(
          username,
          password,
          email,
        );

        // Return success with admin information
        res.status(201).json({
          success: true,
          message: "Admin account created successfully",
          admin: {
            id: adminResult.id,
            username: adminResult.username,
            email: adminResult.email,
            createdAt: adminResult.createdAt,
            apiKey: adminResult.apiKey,
          },
        });
      } catch (error) {
        next(error);
      }
    },

    /**
     * Register a new user and optionally create their first agent
     * @param req Express request
     * @param res Express response
     * @param next Express next function
     */
    async registerUser(req: Request, res: Response, next: NextFunction) {
      try {
        // Validate request body using flatParse
        const result = flatParse(AdminRegisterUserSchema, req.body);
        if (!result.success) {
          return res.status(400).json({
            success: false,
            error: `Invalid request format: ${result.error}`,
          });
        }

        const {
          walletAddress,
          name,
          email,
          userImageUrl,
          userMetadata,
          agentName,
          agentHandle,
          agentDescription,
          agentImageUrl,
          agentMetadata,
          agentWalletAddress,
        } = result.data;

        // Check if a user with this wallet address already exists
        const existingUser =
          await services.userManager.getUserByWalletAddress(walletAddress);

        if (existingUser) {
          const errorMessage = `A user with wallet address ${walletAddress} already exists`;
          adminLogger.warn("Duplicate wallet address error:", errorMessage);
          return res.status(409).json({
            success: false,
            error: errorMessage,
          });
        }

        try {
          // Create the user
          const user = await services.userManager.registerUser(
            walletAddress,
            name,
            email,
            userImageUrl,
            userMetadata,
          );

          let agent = null;

          // If agent details are provided, create an agent for this user
          if (agentName) {
            try {
              agent = await services.agentManager.createAgent({
                ownerId: user.id,
                name: agentName,
                handle: agentHandle ?? generateHandleFromName(agentName), // Auto-generate from name
                description: agentDescription,
                imageUrl: agentImageUrl,
                metadata: agentMetadata,
                walletAddress: agentWalletAddress,
              });
            } catch (agentError) {
              adminLogger.error("Error creating agent for user:", agentError);
              // If agent creation fails, we still return the user but note the agent error
              return res.status(201).json({
                success: true,
                user: {
                  id: user.id,
                  walletAddress: user.walletAddress,
                  name: user.name,
                  email: user.email,
                  imageUrl: user.imageUrl,
                  metadata: user.metadata,
                  status: user.status,
                  createdAt: user.createdAt,
                  updatedAt: user.updatedAt,
                },
                agentError:
                  agentError instanceof Error
                    ? agentError.message
                    : "Failed to create agent",
              });
            }
          }

          // Return success with created user and agent
          const response: AdminUserRegistrationResponse = {
            success: true,
            user: {
              id: user.id,
              walletAddress: user.walletAddress,
              name: user.name,
              email: user.email,
              imageUrl: user.imageUrl,
              metadata: user.metadata,
              status: user.status as ActorStatus,
              createdAt: user.createdAt,
              updatedAt: user.updatedAt,
            },
          };

          if (agent) {
            response.agent = {
              id: agent.id,
              ownerId: agent.ownerId,
              walletAddress: agent.walletAddress,
              name: agent.name,
              handle: agent.handle ?? generateHandleFromName(agent.name),
              description: agent.description,
              imageUrl: agent.imageUrl,
              apiKey: agent.apiKey,
              metadata: agent.metadata,
              status: agent.status as ActorStatus,
              email: agent.email,
              createdAt: agent.createdAt,
              updatedAt: agent.updatedAt,
            };
          }

          return res.status(201).json(response);
        } catch (error) {
          adminLogger.error("Error registering user:", error);

          // Check if this is a duplicate wallet address error that somehow got here
          if (
            error instanceof Error &&
            error.message.includes("already exists")
          ) {
            return res.status(409).json({
              success: false,
              error: error.message,
            });
          }

          // Check if this is an invalid wallet address error
          if (
            error instanceof Error &&
            (error.message.includes("Wallet address is required") ||
              error.message.includes("Invalid Ethereum address"))
          ) {
            return res.status(400).json({
              success: false,
              error: error.message,
            });
          }

          // Handle other errors
          return res.status(500).json({
            success: false,
            error:
              error instanceof Error
                ? error.message
                : "Unknown error registering user",
          });
        }
      } catch (error) {
        adminLogger.error("Uncaught error in registerUser:", error);
        next(error);
      }
    },

    /**
     * Register a new agent
     * @param req Express request
     * @param res Express response
     * @param next Express next function
     */
    async registerAgent(req: Request, res: Response, next: NextFunction) {
      try {
        const result = flatParse(AdminCreateAgentSchema, req.body);
        if (!result.success) {
          throw new ApiError(400, `Invalid request format: ${result.error}`);
        }
        const { user, agent } = result.data;
        const { id: userId, walletAddress: userWalletAddress } = user;
        const {
          name,
          handle,
          email,
          walletAddress: agentWalletAddress,
          description,
          imageUrl,
          metadata,
        } = agent;

        // Check if a user with this wallet address already exists
        const existingUser = userWalletAddress
          ? await services.userManager.getUserByWalletAddress(userWalletAddress)
          : userId
            ? await services.userManager.getUser(userId)
            : undefined;

        if (!existingUser) {
          const errorMessage = `User '${userWalletAddress ? userWalletAddress : userId}' does not exist`;
          adminLogger.warn("User not found error:", errorMessage);
          return res.status(404).json({
            success: false,
            error: errorMessage,
          });
        }

        try {
          // Create the agent
          const agent = await services.agentManager.createAgent({
            ownerId: existingUser.id,
            name,
            handle: handle ?? generateHandleFromName(name),
            description,
            email,
            imageUrl,
            metadata: metadata ?? undefined,
            walletAddress: agentWalletAddress,
          });

          const response: AdminAgentRegistrationResponse = {
            success: true,
            agent: {
              ...agent,
              handle: agent.handle,
            },
          };

          return res.status(201).json(response);
        } catch (error) {
          adminLogger.error("Error registering agent:", error);

          // Check if this is a duplicate wallet address error that somehow got here
          if (
            error instanceof Error &&
            error.message.includes("already exists")
          ) {
            return res.status(409).json({
              success: false,
              error: error.message,
            });
          }

          // Check if this is an invalid wallet address error
          if (
            error instanceof Error &&
            (error.message.includes("Wallet address is required") ||
              error.message.includes("Invalid Ethereum address"))
          ) {
            return res.status(400).json({
              success: false,
              error: error.message,
            });
          }

          // Handle other errors
          return res.status(500).json({
            success: false,
            error:
              error instanceof Error
                ? error.message
                : "Unknown error registering agent",
          });
        }
      } catch (error) {
        adminLogger.error("Uncaught error in registerUser:", error);
        next(error);
      }
    },

    /**
     * @param req Express request
     * @param res Express response
     * @param next Express next function
     */
    async createCompetition(req: Request, res: Response, next: NextFunction) {
      try {
        // Validate request body using flatParse
        const result = flatParse(AdminCreateCompetitionSchema, req.body);
        if (!result.success) {
          throw new ApiError(400, `Invalid request format: ${result.error}`);
        }

        const {
          name,
          description,
          tradingType,
          sandboxMode,
          externalUrl,
          imageUrl,
          type,
          endDate,
          votingStartDate,
          votingEndDate,
          joinStartDate,
          joinEndDate,
          tradingConstraints,
          rewards,
        } = result.data;

        // Create a new competition
        const competition = await services.competitionManager.createCompetition(
          name,
          description,
          tradingType || CROSS_CHAIN_TRADING_TYPE.DISALLOW_ALL,
          sandboxMode || false,
          externalUrl,
          imageUrl,
          type,
          endDate ? new Date(endDate) : undefined,
          votingStartDate ? new Date(votingStartDate) : undefined,
          votingEndDate ? new Date(votingEndDate) : undefined,
          joinStartDate ? new Date(joinStartDate) : undefined,
          joinEndDate ? new Date(joinEndDate) : undefined,
          tradingConstraints,
          rewards,
        );

        // Return the created competition
        res.status(201).json({
          success: true,
          competition,
        });
      } catch (error) {
        next(error);
      }
    },

    /**
     * @param req Express request
     * @param res Express response
     * @param next Express next function
     */
    async startCompetition(req: Request, res: Response, next: NextFunction) {
      try {
        // Validate request body using flatParse
        const result = flatParse(AdminStartCompetitionSchema, req.body);
        if (!result.success) {
          throw new ApiError(400, `Invalid request format: ${result.error}`);
        }

        const {
          competitionId,
          name,
          description,
          agentIds,
          tradingType,
          sandboxMode,
          externalUrl,
          imageUrl,
          endDate,
          votingStartDate,
          votingEndDate,
          joinStartDate,
          joinEndDate,
          tradingConstraints,
          rewards,
        } = result.data;

        // Validate that all provided agent IDs exist in the database and are active
        const invalidAgentIds: string[] = [];
        const validAgentIds: string[] = [];

        for (const agentId of agentIds) {
          const agent = await services.agentManager.getAgent(agentId);

          if (!agent) {
            invalidAgentIds.push(agentId);
            continue;
          }

          if (agent.status !== ACTOR_STATUS.ACTIVE) {
            invalidAgentIds.push(agentId);
            continue;
          }

          validAgentIds.push(agentId);
        }

        // If there are invalid agent IDs, return an error with the list
        if (invalidAgentIds.length > 0) {
          throw new ApiError(
            400,
            `Cannot start competition: the following agent IDs are invalid or inactive: ${invalidAgentIds.join(", ")}`,
          );
        }

        let finalAgentIds = [...validAgentIds]; // Start with validated agent IDs

        // Get pre-registered agents from the database if we have a competitionId
        if (competitionId) {
          const competitionAgents =
            await services.competitionManager.getCompetitionAgentsWithMetrics(
              competitionId,
              {
                sort: "",
                limit: 1000,
                offset: 0,
              },
            );
          const registeredAgents = competitionAgents.agents.map(
            (agent) => agent.id,
          );
          // Combine with provided agentIds, removing duplicates
          const combinedAgents = [
            ...new Set([...finalAgentIds, ...registeredAgents]),
          ];
          finalAgentIds = combinedAgents;
        }

        // Now check if we have any agents to start the competition with
        if (finalAgentIds.length === 0) {
          throw new ApiError(
            400,
            "Cannot start competition: no valid active agents provided in agentIds and no agents have joined the competition",
          );
        }

        let competition;

        // Check if we're starting an existing competition or creating a new one
        if (competitionId) {
          // Get the existing competition
          competition =
            await services.competitionManager.getCompetition(competitionId);

          if (!competition) {
            throw new ApiError(404, "Competition not found");
          }

          // Verify competition is in PENDING state
          if (competition.status !== COMPETITION_STATUS.PENDING) {
            throw new ApiError(
              400,
              `Competition is already in ${competition.status} state and cannot be started`,
            );
          }
        } else {
          // We need name to create a new competition
          // Schema validation ensures either competitionId or name is provided

          // Create a new competition
          competition = await services.competitionManager.createCompetition(
            name!,
            description,
            tradingType || CROSS_CHAIN_TRADING_TYPE.DISALLOW_ALL,
            sandboxMode || false,
            externalUrl,
            imageUrl,
            undefined, // type parameter (will use default)
            endDate ? new Date(endDate) : undefined,
            votingStartDate ? new Date(votingStartDate) : undefined,
            votingEndDate ? new Date(votingEndDate) : undefined,
            joinStartDate ? new Date(joinStartDate) : undefined,
            joinEndDate ? new Date(joinEndDate) : undefined,
            tradingConstraints,
            rewards,
          );
        }

        // Start the competition
        const startedCompetition =
          await services.competitionManager.startCompetition(
            competition.id,
            finalAgentIds,
            tradingConstraints,
          );

        // Return the started competition
        res.status(200).json({
          success: true,
          competition: {
            ...startedCompetition,
            agentIds: finalAgentIds,
          },
        });
      } catch (error) {
        next(error);
      }
    },

    /**
     * @param req Express request
     * @param res Express response
     * @param next Express next function
     */
    async endCompetition(req: Request, res: Response, next: NextFunction) {
      try {
        // Validate request body using flatParse
        const result = flatParse(AdminEndCompetitionSchema, req.body);
        if (!result.success) {
          throw new ApiError(400, `Invalid request format: ${result.error}`);
        }

        const { competitionId } = result.data;

        // End the competition
        const endedCompetition =
          await services.competitionManager.endCompetition(competitionId);

        // Get final leaderboard
        const leaderboard =
          await services.competitionManager.getLeaderboard(competitionId);

<<<<<<< HEAD
        // Assign winners to the rewards
        await services.competitionRewardService.assignWinnersToRewards(
          competitionId,
          leaderboard,
        );

        // Populate object_index with competition data
        try {
          await services.objectIndexService.populateTrades(competitionId);
          await services.objectIndexService.populateAgentScoreHistory(
            competitionId,
          );
          await services.objectIndexService.populateCompetitionsLeaderboard(
            competitionId,
          );
          adminLogger.info(
            `Successfully populated object_index for competition ${competitionId}`,
          );
        } catch (error) {
          adminLogger.error(
            `Failed to populate object_index for competition ${competitionId}:`,
            error,
          );
          // Don't fail the request if object_index population fails
        }

=======
>>>>>>> b98be484
        adminLogger.info(
          `Successfully ended competition, id: ${competitionId}`,
        );

        // Return the ended competition with leaderboard
        res.status(200).json({
          success: true,
          competition: endedCompetition,
          leaderboard,
        });
      } catch (error) {
        next(error);
      }
    },

    /**
     * @param req Express request
     * @param res Express response
     * @param next Express next function
     */
    async updateCompetition(req: Request, res: Response, next: NextFunction) {
      try {
        // Validate params using flatParse
        const paramsResult = flatParse(
          AdminUpdateCompetitionParamsSchema,
          req.params,
        );
        if (!paramsResult.success) {
          throw new ApiError(400, `Invalid parameters: ${paramsResult.error}`);
        }

        const { competitionId } = paramsResult.data;
        const bodyResult = flatParse(AdminUpdateCompetitionSchema, req.body);
        if (!bodyResult.success) {
          throw new ApiError(
            400,
            `Invalid request format: ${bodyResult.error}`,
          );
        }

        // Extract rewards and tradingConstraints from the validated data
        const { rewards, tradingConstraints, ...competitionUpdates } =
          bodyResult.data;
        const updates = competitionUpdates as UpdateCompetition;

        // Check if there are any updates to apply
        if (
          Object.keys(updates).length === 0 &&
          !rewards &&
          !tradingConstraints
        ) {
          throw new ApiError(400, "No valid fields provided for update");
        }

        // Update the competition
        const updatedCompetition =
          await services.competitionManager.updateCompetition(
            competitionId,
            updates,
          );

        // Update the trading constraints
        if (tradingConstraints) {
          await services.tradingConstraintsService.updateConstraints(
            competitionId,
            tradingConstraints,
          );
        }

        // Update the rewards
        let updatedRewards: SelectCompetitionReward[] = [];
        if (rewards) {
          updatedRewards =
            await services.competitionRewardService.replaceRewards(
              competitionId,
              rewards,
            );
        }

        // Return the updated competition
        res.status(200).json({
          success: true,
          competition: {
            ...updatedCompetition,
            rewards: updatedRewards.map((reward) => ({
              rank: reward.rank,
              reward: reward.reward,
            })),
          },
        });
      } catch (error) {
        next(error);
      }
    },

    /**
     * @param req Express request
     * @param res Express response
     * @param next Express next function
     */
    async getPerformanceReports(
      req: Request,
      res: Response,
      next: NextFunction,
    ) {
      try {
        // Validate query using flatParse
        const queryResult = flatParse(
          AdminGetPerformanceReportsQuerySchema,
          req.query,
        );
        if (!queryResult.success) {
          throw new ApiError(
            400,
            `Invalid query parameters: ${queryResult.error}`,
          );
        }
        const { competitionId } = queryResult.data;

        // Get the competition
        const competition =
          await services.competitionManager.getCompetition(competitionId);
        if (!competition) {
          throw new ApiError(404, "Competition not found");
        }

        // Get leaderboard
        const leaderboard =
          await services.competitionManager.getLeaderboard(competitionId);

        // Get all users for agent owner names
        const users = await services.userManager.getAllUsers();

        // Map agent IDs to owner names
        const userMap = new Map(
          users.map((user) => [user.id, user.name || "Unknown User"]),
        );

        // Get all agents to map agent IDs to agent names and owners
        const agents = await services.agentManager.getAllAgents();
        const agentMap = new Map(
          agents.map((agent) => [
            agent.id,
            {
              name: agent.name,
              handle: agent.handle,
              ownerName: userMap.get(agent.ownerId) || "Unknown Owner",
            },
          ]),
        );

        // Format leaderboard with agent and owner names
        const formattedLeaderboard = leaderboard.map((entry, index) => ({
          rank: index + 1,
          agentId: entry.agentId,
          agentName: agentMap.get(entry.agentId)?.name || "Unknown Agent",
          agentHandle: agentMap.get(entry.agentId)?.handle || "unknown_agent",
          ownerName: agentMap.get(entry.agentId)?.ownerName || "Unknown Owner",
          portfolioValue: entry.value,
        }));

        // Return performance report
        res.status(200).json({
          success: true,
          competition,
          leaderboard: formattedLeaderboard,
        });
      } catch (error) {
        next(error);
      }
    },

    /**
     * List all users
     * @param req Express request
     * @param res Express response
     * @param next Express next function
     */
    async listAllUsers(req: Request, res: Response, next: NextFunction) {
      try {
        // Get all users (non-admin users only)
        const users = await services.userManager.getAllUsers();

        // Format the response to match the expected structure
        const formattedUsers = users.map((user) => ({
          id: user.id,
          walletAddress: user.walletAddress,
          name: user.name,
          email: user.email,
          status: user.status,
          imageUrl: user.imageUrl,
          metadata: user.metadata,
          createdAt: user.createdAt,
          updatedAt: user.updatedAt,
        }));

        // Return the users
        res.status(200).json({
          success: true,
          users: formattedUsers,
        });
      } catch (error) {
        next(error);
      }
    },

    /**
     * @param req Express request
     * @param res Express response
     * @param next Express next function
     */
    async getCompetitionSnapshots(
      req: Request,
      res: Response,
      next: NextFunction,
    ) {
      try {
        // Validate params using flatParse
        const paramsResult = flatParse(
          AdminGetCompetitionSnapshotsParamsSchema,
          req.params,
        );
        if (!paramsResult.success) {
          throw new ApiError(400, `Invalid parameters: ${paramsResult.error}`);
        }
        const { competitionId } = paramsResult.data;

        // Validate query using flatParse
        const queryResult = flatParse(
          AdminGetCompetitionSnapshotsQuerySchema,
          req.query,
        );
        if (!queryResult.success) {
          throw new ApiError(
            400,
            `Invalid query parameters: ${queryResult.error}`,
          );
        }
        const { agentId } = queryResult.data;

        // Check if the competition exists
        const competition =
          await services.competitionManager.getCompetition(competitionId);
        if (!competition) {
          throw new ApiError(404, "Competition not found");
        }

        // Get snapshots based on whether an agent ID was provided
        let snapshots;
        if (agentId) {
          // Check if the agent exists
          const agent = await services.agentManager.getAgent(agentId);
          if (!agent) {
            throw new ApiError(404, "Agent not found");
          }

          // Check if the agent is in the competition
          const agentInCompetition =
            await services.competitionManager.isAgentInCompetition(
              competitionId,
              agentId,
            );

          if (!agentInCompetition) {
            throw new ApiError(
              400,
              "Agent is not participating in this competition",
            );
          }

          // Get snapshots for the specific agent
          snapshots =
            await services.portfolioSnapshotter.getAgentPortfolioSnapshots(
              competitionId,
              agentId,
            );
        } else {
          // Get snapshots for all agents in the competition (including inactive ones)
          const agents =
            await services.competitionManager.getAllCompetitionAgents(
              competitionId,
            );
          snapshots = [];

          for (const agentId of agents) {
            const agentSnapshots =
              await services.portfolioSnapshotter.getAgentPortfolioSnapshots(
                competitionId,
                agentId,
              );
            snapshots.push(...agentSnapshots);
          }
        }

        // Return the snapshots
        res.status(200).json({
          success: true,
          snapshots,
        });
      } catch (error) {
        next(error);
      }
    },

    /**
     * Search for users and agents based on various criteria
     * @param req Express request
     * @param res Express response
     * @param next Express next function
     */
    async searchUsersAndAgents(
      req: Request,
      res: Response,
      next: NextFunction,
    ) {
      try {
        // Note: special parsing is required to support nested query params
        const { user, agent, join } = parseAdminSearchQuery(req.url);
        const results: AdminSearchResults = {
          users: [],
          agents: [],
        };

        // Search users if requested
        if (user) {
          const users = await services.userManager.searchUsers(user);

          results.users = users.map((user) => ({
            id: user.id,
            walletAddress: user.walletAddress,
            name: user.name,
            email: user.email,
            status: user.status,
            imageUrl: user.imageUrl,
            metadata: user.metadata,
            createdAt: user.createdAt,
            updatedAt: user.updatedAt,
          }));
        }

        // Search agents if requested
        if (agent) {
          const agents = await services.agentManager.searchAgents(agent);

          results.agents = agents.map((agent) => ({
            id: agent.id,
            ownerId: agent.ownerId,
            walletAddress: agent.walletAddress,
            name: agent.name,
            handle: agent.handle,
            description: agent.description,
            status: agent.status,
            imageUrl: agent.imageUrl,
            metadata: agent.metadata,
            email: agent.email,
            createdAt: agent.createdAt,
            updatedAt: agent.updatedAt,
          }));
        }

        if (join) {
          const userMap = new Map(results.users.map((user) => [user.id, user]));

          results.agents = results.agents
            .map((agent) => {
              const user = userMap.get(agent.ownerId);
              if (!user) return null;
              return {
                ...agent,
              };
            })
            .filter((entry) => entry !== null);
        }

        // Return the search results
        res.status(200).json({
          success: true,
          join,
          results,
        });
      } catch (error) {
        next(error);
      }
    },

    /**
     * List all agents
     * @param req Express request
     * @param res Express response
     * @param next Express next function
     */
    async listAllAgents(req: Request, res: Response, next: NextFunction) {
      try {
        // Get all agents from the database
        const agents = await services.agentManager.getAllAgents();

        // Format the agents for the response
        const formattedAgents = agents.map((agent) => ({
          id: agent.id,
          ownerId: agent.ownerId,
          walletAddress: agent.walletAddress,
          name: agent.name,
          handle: agent.handle,
          email: agent.email,
          description: agent.description,
          status: agent.status,
          imageUrl: agent.imageUrl,
          metadata: agent.metadata,
          createdAt: agent.createdAt,
          updatedAt: agent.updatedAt,
        }));

        // Return the agents
        res.status(200).json({
          success: true,
          agents: formattedAgents,
        });
      } catch (error) {
        next(error);
      }
    },

    /**
     * Delete an agent
     * @param req Express request
     * @param res Express response
     * @param next Express next function
     */
    async deleteAgent(req: Request, res: Response, next: NextFunction) {
      try {
        // Validate params using flatParse
        const paramsResult = flatParse(
          AdminDeleteAgentParamsSchema,
          req.params,
        );
        if (!paramsResult.success) {
          return res.status(400).json({
            success: false,
            error: `Invalid parameters: ${paramsResult.error}`,
          });
        }

        const { agentId } = paramsResult.data;

        // Get the agent first to check if it exists
        const agent = await services.agentManager.getAgent(agentId);

        if (!agent) {
          return res.status(404).json({
            success: false,
            error: "Agent not found",
          });
        }

        // Delete the agent
        const deleted = await services.agentManager.deleteAgent(agentId);

        if (deleted) {
          return res.status(200).json({
            success: true,
            message: "Agent successfully deleted",
          });
        } else {
          return res.status(500).json({
            success: false,
            error: "Failed to delete agent",
          });
        }
      } catch (error) {
        adminLogger.error("Error deleting agent:", error);
        next(error);
      }
    },

    /**
     * Deactivate an agent
     * @param req Express request
     * @param res Express response
     * @param next Express next function
     */
    async deactivateAgent(req: Request, res: Response, next: NextFunction) {
      try {
        // Validate params using flatParse
        const paramsResult = flatParse(
          AdminDeactivateAgentParamsSchema,
          req.params,
        );
        if (!paramsResult.success) {
          return res.status(400).json({
            success: false,
            error: `Invalid parameters: ${paramsResult.error}`,
          });
        }

        // Validate body using flatParse
        const bodyResult = flatParse(AdminDeactivateAgentBodySchema, req.body);
        if (!bodyResult.success) {
          return res.status(400).json({
            success: false,
            error: `Invalid request body: ${bodyResult.error}`,
          });
        }

        const { agentId } = paramsResult.data;
        const { reason } = bodyResult.data;

        // Get the agent first to check if it exists
        const agent = await services.agentManager.getAgent(agentId);

        if (!agent) {
          return res.status(404).json({
            success: false,
            error: "Agent not found",
          });
        }

        // Check if agent is already inactive
        if (agent.status !== "active") {
          return res.status(400).json({
            success: false,
            error: "Agent is already inactive",
            agent: {
              id: agent.id,
              name: agent.name,
              handle: agent.handle,
              status: agent.status,
            },
          });
        }

        // Deactivate the agent
        const deactivatedAgent = await services.agentManager.deactivateAgent(
          agentId,
          reason,
        );

        if (!deactivatedAgent) {
          return res.status(500).json({
            success: false,
            error: "Failed to deactivate agent",
          });
        }

        // Return the updated agent info
        res.status(200).json({
          success: true,
          agent: {
            id: deactivatedAgent.id,
            name: deactivatedAgent.name,
            status: deactivatedAgent.status,
            deactivationReason: deactivatedAgent.deactivationReason,
            deactivationDate: deactivatedAgent.deactivationDate,
          },
        });
      } catch (error) {
        next(error);
      }
    },

    /**
     * Reactivate an agent
     * @param req Express request
     * @param res Express response
     * @param next Express next function
     */
    async reactivateAgent(req: Request, res: Response, next: NextFunction) {
      try {
        // Validate params using flatParse
        const paramsResult = flatParse(
          AdminReactivateAgentParamsSchema,
          req.params,
        );
        if (!paramsResult.success) {
          return res.status(400).json({
            success: false,
            error: `Invalid parameters: ${paramsResult.error}`,
          });
        }

        const { agentId } = paramsResult.data;

        // Get the agent first to check if it exists and is actually inactive
        const agent = await services.agentManager.getAgent(agentId);

        if (!agent) {
          return res.status(404).json({
            success: false,
            error: "Agent not found",
          });
        }

        // Check if agent is already active
        if (agent.status === "active") {
          return res.status(400).json({
            success: false,
            error: "Agent is already active",
            agent: {
              id: agent.id,
              name: agent.name,
              handle: agent.handle,
              status: agent.status,
            },
          });
        }

        // Reactivate the agent
        const reactivatedAgent =
          await services.agentManager.reactivateAgent(agentId);

        if (!reactivatedAgent) {
          return res.status(500).json({
            success: false,
            error: "Failed to reactivate agent",
          });
        }

        // Return the updated agent info
        res.status(200).json({
          success: true,
          agent: {
            id: reactivatedAgent.id,
            name: reactivatedAgent.name,
            status: reactivatedAgent.status,
          },
        });
      } catch (error) {
        next(error);
      }
    },

    /**
     * Get an agent by ID
     * @param req Express request
     * @param res Express response
     * @param next Express next function
     */
    async getAgent(req: Request, res: Response, next: NextFunction) {
      try {
        // Validate params using flatParse
        const paramsResult = flatParse(AdminGetAgentParamsSchema, req.params);
        if (!paramsResult.success) {
          return res.status(400).json({
            success: false,
            error: `Invalid parameters: ${paramsResult.error}`,
          });
        }

        const { agentId } = paramsResult.data;

        // Get the agent
        const agent = await services.agentManager.getAgent(agentId);

        if (!agent) {
          return res.status(404).json({
            success: false,
            error: "Agent not found",
          });
        }

        // Format the response
        const formattedAgent = {
          id: agent.id,
          ownerId: agent.ownerId,
          walletAddress: agent.walletAddress,
          name: agent.name,
          handle: agent.handle,
          email: agent.email,
          description: agent.description,
          status: agent.status as ActorStatus,
          imageUrl: agent.imageUrl,
          metadata: agent.metadata,
          createdAt: agent.createdAt,
          updatedAt: agent.updatedAt,
        };

        // Return the agent
        res.status(200).json({
          success: true,
          agent: formattedAgent,
        });
      } catch (error) {
        next(error);
      }
    },

    /**
     * Update an agent by ID
     * @param req Express request
     * @param res Express response
     * @param next Express next function
     */
    async updateAgent(req: Request, res: Response, next: NextFunction) {
      try {
        // Validate params using flatParse
        const paramsResult = flatParse(
          AdminUpdateAgentParamsSchema,
          req.params,
        );
        if (!paramsResult.success) {
          return res.status(400).json({
            success: false,
            error: `Invalid parameters: ${paramsResult.error}`,
          });
        }

        // Validate body using flatParse
        const bodyResult = flatParse(AdminUpdateAgentBodySchema, req.body);
        if (!bodyResult.success) {
          return res.status(400).json({
            success: false,
            error: `Invalid request body: ${bodyResult.error}`,
          });
        }

        const { agentId } = paramsResult.data;
        const { name, handle, description, imageUrl, email, metadata } =
          bodyResult.data;

        // Get the current agent
        const agent = await services.agentManager.getAgent(agentId);
        if (!agent) {
          return res.status(404).json({
            success: false,
            error: "Agent not found",
          });
        }

        // Prepare update data with only provided fields
        const updateData = {
          id: agentId,
          name: name ?? agent.name,
          handle: handle ?? agent.handle,
          description: description ?? agent.description,
          imageUrl: imageUrl ?? agent.imageUrl,
          email: email ?? agent.email,
          metadata: metadata ?? agent.metadata,
        };

        const updatedAgent = await services.agentManager.updateAgent({
          ...agent,
          ...updateData,
        });

        if (!updatedAgent) {
          return res.status(500).json({
            success: false,
            error: "Failed to update agent",
          });
        }

        // Format the response
        const formattedAgent = {
          id: updatedAgent.id,
          ownerId: updatedAgent.ownerId,
          walletAddress: updatedAgent.walletAddress,
          name: updatedAgent.name,
          email: updatedAgent.email,
          description: updatedAgent.description,
          status: updatedAgent.status as ActorStatus,
          imageUrl: updatedAgent.imageUrl,
          metadata: updatedAgent.metadata,
          createdAt: updatedAgent.createdAt,
          updatedAt: updatedAgent.updatedAt,
        };

        res.status(200).json({
          success: true,
          agent: formattedAgent,
        });
      } catch (error) {
        next(error);
      }
    },

    /**
     * Remove an agent from a specific competition
     * @param req Express request
     * @param res Express response
     * @param next Express next function
     */
    async removeAgentFromCompetition(
      req: Request,
      res: Response,
      next: NextFunction,
    ) {
      try {
        // Validate params using flatParse
        const paramsResult = flatParse(
          AdminRemoveAgentFromCompetitionParamsSchema,
          req.params,
        );
        if (!paramsResult.success) {
          return res.status(400).json({
            success: false,
            error: `Invalid parameters: ${paramsResult.error}`,
          });
        }

        // Validate body using flatParse
        const bodyResult = flatParse(
          AdminRemoveAgentFromCompetitionBodySchema,
          req.body,
        );
        if (!bodyResult.success) {
          return res.status(400).json({
            success: false,
            error: `Invalid request body: ${bodyResult.error}`,
          });
        }

        const { competitionId, agentId } = paramsResult.data;
        const { reason } = bodyResult.data;

        // Check if competition exists
        const competition =
          await services.competitionManager.getCompetition(competitionId);
        if (!competition) {
          return res.status(404).json({
            success: false,
            error: "Competition not found",
          });
        }

        // Check if agent exists
        const agent = await services.agentManager.getAgent(agentId);
        if (!agent) {
          return res.status(404).json({
            success: false,
            error: "Agent not found",
          });
        }

        // Check if agent is in the competition
        const isInCompetition =
          await services.competitionManager.isAgentInCompetition(
            competitionId,
            agentId,
          );
        if (!isInCompetition) {
          return res.status(400).json({
            success: false,
            error: "Agent is not participating in this competition",
          });
        }

        // Remove agent from competition using service method
        await services.competitionManager.removeAgentFromCompetition(
          competitionId,
          agentId,
          `Admin removal: ${reason}`,
        );

        // Return success response
        res.status(200).json({
          success: true,
          message: `Agent ${agent.name} removed from competition ${competition.name}`,
          agent: {
            id: agent.id,
            name: agent.name,
            handle: agent.handle,
          },
          competition: {
            id: competition.id,
            name: competition.name,
          },
          reason,
        });
      } catch (error) {
        next(error);
      }
    },

    /**
     * Reactivate an agent in a specific competition
     * @param req Express request
     * @param res Express response
     * @param next Express next function
     */
    async reactivateAgentInCompetition(
      req: Request,
      res: Response,
      next: NextFunction,
    ) {
      try {
        // Validate params using flatParse
        const paramsResult = flatParse(
          AdminReactivateAgentInCompetitionParamsSchema,
          req.params,
        );
        if (!paramsResult.success) {
          return res.status(400).json({
            success: false,
            error: `Invalid parameters: ${paramsResult.error}`,
          });
        }

        const { competitionId, agentId } = paramsResult.data;

        // Check if competition exists
        const competition =
          await services.competitionManager.getCompetition(competitionId);
        if (!competition) {
          return res.status(404).json({
            success: false,
            error: "Competition not found",
          });
        }

        // Check if agent exists
        const agent = await services.agentManager.getAgent(agentId);
        if (!agent) {
          return res.status(404).json({
            success: false,
            error: "Agent not found",
          });
        }

        // Check if competition is still active
        if (competition.status === COMPETITION_STATUS.ENDED) {
          return res.status(400).json({
            success: false,
            error: "Cannot reactivate agent in ended competition",
          });
        }

        // Check if agent is in the competition
        const isInCompetition =
          await services.competitionManager.isAgentInCompetition(
            competitionId,
            agentId,
          );
        if (!isInCompetition) {
          return res.status(400).json({
            success: false,
            error: "Agent is not in this competition",
          });
        }

        // Reactivate agent in competition using service method
        await services.competitionManager.reactivateAgentInCompetition(
          competitionId,
          agentId,
        );

        // Return success response
        res.status(200).json({
          success: true,
          message: `Agent ${agent.name} reactivated in competition ${competition.name}`,
          agent: {
            id: agent.id,
            name: agent.name,
            handle: agent.handle,
          },
          competition: {
            id: competition.id,
            name: competition.name,
          },
        });
      } catch (error) {
        next(error);
      }
    },

    /**
     * Add an agent to a competition
     * @param req Express request
     * @param res Express response
     * @param next Express next function
     */
    async addAgentToCompetition(
      req: Request,
      res: Response,
      next: NextFunction,
    ) {
      try {
        // Validate params using flatParse
        const paramsResult = flatParse(
          AdminAddAgentToCompetitionParamsSchema,
          req.params,
        );
        if (!paramsResult.success) {
          return res.status(400).json({
            success: false,
            error: `Invalid parameters: ${paramsResult.error}`,
          });
        }

        const { competitionId, agentId } = paramsResult.data;

        // Check if competition exists
        const competition =
          await services.competitionManager.getCompetition(competitionId);
        if (!competition) {
          return res.status(404).json({
            success: false,
            error: "Competition not found",
          });
        }

        // Check if agent exists
        const agent = await services.agentManager.getAgent(agentId);
        if (!agent) {
          return res.status(404).json({
            success: false,
            error: "Agent not found",
          });
        }

        // Check if agent owner's email is verified (security layer)
        const owner = await services.userManager.getUser(agent.ownerId);
        if (!owner) {
          return res.status(404).json({
            success: false,
            error: "Agent owner not found",
          });
        }

        // Auto-verify email (e.g. for development, test, or sandbox modes)
        if (!owner.isEmailVerified) {
          if (config.email.autoVerifyUserEmail) {
            adminLogger.info(
              `[DEV/TEST] Auto-verifying email for user ${agent.ownerId} in ${process.env.NODE_ENV} mode`,
            );
            await services.userManager.markEmailAsVerified(agent.ownerId);
            // Continue with adding agent to competition since we just verified the email
          } else {
            return res.status(403).json({
              success: false,
              error:
                "Agent owner's email must be verified before adding to competition",
            });
          }
        }

        // Check if agent is already in the competition
        const isInCompetition =
          await services.competitionManager.isAgentInCompetition(
            competitionId,
            agentId,
          );
        if (isInCompetition) {
          return res.status(400).json({
            success: false,
            error: "Agent is already participating in this competition",
          });
        }

        // Check if competition is ended
        if (competition.status === COMPETITION_STATUS.ENDED) {
          return res.status(400).json({
            success: false,
            error: "Cannot add agent to ended competition",
          });
        }

        // HARD RULE: Cannot add agents to active non-sandbox competitions
        if (
          competition.status === COMPETITION_STATUS.ACTIVE &&
          !competition.sandboxMode
        ) {
          return res.status(400).json({
            success: false,
            error:
              "Cannot add agents to active non-sandbox competitions - this would be unfair to existing participants",
          });
        }

        // Apply sandbox mode logic if the competition is in sandbox mode
        if (competition.sandboxMode) {
          adminLogger.info(
            `Applying sandbox mode logic for agent ${agentId} in competition ${competitionId}`,
          );

          // Reset the agent's balances to starting values (consistent with startCompetition order)
          await services.balanceManager.resetAgentBalances(agentId);
        }

        // Add agent to competition using repository method
        await addAgentToCompetition(competitionId, agentId);

        // Complete sandbox mode logic if enabled
        if (competition.sandboxMode) {
          // Take a portfolio snapshot for the newly joined agent
          await services.portfolioSnapshotter.takePortfolioSnapshotForAgent(
            competitionId,
            agentId,
          );

          adminLogger.info(`Sandbox mode logic completed for agent ${agentId}`);
        }

        // Return success response
        res.status(200).json({
          success: true,
          message: `Agent ${agent.name} successfully added to competition ${competition.name}`,
          agent: {
            id: agent.id,
            name: agent.name,
            handle: agent.handle,
            ownerId: agent.ownerId,
          },
          competition: {
            id: competition.id,
            name: competition.name,
            status: competition.status,
          },
        });
      } catch (error) {
        next(error);
      }
    },

    /**
     * Get an agent's API key
     * @param req Express request
     * @param res Express response
     * @param next Express next function
     */
    async getAgentApiKey(req: Request, res: Response, next: NextFunction) {
      try {
        // Validate params using flatParse
        const paramsResult = flatParse(
          AdminGetAgentApiKeyParamsSchema,
          req.params,
        );
        if (!paramsResult.success) {
          throw new ApiError(400, `Invalid parameters: ${paramsResult.error}`);
        }

        const { agentId } = paramsResult.data;

        // Get the decrypted API key using the agent manager
        const result =
          await services.agentManager.getDecryptedApiKeyById(agentId);

        if (!result.success) {
          // If there was an error, use the error code and message from the service
          throw new ApiError(
            result.errorCode || 500,
            result.errorMessage || "Unknown error",
          );
        }

        // Return the agent with the decrypted API key
        res.status(200).json({
          success: true,
          agent: {
            id: result.agent?.id || agentId,
            name: result.agent?.name || "Unknown",
            apiKey: result.apiKey,
          },
        });
      } catch (error) {
        next(error);
      }
    },
  };
}

export type AdminController = ReturnType<typeof makeAdminController>;<|MERGE_RESOLUTION|>--- conflicted
+++ resolved
@@ -5,14 +5,10 @@
 
 import { config, reloadSecurityConfig } from "@/config/index.js";
 import { addAgentToCompetition } from "@/database/repositories/competition-repository.js";
-<<<<<<< HEAD
-import { objectIndexRepository } from "@/database/repositories/object-index.repository.js";
 import {
   SelectCompetitionReward,
   UpdateCompetition,
 } from "@/database/schema/core/types.js";
-=======
->>>>>>> b98be484
 import { flatParse } from "@/lib/flat-parse.js";
 import { generateHandleFromName } from "@/lib/handle-utils.js";
 import { adminLogger } from "@/lib/logger.js";
@@ -748,35 +744,12 @@
         const leaderboard =
           await services.competitionManager.getLeaderboard(competitionId);
 
-<<<<<<< HEAD
         // Assign winners to the rewards
         await services.competitionRewardService.assignWinnersToRewards(
           competitionId,
           leaderboard,
         );
 
-        // Populate object_index with competition data
-        try {
-          await services.objectIndexService.populateTrades(competitionId);
-          await services.objectIndexService.populateAgentScoreHistory(
-            competitionId,
-          );
-          await services.objectIndexService.populateCompetitionsLeaderboard(
-            competitionId,
-          );
-          adminLogger.info(
-            `Successfully populated object_index for competition ${competitionId}`,
-          );
-        } catch (error) {
-          adminLogger.error(
-            `Failed to populate object_index for competition ${competitionId}:`,
-            error,
-          );
-          // Don't fail the request if object_index population fails
-        }
-
-=======
->>>>>>> b98be484
         adminLogger.info(
           `Successfully ended competition, id: ${competitionId}`,
         );
