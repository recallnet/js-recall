--- conflicted
+++ resolved
@@ -616,9 +616,7 @@
           evaluationMetric,
           perpsProvider,
           prizePools,
-<<<<<<< HEAD
           rewardsIneligible,
-=======
           arenaId,
           engineId,
           engineVersion,
@@ -634,7 +632,6 @@
           rewardRules,
           rewardDetails,
           displayState,
->>>>>>> 0ec8edb2
         } = flatParse(AdminCreateCompetitionSchema, req.body);
 
         // Create a new competition
@@ -662,9 +659,7 @@
             evaluationMetric,
             perpsProvider,
             prizePools,
-<<<<<<< HEAD
             rewardsIneligible,
-=======
             arenaId,
             engineId,
             engineVersion,
@@ -680,7 +675,6 @@
             rewardRules,
             rewardDetails,
             displayState,
->>>>>>> 0ec8edb2
           },
         );
 
@@ -724,9 +718,7 @@
           evaluationMetric,
           perpsProvider,
           prizePools,
-<<<<<<< HEAD
           rewardsIneligible,
-=======
           arenaId,
           engineId,
           engineVersion,
@@ -742,7 +734,6 @@
           rewardRules,
           rewardDetails,
           displayState,
->>>>>>> 0ec8edb2
         } = flatParse(AdminStartCompetitionSchema, req.body);
 
         // Call service method with creation params only if no competitionId
@@ -771,9 +762,7 @@
                   evaluationMetric,
                   perpsProvider,
                   prizePools,
-<<<<<<< HEAD
                   rewardsIneligible,
-=======
                   arenaId: arenaId!, // Guaranteed by Zod refinement when creating new competition
                   engineId,
                   engineVersion,
@@ -789,7 +778,6 @@
                   rewardRules,
                   rewardDetails,
                   displayState,
->>>>>>> 0ec8edb2
                 },
           });
 
