import { NextFunction, Request, Response } from "express";

import {
<<<<<<< HEAD
=======
  ActorStatus,
  AdminCreateAgentSchema,
  Agent,
  AgentPublic,
  ApiError,
  User,
  toApiAgent,
  toApiUser,
} from "@recallnet/services/types";

import { db } from "@/database/db.js";
import { flatParse } from "@/lib/flat-parse.js";
import { adminLogger } from "@/lib/logger.js";
import { ServiceRegistry } from "@/services/index.js";

import {
>>>>>>> 53aa916e
  AdminAddAgentToCompetitionParamsSchema,
  AdminAddBonusBoostSchema,
  AdminAddPartnerToCompetitionSchema,
  AdminArenaParamsSchema,
  AdminCompetitionParamsSchema,
  AdminCompetitionPartnerParamsSchema,
  AdminCreateArenaSchema,
  AdminCreateCompetitionSchema,
  AdminCreatePartnerSchema,
  AdminDeactivateAgentBodySchema,
  AdminDeactivateAgentParamsSchema,
  AdminDeleteAgentParamsSchema,
  AdminEndCompetitionSchema,
  AdminGetAgentApiKeyParamsSchema,
  AdminGetAgentParamsSchema,
  AdminGetCompetitionSnapshotsParamsSchema,
  AdminGetCompetitionSnapshotsQuerySchema,
  AdminGetCompetitionTransferViolationsParamsSchema,
  AdminGetPerformanceReportsQuerySchema,
  AdminListAllAgentsQuerySchema,
  AdminListArenasQuerySchema,
  AdminListPartnersQuerySchema,
  AdminPartnerParamsSchema,
  AdminReactivateAgentInCompetitionParamsSchema,
  AdminReactivateAgentParamsSchema,
  AdminRegisterUserSchema,
  AdminRemoveAgentFromCompetitionBodySchema,
  AdminRemoveAgentFromCompetitionParamsSchema,
  AdminReplaceCompetitionPartnersSchema,
  AdminRevokeBonusBoostSchema,
  AdminRewardsAllocationSchema,
  AdminSetupSchema,
  AdminStartCompetitionSchema,
  AdminUpdateAgentBodySchema,
  AdminUpdateAgentParamsSchema,
  AdminUpdateArenaSchema,
  AdminUpdateCompetitionParamsSchema,
  AdminUpdateCompetitionSchema,
  AdminUpdatePartnerPositionSchema,
  AdminUpdatePartnerSchema,
} from "@recallnet/services/types";
import {
  ActorStatus,
  AdminCreateAgentSchema,
  AdminSearchResults,
  Agent,
  ApiError,
  User,
  toApiAgent,
  toApiUser,
} from "@recallnet/services/types";

import { flatParse } from "@/lib/flat-parse.js";
import { adminLogger } from "@/lib/logger.js";
import { ServiceRegistry } from "@/services/index.js";

import { parseAdminSearchQuery } from "./request-helpers.js";

// TODO: need user deactivation logic

interface AdminUserRegistrationResponse {
  success: boolean;
  user: User;
  agent?: Agent;
  agentError?: string;
}

interface AdminAgentRegistrationResponse {
  success: boolean;
  agent: Agent;
  agentError?: string;
}

export interface AdminSearchUsersAndAgentsResponse {
  success: boolean;
  join: boolean;
  results: AdminSearchResults;
}

export function makeAdminController(services: ServiceRegistry) {
  /**
   * Admin Controller
   * Handles administrative operations
   */
  return {
    /**
     * Setup the initial admin account
     * This endpoint is only available when no admin exists in the system
     * @param req Express request
     * @param res Express response
     * @param next Express next function
     */
    async setupAdmin(req: Request, res: Response, next: NextFunction) {
      try {
        const { username, password, email } = flatParse(
          AdminSetupSchema,
          req.body,
        );

        // Setup the initial admin using AdminService
        const adminResult = await services.adminService.setupInitialAdmin(
          username,
          password,
          email,
        );

        // Return success with admin information
        res.status(201).json({
          success: true,
          message: "Admin account created successfully",
          admin: {
            id: adminResult.id,
            username: adminResult.username,
            email: adminResult.email,
            createdAt: adminResult.createdAt,
            apiKey: adminResult.apiKey,
          },
        });
      } catch (error) {
        next(error);
      }
    },

    /**
     * Register a new user and optionally create their first agent
     * @param req Express request
     * @param res Express response
     * @param next Express next function
     */
    async registerUser(req: Request, res: Response, next: NextFunction) {
      try {
        const result = flatParse(AdminRegisterUserSchema, req.body);

        // Delegate business logic to service
        const { user, agent, agentError } =
          await services.adminService.registerUserAndAgent(result);

        // Handle case where agent creation failed but user was created successfully
        if (agentError) {
          return res.status(201).json({
            success: true,
            user: toApiUser(user),
            agentError,
          });
        }

        // Return success with created user and agent
        const response: AdminUserRegistrationResponse = {
          success: true,
          user: toApiUser(user),
        };

        if (agent) {
          response.agent = toApiAgent(agent);
        }

        return res.status(201).json(response);
      } catch (error) {
        next(error);
      }
    },

    /**
     * Register a new agent
     * @param req Express request
     * @param res Express response
     * @param next Express next function
     */
    async registerAgent(req: Request, res: Response, next: NextFunction) {
      try {
        const { user, agent } = flatParse(AdminCreateAgentSchema, req.body);

        // Create agent using service method that handles user resolution
        const createdAgent = await services.agentService.createAgentForOwner(
          { userId: user.id, walletAddress: user.walletAddress },
          agent,
        );

        const response: AdminAgentRegistrationResponse = {
          success: true,
          agent: toApiAgent(createdAgent),
        };

        return res.status(201).json(response);
      } catch (error) {
        next(error);
      }
    },

    /**
     * Create a new arena
     * @param req Express request
     * @param res Express response
     * @param next Express next function
     */
    async createArena(req: Request, res: Response, next: NextFunction) {
      try {
        const arenaData = flatParse(AdminCreateArenaSchema, req.body);

        const arena = await services.arenaService.createArena(arenaData);

        res.status(201).json({
          success: true,
          arena,
        });
      } catch (error) {
        next(error);
      }
    },

    /**
     * Get an arena by ID
     * @param req Express request
     * @param res Express response
     * @param next Express next function
     */
    async getArena(req: Request, res: Response, next: NextFunction) {
      try {
        const { id } = flatParse(AdminArenaParamsSchema, req.params);

        const arena = await services.arenaService.findById(id);

        res.status(200).json({
          success: true,
          arena,
        });
      } catch (error) {
        next(error);
      }
    },

    /**
     * List all arenas with pagination
     * @param req Express request
     * @param res Express response
     * @param next Express next function
     */
    async listArenas(req: Request, res: Response, next: NextFunction) {
      try {
        const { limit, offset, sort, nameFilter } = flatParse(
          AdminListArenasQuerySchema,
          req.query,
        );

        const result = await services.arenaService.findAll(
          { limit, offset, sort },
          nameFilter,
        );

        res.status(200).json({
          success: true,
          arenas: result.arenas,
          pagination: result.pagination,
        });
      } catch (error) {
        next(error);
      }
    },

    /**
     * Update an arena
     * @param req Express request
     * @param res Express response
     * @param next Express next function
     */
    async updateArena(req: Request, res: Response, next: NextFunction) {
      try {
        const { id } = flatParse(AdminArenaParamsSchema, req.params);
        const updateData = flatParse(AdminUpdateArenaSchema, req.body);

        const arena = await services.arenaService.update(id, updateData);

        res.status(200).json({
          success: true,
          arena,
        });
      } catch (error) {
        next(error);
      }
    },

    /**
     * Delete an arena
     * @param req Express request
     * @param res Express response
     * @param next Express next function
     */
    async deleteArena(req: Request, res: Response, next: NextFunction) {
      try {
        const { id } = flatParse(AdminArenaParamsSchema, req.params);

        await services.arenaService.delete(id);

        res.status(200).json({
          success: true,
          message: `Arena ${id} deleted successfully`,
        });
      } catch (error) {
        next(error);
      }
    },

    /**
     * Create a new partner
     * @param req Express request
     * @param res Express response
     * @param next Express next function
     */
    async createPartner(req: Request, res: Response, next: NextFunction) {
      try {
        const partnerData = flatParse(AdminCreatePartnerSchema, req.body);

        const partner =
          await services.partnerService.createPartner(partnerData);

        res.status(201).json({
          success: true,
          partner,
        });
      } catch (error) {
        next(error);
      }
    },

    /**
     * Get a partner by ID
     * @param req Express request
     * @param res Express response
     * @param next Express next function
     */
    async getPartner(req: Request, res: Response, next: NextFunction) {
      try {
        const { id } = flatParse(AdminPartnerParamsSchema, req.params);

        const partner = await services.partnerService.findById(id);

        res.status(200).json({
          success: true,
          partner,
        });
      } catch (error) {
        next(error);
      }
    },

    /**
     * List all partners with pagination
     * @param req Express request
     * @param res Express response
     * @param next Express next function
     */
    async listPartners(req: Request, res: Response, next: NextFunction) {
      try {
        const { limit, offset, sort, nameFilter } = flatParse(
          AdminListPartnersQuerySchema,
          req.query,
        );

        const result = await services.partnerService.findAll(
          { limit, offset, sort },
          nameFilter,
        );

        res.status(200).json({
          success: true,
          partners: result.partners,
          pagination: result.pagination,
        });
      } catch (error) {
        next(error);
      }
    },

    /**
     * Update a partner
     * @param req Express request
     * @param res Express response
     * @param next Express next function
     */
    async updatePartner(req: Request, res: Response, next: NextFunction) {
      try {
        const { id } = flatParse(AdminPartnerParamsSchema, req.params);
        const updateData = flatParse(AdminUpdatePartnerSchema, req.body);

        const partner = await services.partnerService.update(id, updateData);

        res.status(200).json({
          success: true,
          partner,
        });
      } catch (error) {
        next(error);
      }
    },

    /**
     * Delete a partner
     * @param req Express request
     * @param res Express response
     * @param next Express next function
     */
    async deletePartner(req: Request, res: Response, next: NextFunction) {
      try {
        const { id } = flatParse(AdminPartnerParamsSchema, req.params);

        await services.partnerService.delete(id);

        res.status(200).json({
          success: true,
          message: `Partner ${id} deleted successfully`,
        });
      } catch (error) {
        next(error);
      }
    },

    /**
     * Get partners for a competition
     * @param req Express request
     * @param res Express response
     * @param next Express next function
     */
    async getCompetitionPartners(
      req: Request,
      res: Response,
      next: NextFunction,
    ) {
      try {
        const { competitionId } = flatParse(
          AdminCompetitionParamsSchema,
          req.params,
        );

        const partners =
          await services.partnerService.findByCompetition(competitionId);

        res.status(200).json({
          success: true,
          partners,
        });
      } catch (error) {
        next(error);
      }
    },

    /**
     * Add partner to competition
     * @param req Express request
     * @param res Express response
     * @param next Express next function
     */
    async addPartnerToCompetition(
      req: Request,
      res: Response,
      next: NextFunction,
    ) {
      try {
        const { competitionId } = flatParse(
          AdminCompetitionParamsSchema,
          req.params,
        );
        const { partnerId, position } = flatParse(
          AdminAddPartnerToCompetitionSchema,
          req.body,
        );

        const association = await services.partnerService.addToCompetition({
          competitionId,
          partnerId,
          position,
        });

        res.status(201).json({
          success: true,
          association,
        });
      } catch (error) {
        next(error);
      }
    },

    /**
     * Update partner position in competition
     * @param req Express request
     * @param res Express response
     * @param next Express next function
     */
    async updatePartnerPosition(
      req: Request,
      res: Response,
      next: NextFunction,
    ) {
      try {
        const { competitionId, partnerId } = flatParse(
          AdminCompetitionPartnerParamsSchema,
          req.params,
        );
        const { position } = flatParse(
          AdminUpdatePartnerPositionSchema,
          req.body,
        );

        const association = await services.partnerService.updatePosition(
          competitionId,
          partnerId,
          position,
        );

        res.status(200).json({
          success: true,
          association,
        });
      } catch (error) {
        next(error);
      }
    },

    /**
     * Remove partner from competition
     * @param req Express request
     * @param res Express response
     * @param next Express next function
     */
    async removePartnerFromCompetition(
      req: Request,
      res: Response,
      next: NextFunction,
    ) {
      try {
        const { competitionId, partnerId } = flatParse(
          AdminCompetitionPartnerParamsSchema,
          req.params,
        );

        await services.partnerService.removeFromCompetition(
          competitionId,
          partnerId,
        );

        res.status(200).json({
          success: true,
          message: `Partner removed from competition successfully`,
        });
      } catch (error) {
        next(error);
      }
    },

    /**
     * Replace all partners for a competition
     * @param req Express request
     * @param res Express response
     * @param next Express next function
     */
    async replaceCompetitionPartners(
      req: Request,
      res: Response,
      next: NextFunction,
    ) {
      try {
        const { competitionId } = flatParse(
          AdminCompetitionParamsSchema,
          req.params,
        );
        const { partners } = flatParse(
          AdminReplaceCompetitionPartnersSchema,
          req.body,
        );

        const associations =
          await services.partnerService.replaceCompetitionPartners(
            competitionId,
            partners,
          );

        res.status(200).json({
          success: true,
          partners: associations,
        });
      } catch (error) {
        next(error);
      }
    },

    /**
     * @param req Express request
     * @param res Express response
     * @param next Express next function
     */
    async createCompetition(req: Request, res: Response, next: NextFunction) {
      try {
        const {
          name,
          description,
          tradingType,
          sandboxMode,
          externalUrl,
          imageUrl,
          type,
          startDate,
          endDate,
          boostStartDate,
          boostEndDate,
          joinStartDate,
          joinEndDate,
          maxParticipants,
          minimumStake,
          tradingConstraints,
          rewards,
          evaluationMetric,
          perpsProvider,
          prizePools,
          rewardsIneligible,
          arenaId,
          engineId,
          engineVersion,
          vips,
          allowlist,
          blocklist,
          minRecallRank,
          allowlistOnly,
          agentAllocation,
          agentAllocationUnit,
          boosterAllocation,
          boosterAllocationUnit,
          rewardRules,
          rewardDetails,
          boostTimeDecayRate,
          displayState,
          gameIds,
          paperTradingConfig,
          paperTradingInitialBalances,
        } = flatParse(AdminCreateCompetitionSchema, req.body);

        // Create a new competition
        const competition = await services.competitionService.createCompetition(
          {
            name,
            description,
            tradingType,
            sandboxMode,
            externalUrl,
            imageUrl,
            type,
            startDate: startDate ? new Date(startDate) : undefined,
            endDate: endDate ? new Date(endDate) : undefined,
            boostStartDate: boostStartDate
              ? new Date(boostStartDate)
              : undefined,
            boostEndDate: boostEndDate ? new Date(boostEndDate) : undefined,
            joinStartDate: joinStartDate ? new Date(joinStartDate) : undefined,
            joinEndDate: joinEndDate ? new Date(joinEndDate) : undefined,
            maxParticipants,
            minimumStake,
            tradingConstraints,
            rewards,
            evaluationMetric,
            perpsProvider,
            prizePools,
            rewardsIneligible,
            arenaId,
            engineId,
            engineVersion,
            vips,
            allowlist,
            blocklist,
            minRecallRank,
            allowlistOnly,
            agentAllocation,
            agentAllocationUnit,
            boosterAllocation,
            boosterAllocationUnit,
            rewardRules,
            rewardDetails,
            boostTimeDecayRate,
            displayState,
            gameIds,
            paperTradingConfig,
            paperTradingInitialBalances,
          },
        );

        // Return the created competition
        res.status(201).json({
          success: true,
          competition,
        });
      } catch (error) {
        next(error);
      }
    },

    /**
     * @param req Express request
     * @param res Express response
     * @param next Express next function
     */
    async startCompetition(req: Request, res: Response, next: NextFunction) {
      try {
        // Validate request body
        const {
          competitionId,
          agentIds,
          tradingConstraints,
          // Fields for creating new competition
          name,
          description,
          tradingType,
          sandboxMode,
          externalUrl,
          imageUrl,
          type,
          startDate,
          endDate,
          boostStartDate,
          boostEndDate,
          joinStartDate,
          joinEndDate,
          rewards,
          evaluationMetric,
          perpsProvider,
          prizePools,
          rewardsIneligible,
          arenaId,
          engineId,
          engineVersion,
          vips,
          allowlist,
          blocklist,
          minRecallRank,
          allowlistOnly,
          agentAllocation,
          agentAllocationUnit,
          boosterAllocation,
          boosterAllocationUnit,
          rewardRules,
          rewardDetails,
          displayState,
          paperTradingConfig,
          paperTradingInitialBalances,
        } = flatParse(AdminStartCompetitionSchema, req.body);

        // Call service method with creation params only if no competitionId
        const competition =
          await services.competitionService.startOrCreateCompetition({
            competitionId,
            agentIds,
            tradingConstraints,
            creationParams: competitionId
              ? undefined
              : {
                  name: name!,
                  description,
                  tradingType,
                  sandboxMode,
                  externalUrl,
                  imageUrl,
                  type,
                  startDate,
                  endDate,
                  boostStartDate,
                  boostEndDate,
                  joinStartDate,
                  joinEndDate,
                  rewards,
                  evaluationMetric,
                  perpsProvider,
                  prizePools,
                  rewardsIneligible,
                  arenaId: arenaId!, // Guaranteed by Zod refinement when creating new competition
                  engineId,
                  engineVersion,
                  vips,
                  allowlist,
                  blocklist,
                  minRecallRank,
                  allowlistOnly,
                  agentAllocation,
                  agentAllocationUnit,
                  boosterAllocation,
                  boosterAllocationUnit,
                  rewardRules,
                  rewardDetails,
                  displayState,
                  paperTradingConfig,
                  paperTradingInitialBalances,
                },
          });

        // Return the started competition
        res.status(200).json({
          success: true,
          competition,
        });
      } catch (error) {
        next(error);
      }
    },

    /**
     * @param req Express request
     * @param res Express response
     * @param next Express next function
     */
    async endCompetition(req: Request, res: Response, next: NextFunction) {
      try {
        const { competitionId } = flatParse(
          AdminEndCompetitionSchema,
          req.body,
        );
        const competition =
          await services.competitionService.getCompetition(competitionId);
        if (!competition) {
          throw new ApiError(404, "Competition not found");
        }

        // End the NFL competition (note: slightly different leaderboard format)
        if (competition.type === "sports_prediction") {
          const { competition: endedCompetition, leaderboard } =
            await services.competitionService.endNflCompetition(competitionId);
          return res.status(200).json({
            success: true,
            competition: endedCompetition,
            leaderboard,
          });
        }

        // End the competition for all other competition types
        const { competition: endedCompetition, leaderboard } =
          await services.competitionService.endCompetition(competitionId);

        adminLogger.info(
          `Successfully ended competition, id: ${competitionId}`,
        );

        // Return the ended competition with leaderboard
        res.status(200).json({
          success: true,
          competition: endedCompetition,
          leaderboard,
        });
      } catch (error) {
        next(error);
      }
    },

    /**
     * @param req Express request
     * @param res Express response
     * @param next Express next function
     */
    async updateCompetition(req: Request, res: Response, next: NextFunction) {
      try {
        const { competitionId } = flatParse(
          AdminUpdateCompetitionParamsSchema,
          req.params,
        );

        const {
          rewards,
          tradingConstraints,
          evaluationMetric,
          perpsProvider,
          prizePools,
          gameIds,
          paperTradingConfig,
          paperTradingInitialBalances,
          ...competitionUpdates
        } = flatParse(AdminUpdateCompetitionSchema, req.body);
        // Extract rewards, tradingConstraints, evaluationMetric, perpsProvider, paperTradingConfig, and paperTradingInitialBalances from the validated data
        const updates = competitionUpdates;

        // Check if there are any updates to apply
        if (
          Object.keys(updates).length === 0 &&
          !rewards &&
          !tradingConstraints &&
          !evaluationMetric &&
          !perpsProvider &&
          !prizePools &&
          !gameIds &&
          !paperTradingConfig &&
          !paperTradingInitialBalances
        ) {
          throw new ApiError(400, "No valid fields provided for update");
        }

        // Update the competition atomically
        const { competition: updatedCompetition, updatedRewards } =
          await services.competitionService.updateCompetition(
            competitionId,
            updates,
            tradingConstraints,
            rewards,
            evaluationMetric,
            perpsProvider,
            prizePools,
            gameIds,
            paperTradingConfig,
            paperTradingInitialBalances,
          );

        // Return the updated competition
        res.status(200).json({
          success: true,
          competition: {
            ...updatedCompetition,
            rewards: updatedRewards.map((reward) => ({
              rank: reward.rank,
              reward: reward.reward,
            })),
            gameIds,
          },
        });
      } catch (error) {
        next(error);
      }
    },

    /**
     * @param req Express request
     * @param res Express response
     * @param next Express next function
     */
    async getPerformanceReports(
      req: Request,
      res: Response,
      next: NextFunction,
    ) {
      try {
        // Validate query using flatParse
        const { competitionId } = flatParse(
          AdminGetPerformanceReportsQuerySchema,
          req.query,
        );

        // Get the competition
        const competition =
          await services.competitionService.getCompetition(competitionId);
        if (!competition) {
          throw new ApiError(404, "Competition not found");
        }

        // Get leaderboard
        const leaderboard =
          await services.competitionService.getLeaderboard(competitionId);

        // Get all users for agent owner names
        const users = await services.userService.getAllUsers();

        // Map agent IDs to owner names
        const userMap = new Map(
          users.map((user) => [user.id, user.name || "Unknown User"]),
        );

        // Get only agents in this competition to map agent IDs to agent names and owners
        const agentIds = leaderboard.map((entry) => entry.agentId);
        const agents = await services.agentService.getAgentsByIds(agentIds);
        const agentMap = new Map(
          agents.map((agent) => [
            agent.id,
            {
              name: agent.name,
              handle: agent.handle,
              ownerName: userMap.get(agent.ownerId) || "Unknown Owner",
            },
          ]),
        );

        // Format leaderboard with agent and owner names
        const formattedLeaderboard = leaderboard.map((entry, index) => ({
          rank: index + 1,
          agentId: entry.agentId,
          agentName: agentMap.get(entry.agentId)?.name || "Unknown Agent",
          agentHandle: agentMap.get(entry.agentId)?.handle || "unknown_agent",
          ownerName: agentMap.get(entry.agentId)?.ownerName || "Unknown Owner",
          portfolioValue: entry.value,
        }));

        // Return performance report
        res.status(200).json({
          success: true,
          competition,
          leaderboard: formattedLeaderboard,
        });
      } catch (error) {
        next(error);
      }
    },

    /**
     * List all users
     * @param req Express request
     * @param res Express response
     * @param next Express next function
     */
    async listAllUsers(req: Request, res: Response, next: NextFunction) {
      try {
        // Get all users (non-admin users only)
        const users = await services.userService.getAllUsers();

        // Format the response to match the expected structure
        const formattedUsers = users.map(toApiUser);

        // Return the users
        res.status(200).json({
          success: true,
          users: formattedUsers,
        });
      } catch (error) {
        next(error);
      }
    },

    /**
     * @param req Express request
     * @param res Express response
     * @param next Express next function
     */
    async getCompetitionSnapshots(
      req: Request,
      res: Response,
      next: NextFunction,
    ) {
      try {
        const { competitionId } = flatParse(
          AdminGetCompetitionSnapshotsParamsSchema,
          req.params,
        );

        // Validate query using flatParse
        const { agentId } = flatParse(
          AdminGetCompetitionSnapshotsQuerySchema,
          req.query,
        );

        // Check if the competition exists
        const competition =
          await services.competitionService.getCompetition(competitionId);
        if (!competition) {
          throw new ApiError(404, "Competition not found");
        }

        // Get snapshots based on whether an agent ID was provided
        let snapshots;
        if (agentId) {
          // Check if the agent exists
          const agent = await services.agentService.getAgent(agentId);
          if (!agent) {
            throw new ApiError(404, "Agent not found");
          }

          // Check if the agent is in the competition
          const agentInCompetition =
            await services.competitionService.isAgentInCompetition(
              competitionId,
              agentId,
            );

          if (!agentInCompetition) {
            throw new ApiError(
              400,
              "Agent is not participating in this competition",
            );
          }

          // Get snapshots for the specific agent
          snapshots =
            await services.portfolioSnapshotterService.getAgentPortfolioSnapshots(
              competitionId,
              agentId,
            );
        } else {
          // Get snapshots for all agents in the competition (including inactive ones)
          const agents =
            await services.competitionService.getAllCompetitionAgents(
              competitionId,
            );
          snapshots = [];

          for (const agentId of agents) {
            const agentSnapshots =
              await services.portfolioSnapshotterService.getAgentPortfolioSnapshots(
                competitionId,
                agentId,
              );
            snapshots.push(...agentSnapshots);
          }
        }

        // Return the snapshots
        res.status(200).json({
          success: true,
          snapshots,
        });
      } catch (error) {
        next(error);
      }
    },

    /**
     * Search for users and agents based on various criteria
     * @param req Express request
     * @param res Express response
     * @param next Express next function
     */
    async searchUsersAndAgents(
      req: Request,
      res: Response,
      next: NextFunction,
    ) {
      try {
        // Note: special parsing is required to support nested query params
        const { user, agent, join } = parseAdminSearchQuery(req.url);
        const results: AdminSearchResults = {
          users: [],
          agents: [],
        };

        // Search users if requested
        if (user) {
          const users = await services.userService.searchUsers(user);

          results.users = users.map(toApiUser);
        }

        // Search agents if requested
        if (agent) {
          results.agents = await services.agentService.searchAgents(agent);
        }

        if (join) {
          const userMap = new Map(results.users.map((user) => [user.id, user]));

          results.agents = results.agents
            .map((agent) => {
              const user = userMap.get(agent.ownerId);
              if (!user) return null;
              return {
                ...agent,
              };
            })
            .filter((entry) => entry !== null);
        }

        // Return the search results
        res.status(200).json({
          success: true,
          join,
          results,
        });
      } catch (error) {
        next(error);
      }
    },

    /**
     * List all agents
     * @param req Express request
     * @param res Express response
     * @param next Express next function
     */
    async listAllAgents(req: Request, res: Response, next: NextFunction) {
      try {
        const {
          limit = 50,
          offset = 0,
          sort = "-createdAt",
        } = flatParse(AdminListAllAgentsQuerySchema, req.query);

        // Get agents from the database with pagination
        const agents = await services.agentService.getAgents({
          pagingParams: { limit, offset, sort },
        });

        // Get total count for pagination metadata
        const totalCount = await services.agentService.countAgents();

        // Format the agents for the response
        const formattedAgents = agents.map(toApiAgent);

        // Return the agents with pagination metadata
        res.status(200).json({
          success: true,
          agents: formattedAgents,
          pagination: {
            limit,
            offset,
            total: totalCount,
            hasMore: offset + agents.length < totalCount,
          },
        });
      } catch (error) {
        next(error);
      }
    },

    /**
     * Delete an agent
     * @param req Express request
     * @param res Express response
     * @param next Express next function
     */
    async deleteAgent(req: Request, res: Response, next: NextFunction) {
      try {
        const { agentId } = flatParse(AdminDeleteAgentParamsSchema, req.params);

        // Get the agent first to check if it exists
        const agent = await services.agentService.getAgent(agentId);

        if (!agent) {
          return res.status(404).json({
            success: false,
            error: "Agent not found",
          });
        }

        // Delete the agent
        const deleted = await services.agentService.deleteAgent(agentId);

        if (deleted) {
          return res.status(200).json({
            success: true,
            message: "Agent successfully deleted",
          });
        } else {
          return res.status(500).json({
            success: false,
            error: "Failed to delete agent",
          });
        }
      } catch (error) {
        adminLogger.error({ error }, "Error deleting agent");
        next(error);
      }
    },

    /**
     * Deactivate an agent
     * @param req Express request
     * @param res Express response
     * @param next Express next function
     */
    async deactivateAgent(req: Request, res: Response, next: NextFunction) {
      try {
        const { agentId } = flatParse(
          AdminDeactivateAgentParamsSchema,
          req.params,
        );
        const { reason } = flatParse(AdminDeactivateAgentBodySchema, req.body);

        // Get the agent first to check if it exists
        const agent = await services.agentService.getAgent(agentId);

        if (!agent) {
          return res.status(404).json({
            success: false,
            error: "Agent not found",
          });
        }

        // Check if agent is already inactive
        if (agent.status !== "active") {
          return res.status(400).json({
            success: false,
            error: "Agent is already inactive",
            agent: {
              id: agent.id,
              name: agent.name,
              handle: agent.handle,
              status: agent.status,
            },
          });
        }

        // Deactivate the agent
        const deactivatedAgent = await services.agentService.deactivateAgent(
          agentId,
          reason,
        );

        if (!deactivatedAgent) {
          return res.status(500).json({
            success: false,
            error: "Failed to deactivate agent",
          });
        }

        // Return the updated agent info
        res.status(200).json({
          success: true,
          agent: {
            id: deactivatedAgent.id,
            name: deactivatedAgent.name,
            status: deactivatedAgent.status,
            deactivationReason: deactivatedAgent.deactivationReason,
            deactivationDate: deactivatedAgent.deactivationDate,
          },
        });
      } catch (error) {
        next(error);
      }
    },

    /**
     * Reactivate an agent
     * @param req Express request
     * @param res Express response
     * @param next Express next function
     */
    async reactivateAgent(req: Request, res: Response, next: NextFunction) {
      try {
        const { agentId } = flatParse(
          AdminReactivateAgentParamsSchema,
          req.params,
        );

        // Get the agent first to check if it exists and is actually inactive
        const agent = await services.agentService.getAgent(agentId);

        if (!agent) {
          return res.status(404).json({
            success: false,
            error: "Agent not found",
          });
        }

        // Check if agent is already active
        if (agent.status === "active") {
          return res.status(400).json({
            success: false,
            error: "Agent is already active",
            agent: {
              id: agent.id,
              name: agent.name,
              handle: agent.handle,
              status: agent.status,
            },
          });
        }

        // Reactivate the agent
        const reactivatedAgent =
          await services.agentService.reactivateAgent(agentId);

        if (!reactivatedAgent) {
          return res.status(500).json({
            success: false,
            error: "Failed to reactivate agent",
          });
        }

        // Return the updated agent info
        res.status(200).json({
          success: true,
          agent: {
            id: reactivatedAgent.id,
            name: reactivatedAgent.name,
            status: reactivatedAgent.status,
          },
        });
      } catch (error) {
        next(error);
      }
    },

    /**
     * Get an agent by ID
     * @param req Express request
     * @param res Express response
     * @param next Express next function
     */
    async getAgent(req: Request, res: Response, next: NextFunction) {
      try {
        const { agentId } = flatParse(AdminGetAgentParamsSchema, req.params);

        // Get the agent
        const agent = await services.agentService.getAgent(agentId);

        if (!agent) {
          return res.status(404).json({
            success: false,
            error: "Agent not found",
          });
        }

        // Format the response
        const formattedAgent = {
          id: agent.id,
          ownerId: agent.ownerId,
          walletAddress: agent.walletAddress,
          name: agent.name,
          handle: agent.handle,
          email: agent.email,
          description: agent.description,
          status: agent.status as ActorStatus,
          imageUrl: agent.imageUrl,
          metadata: agent.metadata,
          isRewardsIneligible: agent.isRewardsIneligible,
          rewardsIneligibilityReason: agent.rewardsIneligibilityReason,
          createdAt: agent.createdAt,
          updatedAt: agent.updatedAt,
        };

        // Return the agent
        res.status(200).json({
          success: true,
          agent: formattedAgent,
        });
      } catch (error) {
        next(error);
      }
    },

    /**
     * Update an agent by ID
     * @param req Express request
     * @param res Express response
     * @param next Express next function
     */
    async updateAgent(req: Request, res: Response, next: NextFunction) {
      try {
        const { agentId } = flatParse(AdminUpdateAgentParamsSchema, req.params);
        const {
          name,
          handle,
          description,
          imageUrl,
          email,
          metadata,
          isRewardsIneligible,
          rewardsIneligibilityReason,
        } = flatParse(AdminUpdateAgentBodySchema, req.body);

        // Get the current agent
        const agent = await services.agentService.getAgent(agentId);
        if (!agent) {
          return res.status(404).json({
            success: false,
            error: "Agent not found",
          });
        }

        // Prepare update data with only provided fields
        const updateData = {
          id: agentId,
          name: name ?? agent.name,
          handle: handle ?? agent.handle,
          description: description ?? agent.description,
          imageUrl: imageUrl ?? agent.imageUrl,
          email: email ?? agent.email,
          metadata: metadata ?? agent.metadata,
          isRewardsIneligible: isRewardsIneligible ?? agent.isRewardsIneligible,
          rewardsIneligibilityReason:
            rewardsIneligibilityReason ?? agent.rewardsIneligibilityReason,
        };

        const updatedAgent = await services.agentService.updateAgent({
          ...agent,
          ...updateData,
        });

        if (!updatedAgent) {
          return res.status(500).json({
            success: false,
            error: "Failed to update agent",
          });
        }

        // Format the response
        const formattedAgent = {
          id: updatedAgent.id,
          ownerId: updatedAgent.ownerId,
          walletAddress: updatedAgent.walletAddress,
          name: updatedAgent.name,
          email: updatedAgent.email,
          description: updatedAgent.description,
          status: updatedAgent.status as ActorStatus,
          imageUrl: updatedAgent.imageUrl,
          metadata: updatedAgent.metadata,
          isRewardsIneligible: updatedAgent.isRewardsIneligible,
          rewardsIneligibilityReason: updatedAgent.rewardsIneligibilityReason,
          createdAt: updatedAgent.createdAt,
          updatedAt: updatedAgent.updatedAt,
        };

        res.status(200).json({
          success: true,
          agent: formattedAgent,
        });
      } catch (error) {
        next(error);
      }
    },

    /**
     * Remove an agent from a specific competition
     * @param req Express request
     * @param res Express response
     * @param next Express next function
     */
    async removeAgentFromCompetition(
      req: Request,
      res: Response,
      next: NextFunction,
    ) {
      try {
        const { competitionId, agentId } = flatParse(
          AdminRemoveAgentFromCompetitionParamsSchema,
          req.params,
        );
        const { reason } = flatParse(
          AdminRemoveAgentFromCompetitionBodySchema,
          req.body,
        );

        // Check if competition exists
        const competition =
          await services.competitionService.getCompetition(competitionId);
        if (!competition) {
          return res.status(404).json({
            success: false,
            error: "Competition not found",
          });
        }

        // Check if agent exists
        const agent = await services.agentService.getAgent(agentId);
        if (!agent) {
          return res.status(404).json({
            success: false,
            error: "Agent not found",
          });
        }

        // Check if agent is in the competition
        const isInCompetition =
          await services.competitionService.isAgentInCompetition(
            competitionId,
            agentId,
          );
        if (!isInCompetition) {
          return res.status(400).json({
            success: false,
            error: "Agent is not participating in this competition",
          });
        }

        // Remove agent from competition using service method
        await services.competitionService.removeAgentFromCompetition(
          competitionId,
          agentId,
          `Admin removal: ${reason}`,
        );

        // Return success response
        res.status(200).json({
          success: true,
          message: `Agent ${agent.name} removed from competition ${competition.name}`,
          agent: {
            id: agent.id,
            name: agent.name,
            handle: agent.handle,
          },
          competition: {
            id: competition.id,
            name: competition.name,
          },
          reason,
        });
      } catch (error) {
        next(error);
      }
    },

    /**
     * Reactivate an agent in a specific competition
     * @param req Express request
     * @param res Express response
     * @param next Express next function
     */
    async reactivateAgentInCompetition(
      req: Request,
      res: Response,
      next: NextFunction,
    ) {
      try {
        const { competitionId, agentId } = flatParse(
          AdminReactivateAgentInCompetitionParamsSchema,
          req.params,
        );

        // Check if competition exists
        const competition =
          await services.competitionService.getCompetition(competitionId);
        if (!competition) {
          return res.status(404).json({
            success: false,
            error: "Competition not found",
          });
        }

        // Check if agent exists
        const agent = await services.agentService.getAgent(agentId);
        if (!agent) {
          return res.status(404).json({
            success: false,
            error: "Agent not found",
          });
        }

        // Check if competition is still active
        if (competition.status === "ended") {
          return res.status(400).json({
            success: false,
            error: "Cannot reactivate agent in ended competition",
          });
        }

        // Check if agent is in the competition
        const isInCompetition =
          await services.competitionService.isAgentInCompetition(
            competitionId,
            agentId,
          );
        if (!isInCompetition) {
          return res.status(400).json({
            success: false,
            error: "Agent is not in this competition",
          });
        }

        // Reactivate agent in competition using service method
        await services.competitionService.reactivateAgentInCompetition(
          competitionId,
          agentId,
        );

        // Return success response
        res.status(200).json({
          success: true,
          message: `Agent ${agent.name} reactivated in competition ${competition.name}`,
          agent: {
            id: agent.id,
            name: agent.name,
            handle: agent.handle,
          },
          competition: {
            id: competition.id,
            name: competition.name,
          },
        });
      } catch (error) {
        next(error);
      }
    },

    /**
     * Add an agent to a competition
     * @param req Express request
     * @param res Express response
     * @param next Express next function
     */
    async addAgentToCompetition(
      req: Request,
      res: Response,
      next: NextFunction,
    ) {
      try {
        const { competitionId, agentId } = flatParse(
          AdminAddAgentToCompetitionParamsSchema,
          req.params,
        );

        // Check if competition exists
        const competition =
          await services.competitionService.getCompetition(competitionId);
        if (!competition) {
          return res.status(404).json({
            success: false,
            error: "Competition not found",
          });
        }

        // Check if agent exists
        const agent = await services.agentService.getAgent(agentId);
        if (!agent) {
          return res.status(404).json({
            success: false,
            error: "Agent not found",
          });
        }

        // Check if agent owner's email is verified (security layer)
        const owner = await services.userService.getUser(agent.ownerId);
        if (!owner) {
          return res.status(404).json({
            success: false,
            error: "Agent owner not found",
          });
        }

        // Validate wallet address for perps competitions
        if (competition.type === "perpetual_futures" && !agent.walletAddress) {
          return res.status(400).json({
            success: false,
            error:
              "Agent must have a wallet address to participate in perpetual futures competitions",
          });
        }

        // Check if agent is already in the competition
        const isInCompetition =
          await services.competitionService.isAgentInCompetition(
            competitionId,
            agentId,
          );
        if (isInCompetition) {
          return res.status(400).json({
            success: false,
            error: "Agent is already participating in this competition",
          });
        }

        // Check if competition is ended
        if (competition.status === "ended") {
          return res.status(400).json({
            success: false,
            error: "Cannot add agent to ended competition",
          });
        }

        // HARD RULE: Cannot add agents to active non-sandbox competitions
        if (competition.status === "active" && !competition.sandboxMode) {
          return res.status(400).json({
            success: false,
            error:
              "Cannot add agents to active non-sandbox competitions - this would be unfair to existing participants",
          });
        }

        // In sandbox mode, we need to reset the agent's balances to starting values when the agent
        // joins the always on competition, since we can't rely on 'startCompetition' to do so.
        // For non-sandbox mode, we must *not* do this, since agents can join competitions before
        // they've started, when they might be in another ongoing competition as well, and we don't
        // want to reset their balances in the middle of the ongoing competition. So in that case
        // wait for the new competition to start and let 'startCompetition' do the reset.
        if (competition.sandboxMode) {
          adminLogger.info(
            `Resetting agent balance as part of applying sandbox mode logic for admin adding agent ${agentId} to competition ${competitionId}`,
          );

          await services.balanceService.resetAgentBalances(
            agentId,
            competitionId,
            competition.type,
          );
        }

        // Add agent to competition using repository method
        try {
          await services.competitionRepository.addAgentToCompetition(
            competitionId,
            agentId,
          );
        } catch (error) {
          // Handle specific error for participant limit
          if (
            error instanceof Error &&
            error.message.includes("maximum participant limit")
          ) {
            throw new ApiError(409, error.message);
          }
          // Handle one-agent-per-user error
          if (
            error instanceof Error &&
            error.message.includes("already has an agent registered")
          ) {
            throw new ApiError(
              409,
              "This user already has another agent registered in this competition. Each user can only register one agent per competition.",
            );
          }
          // Re-throw other errors
          throw error;
        }

        // In sandbox mode, we need to take the initial portfolio snapshot when the agent joins
        // the always on competition, since we can't rely on 'startCompetition' to do so.
        if (competition.sandboxMode) {
          await services.portfolioSnapshotterService.takePortfolioSnapshotForAgent(
            competitionId,
            agentId,
          );

          adminLogger.info(`Sandbox mode logic completed for agent ${agentId}`);
        }

        // Return success response
        res.status(200).json({
          success: true,
          message: `Agent ${agent.name} successfully added to competition ${competition.name}`,
          agent: {
            id: agent.id,
            name: agent.name,
            handle: agent.handle,
            ownerId: agent.ownerId,
          },
          competition: {
            id: competition.id,
            name: competition.name,
            status: competition.status,
          },
        });
      } catch (error) {
        next(error);
      }
    },

    /**
     * Get an agent's API key
     * @param req Express request
     * @param res Express response
     * @param next Express next function
     */
    async getAgentApiKey(req: Request, res: Response, next: NextFunction) {
      try {
        const { agentId } = flatParse(
          AdminGetAgentApiKeyParamsSchema,
          req.params,
        );

        // Get the decrypted API key using the agent manager
        const result =
          await services.agentService.getDecryptedApiKeyById(agentId);

        // Return the agent with the decrypted API key
        res.status(200).json({
          success: true,
          agent: {
            id: result.agent.id,
            name: result.agent.name,
            apiKey: result.apiKey,
          },
        });
      } catch (error) {
        next(error);
      }
    },

    /**
     * Get competition transfer violations
     * Returns agents who have made transfers during the competition
     *
     * @param req Express request
     * @param res Express response
     * @param next Express next function
     */
    async getCompetitionTransferViolations(
      req: Request,
      res: Response,
      next: NextFunction,
    ) {
      try {
        const { competitionId } = flatParse(
          AdminGetCompetitionTransferViolationsParamsSchema,
          req.params,
        );

        // Get transfer violations from service
        const violations =
          await services.competitionService.getCompetitionTransferViolations(
            competitionId,
          );

        res.json({
          success: true,
          violations,
        });
      } catch (error) {
        next(error);
      }
    },

    /**
     * Allocate rewards for a competition
     * @param req Express request
     * @param res Express response
     * @param next Express next function
     */
    async allocateRewards(req: Request, res: Response, next: NextFunction) {
      try {
        const { competitionId, startTimestamp } = flatParse(
          AdminRewardsAllocationSchema,
          req.body,
        );

        await services.rewardsService.calculateAndAllocate(
          competitionId,
          startTimestamp,
        );

        res.status(200).json({
          success: true,
          message: "Rewards allocated successfully",
          competitionId,
        });
      } catch (error) {
        adminLogger.error({ error }, "Error allocating rewards");
        next(error);
      }
    },

    /**
     * Add bonus boost to users
     * @param req Express request
     * @param res Express response
     * @param next Express next function
     */
    async addBonusBoost(req: Request, res: Response, next: NextFunction) {
      try {
        // Validate request body
        const { boosts } = flatParse(AdminAddBonusBoostSchema, req.body);

        adminLogger.info(
          { boostCount: boosts.length },
          "Processing batch add bonus boost request",
        );

        // Step 1: Pre-validate all items before processing any
        // This ensures all-or-nothing transaction semantics
        const validationErrors = [];

        for (const [i, boostItem] of boosts.entries()) {
          // Check if user exists for each wallet
          try {
            const user = await services.userService.getUserByWalletAddress(
              boostItem.wallet,
            );
            if (!user) {
              validationErrors.push({
                index: i,
                wallet: boostItem.wallet,
                error: `User with wallet ${boostItem.wallet} not found`,
              });
            }
          } catch (error) {
            validationErrors.push({
              index: i,
              wallet: boostItem.wallet,
              error:
                error instanceof Error
                  ? error.message
                  : "Failed to validate user",
            });
          }
        }

        // If any validation errors, reject entire batch
        if (validationErrors.length > 0) {
          adminLogger.warn(
            { errorCount: validationErrors.length },
            "Batch validation failed - rejecting entire batch",
          );

          return res.status(400).json({
            success: false,
            error: "Batch validation failed",
            message: `Found ${validationErrors.length} validation error(s). No boosts were created.`,
            data: {
              errors: validationErrors,
            },
          });
        }

        // Step 2: Process all boosts in a single transaction for all-or-nothing semantics
        const results = await db.transaction(async (tx) => {
          const batchResults = [];

          for (const [i, boostItem] of boosts.entries()) {
            // Convert amount from string to BigInt
            const amount = BigInt(boostItem.amount);

            adminLogger.info(
              {
                index: i,
                wallet: boostItem.wallet,
                amount: boostItem.amount,
                expiresAt: boostItem.expiresAt,
              },
              "Processing boost item",
            );

            // Add the bonus boost within the transaction
            const result = await services.boostBonusService.addBoostBonus(
              boostItem.wallet,
              amount,
              boostItem.expiresAt,
              undefined, // createdByAdminId - could extract from auth if needed
              boostItem.meta,
              tx, // Pass the transaction to ensure atomicity
            );

            adminLogger.info(
              {
                index: i,
                boostBonusId: result.boostBonusId,
                appliedCount: result.appliedToCompetitions.length,
              },
              "Successfully added bonus boost",
            );

            batchResults.push({
              id: result.boostBonusId,
              userId: result.userId,
              amount: result.amount.toString(),
              expiresAt: result.expiresAt.toISOString(),
              isActive: true,
              appliedToCompetitions: result.appliedToCompetitions,
            });
          }

          return batchResults;
        });

        // All items succeeded
        adminLogger.info(
          { successCount: results.length },
          "Batch add bonus boost completed successfully",
        );

        res.status(201).json({
          success: true,
          data: {
            results,
          },
        });
      } catch (error) {
        next(error);
      }
    },

    /**
     * Revoke bonus boost
     * @param req Express request
     * @param res Express response
     * @param next Express next function
     */
    async revokeBonusBoost(req: Request, res: Response, next: NextFunction) {
      try {
        // Validate request body
        const { boostIds } = flatParse(AdminRevokeBonusBoostSchema, req.body);

        adminLogger.info(
          { boostIdCount: boostIds.length },
          "Processing batch revoke bonus boost request",
        );

        // Process all boosts in a single transaction for all-or-nothing semantics
        const results = await db.transaction(async (tx) => {
          const batchResults = [];

          for (const [i, boostId] of boostIds.entries()) {
            adminLogger.info(
              {
                index: i,
                boostId,
              },
              "Revoking bonus boost",
            );

            // Revoke the bonus boost within the transaction
            const result = await services.boostBonusService.revokeBoostBonus(
              boostId,
              tx,
            );

            adminLogger.info(
              {
                index: i,
                boostId: result.boostBonusId,
                removedCount: result.removedFromCompetitions.length,
                keptCount: result.keptInCompetitions.length,
              },
              "Successfully revoked bonus boost",
            );

            batchResults.push({
              id: result.boostBonusId,
              revoked: result.revoked,
              revokedAt: result.revokedAt.toISOString(),
              removedFromCompetitions: result.removedFromCompetitions,
              keptInCompetitions: result.keptInCompetitions,
            });
          }

          return batchResults;
        });

        // All items succeeded
        adminLogger.info(
          { successCount: results.length },
          "Batch revoke bonus boost completed successfully",
        );

        res.status(200).json({
          success: true,
          data: {
            results,
          },
        });
      } catch (error) {
        next(error);
      }
    },
  };
}

export type AdminController = ReturnType<typeof makeAdminController>;<|MERGE_RESOLUTION|>--- conflicted
+++ resolved
@@ -1,25 +1,15 @@
 import { NextFunction, Request, Response } from "express";
 
 import {
-<<<<<<< HEAD
-=======
   ActorStatus,
   AdminCreateAgentSchema,
   Agent,
-  AgentPublic,
   ApiError,
   User,
   toApiAgent,
   toApiUser,
 } from "@recallnet/services/types";
-
-import { db } from "@/database/db.js";
-import { flatParse } from "@/lib/flat-parse.js";
-import { adminLogger } from "@/lib/logger.js";
-import { ServiceRegistry } from "@/services/index.js";
-
 import {
->>>>>>> 53aa916e
   AdminAddAgentToCompetitionParamsSchema,
   AdminAddBonusBoostSchema,
   AdminAddPartnerToCompetitionSchema,
@@ -61,17 +51,9 @@
   AdminUpdatePartnerPositionSchema,
   AdminUpdatePartnerSchema,
 } from "@recallnet/services/types";
-import {
-  ActorStatus,
-  AdminCreateAgentSchema,
-  AdminSearchResults,
-  Agent,
-  ApiError,
-  User,
-  toApiAgent,
-  toApiUser,
-} from "@recallnet/services/types";
-
+import { AdminSearchResults } from "@recallnet/services/types";
+
+import { db } from "@/database/db.js";
 import { flatParse } from "@/lib/flat-parse.js";
 import { adminLogger } from "@/lib/logger.js";
 import { ServiceRegistry } from "@/services/index.js";
