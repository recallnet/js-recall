import { NextFunction, Request, Response } from "express";

import {
  ActorStatus,
  AdminCreateAgentSchema,
  Agent,
  AgentPublic,
  ApiError,
  User,
  toApiAgent,
  toApiUser,
} from "@recallnet/services/types";

import { flatParse } from "@/lib/flat-parse.js";
import { adminLogger } from "@/lib/logger.js";
import { updateFeaturesWithCompetition } from "@/lib/update-features-with-comp.js";
import { ServiceRegistry } from "@/services/index.js";

import {
  AdminAddAgentToCompetitionParamsSchema,
  AdminCreateCompetitionSchema,
  AdminDeactivateAgentBodySchema,
  AdminDeactivateAgentParamsSchema,
  AdminDeleteAgentParamsSchema,
  AdminEndCompetitionSchema,
  AdminGetAgentApiKeyParamsSchema,
  AdminGetAgentParamsSchema,
  AdminGetCompetitionSnapshotsParamsSchema,
  AdminGetCompetitionSnapshotsQuerySchema,
  AdminGetCompetitionTransferViolationsParamsSchema,
  AdminGetPerformanceReportsQuerySchema,
  AdminListAllAgentsQuerySchema,
  AdminReactivateAgentInCompetitionParamsSchema,
  AdminReactivateAgentParamsSchema,
  AdminRegisterUserSchema,
  AdminRemoveAgentFromCompetitionBodySchema,
  AdminRemoveAgentFromCompetitionParamsSchema,
  AdminSetupSchema,
  AdminStartCompetitionSchema,
  AdminUpdateAgentBodySchema,
  AdminUpdateAgentParamsSchema,
  AdminUpdateCompetitionParamsSchema,
  AdminUpdateCompetitionSchema,
} from "./admin.schema.js";
import { parseAdminSearchQuery } from "./request-helpers.js";

// TODO: need user deactivation logic

interface AdminUserRegistrationResponse {
  success: boolean;
  user: User;
  agent?: Agent;
  agentError?: string;
}

interface AdminAgentRegistrationResponse {
  success: boolean;
  agent: Agent;
  agentError?: string;
}

interface AdminSearchResults {
  users: User[];
  agents: AgentPublic[];
}

export interface AdminSearchUsersAndAgentsResponse {
  success: boolean;
  join: boolean;
  results: AdminSearchResults;
}

export function makeAdminController(services: ServiceRegistry) {
  /**
   * Admin Controller
   * Handles administrative operations
   */
  return {
    /**
     * Setup the initial admin account
     * This endpoint is only available when no admin exists in the system
     * @param req Express request
     * @param res Express response
     * @param next Express next function
     */
    async setupAdmin(req: Request, res: Response, next: NextFunction) {
      try {
        // Validate request body using flatParse
        const result = flatParse(AdminSetupSchema, req.body);
        if (!result.success) {
          throw new ApiError(400, `Invalid request format: ${result.error}`);
        }

        const { username, password, email } = result.data;

        // Setup the initial admin using AdminService
        const adminResult = await services.adminService.setupInitialAdmin(
          username,
          password,
          email,
        );

        // Return success with admin information
        res.status(201).json({
          success: true,
          message: "Admin account created successfully",
          admin: {
            id: adminResult.id,
            username: adminResult.username,
            email: adminResult.email,
            createdAt: adminResult.createdAt,
            apiKey: adminResult.apiKey,
          },
        });
      } catch (error) {
        next(error);
      }
    },

    /**
     * Register a new user and optionally create their first agent
     * @param req Express request
     * @param res Express response
     * @param next Express next function
     */
    async registerUser(req: Request, res: Response, next: NextFunction) {
      try {
        // Validate request body using flatParse
        const result = flatParse(AdminRegisterUserSchema, req.body);
        if (!result.success) {
          return res.status(400).json({
            success: false,
            error: `Invalid request format: ${result.error}`,
          });
        }

        // Delegate business logic to service
        const { user, agent, agentError } =
          await services.adminService.registerUserAndAgent(result.data);

        // Handle case where agent creation failed but user was created successfully
        if (agentError) {
          return res.status(201).json({
            success: true,
            user: toApiUser(user),
            agentError,
          });
        }

        // Return success with created user and agent
        const response: AdminUserRegistrationResponse = {
          success: true,
          user: toApiUser(user),
        };

        if (agent) {
          response.agent = toApiAgent(agent);
        }

        return res.status(201).json(response);
      } catch (error) {
        next(error);
      }
    },

    /**
     * Register a new agent
     * @param req Express request
     * @param res Express response
     * @param next Express next function
     */
    async registerAgent(req: Request, res: Response, next: NextFunction) {
      try {
        const result = flatParse(AdminCreateAgentSchema, req.body);
        if (!result.success) {
          throw new ApiError(400, `Invalid request format: ${result.error}`);
        }
        const { user, agent } = result.data;

        // Create agent using service method that handles user resolution
        const createdAgent = await services.agentService.createAgentForOwner(
          { userId: user.id, walletAddress: user.walletAddress },
          agent,
        );

        const response: AdminAgentRegistrationResponse = {
          success: true,
          agent: toApiAgent(createdAgent),
        };

        return res.status(201).json(response);
      } catch (error) {
        next(error);
      }
    },

    /**
     * @param req Express request
     * @param res Express response
     * @param next Express next function
     */
    async createCompetition(req: Request, res: Response, next: NextFunction) {
      try {
        // Validate request body using flatParse
        const result = flatParse(AdminCreateCompetitionSchema, req.body);
        if (!result.success) {
          throw new ApiError(400, `Invalid request format: ${result.error}`);
        }

        const {
          name,
          description,
          tradingType,
          sandboxMode,
          externalUrl,
          imageUrl,
          type,
          startDate,
          endDate,
          votingStartDate,
          votingEndDate,
          joinStartDate,
          joinEndDate,
          maxParticipants,
          tradingConstraints,
          rewards,
          perpsProvider,
        } = result.data;

        // Create a new competition
        const competition = await services.competitionService.createCompetition(
          {
            name,
            description,
            tradingType,
            sandboxMode,
            externalUrl,
            imageUrl,
            type,
            startDate: startDate ? new Date(startDate) : undefined,
            endDate: endDate ? new Date(endDate) : undefined,
            votingStartDate: votingStartDate
              ? new Date(votingStartDate)
              : undefined,
            votingEndDate: votingEndDate ? new Date(votingEndDate) : undefined,
            joinStartDate: joinStartDate ? new Date(joinStartDate) : undefined,
            joinEndDate: joinEndDate ? new Date(joinEndDate) : undefined,
            maxParticipants,
            tradingConstraints,
            rewards,
            perpsProvider,
          },
        );

        // Return the created competition
        res.status(201).json({
          success: true,
          competition,
        });
      } catch (error) {
        next(error);
      }
    },

    /**
     * @param req Express request
     * @param res Express response
     * @param next Express next function
     */
    async startCompetition(req: Request, res: Response, next: NextFunction) {
      try {
        // Validate request body
        const result = flatParse(AdminStartCompetitionSchema, req.body);
        if (!result.success) {
          throw new ApiError(400, `Invalid request format: ${result.error}`);
        }

        const {
          competitionId,
          agentIds,
          tradingConstraints,
          // Fields for creating new competition
          name,
          description,
          tradingType,
          sandboxMode,
          externalUrl,
          imageUrl,
          type,
          startDate,
          endDate,
          votingStartDate,
          votingEndDate,
          joinStartDate,
          joinEndDate,
          rewards,
          perpsProvider,
        } = result.data;

        // Call service method with creation params only if no competitionId
        const competition =
          await services.competitionService.startOrCreateCompetition({
            competitionId,
            agentIds,
            tradingConstraints,
            creationParams: competitionId
              ? undefined
              : {
                  name: name!,
                  description,
                  tradingType,
                  sandboxMode,
                  externalUrl,
                  imageUrl,
                  type,
                  startDate,
                  endDate,
                  votingStartDate,
                  votingEndDate,
                  joinStartDate,
                  joinEndDate,
                  rewards,
                  perpsProvider,
                },
          });

        const activeCompetition =
          await services.competitionService.getActiveCompetition();
        updateFeaturesWithCompetition(activeCompetition);

        // Return the started competition
        res.status(200).json({
          success: true,
          competition,
        });
      } catch (error) {
        next(error);
      }
    },

    /**
     * @param req Express request
     * @param res Express response
     * @param next Express next function
     */
    async endCompetition(req: Request, res: Response, next: NextFunction) {
      try {
        // Validate request body using flatParse
        const result = flatParse(AdminEndCompetitionSchema, req.body);
        if (!result.success) {
          throw new ApiError(400, `Invalid request format: ${result.error}`);
        }

        const { competitionId } = result.data;

        // End the competition
        const { competition: endedCompetition, leaderboard } =
          await services.competitionService.endCompetition(competitionId);

<<<<<<< HEAD
        const activeCompetition =
          await services.competitionService.getActiveCompetition();
        updateFeaturesWithCompetition(activeCompetition);

        // Get final leaderboard
        const leaderboard =
          await services.competitionService.getLeaderboard(competitionId);

        // Assign winners to the rewards
        await services.competitionRewardService.assignWinnersToRewards(
          competitionId,
          leaderboard,
        );

=======
>>>>>>> 4cda81cc
        adminLogger.info(
          `Successfully ended competition, id: ${competitionId}`,
        );

        // Return the ended competition with leaderboard
        res.status(200).json({
          success: true,
          competition: endedCompetition,
          leaderboard,
        });
      } catch (error) {
        next(error);
      }
    },

    /**
     * @param req Express request
     * @param res Express response
     * @param next Express next function
     */
    async updateCompetition(req: Request, res: Response, next: NextFunction) {
      try {
        // Validate params using flatParse
        const paramsResult = flatParse(
          AdminUpdateCompetitionParamsSchema,
          req.params,
        );
        if (!paramsResult.success) {
          throw new ApiError(400, `Invalid parameters: ${paramsResult.error}`);
        }

        const { competitionId } = paramsResult.data;
        const bodyResult = flatParse(AdminUpdateCompetitionSchema, req.body);
        if (!bodyResult.success) {
          throw new ApiError(
            400,
            `Invalid request format: ${bodyResult.error}`,
          );
        }

        // Extract rewards, tradingConstraints, and perpsProvider from the validated data
        const {
          rewards,
          tradingConstraints,
          perpsProvider,
          ...competitionUpdates
        } = bodyResult.data;
        const updates = competitionUpdates;

        // Check if there are any updates to apply
        if (
          Object.keys(updates).length === 0 &&
          !rewards &&
          !tradingConstraints &&
          !perpsProvider
        ) {
          throw new ApiError(400, "No valid fields provided for update");
        }

        // Update the competition atomically
        const { competition: updatedCompetition, updatedRewards } =
          await services.competitionService.updateCompetition(
            competitionId,
            updates,
            tradingConstraints,
            rewards,
            perpsProvider,
          );

        // Return the updated competition
        res.status(200).json({
          success: true,
          competition: {
            ...updatedCompetition,
            rewards: updatedRewards.map((reward) => ({
              rank: reward.rank,
              reward: reward.reward,
            })),
          },
        });
      } catch (error) {
        next(error);
      }
    },

    /**
     * @param req Express request
     * @param res Express response
     * @param next Express next function
     */
    async getPerformanceReports(
      req: Request,
      res: Response,
      next: NextFunction,
    ) {
      try {
        // Validate query using flatParse
        const queryResult = flatParse(
          AdminGetPerformanceReportsQuerySchema,
          req.query,
        );
        if (!queryResult.success) {
          throw new ApiError(
            400,
            `Invalid query parameters: ${queryResult.error}`,
          );
        }
        const { competitionId } = queryResult.data;

        // Get the competition
        const competition =
          await services.competitionService.getCompetition(competitionId);
        if (!competition) {
          throw new ApiError(404, "Competition not found");
        }

        // Get leaderboard
        const leaderboard =
          await services.competitionService.getLeaderboard(competitionId);

        // Get all users for agent owner names
        const users = await services.userService.getAllUsers();

        // Map agent IDs to owner names
        const userMap = new Map(
          users.map((user) => [user.id, user.name || "Unknown User"]),
        );

        // Get only agents in this competition to map agent IDs to agent names and owners
        const agentIds = leaderboard.map((entry) => entry.agentId);
        const agents = await services.agentService.getAgentsByIds(agentIds);
        const agentMap = new Map(
          agents.map((agent) => [
            agent.id,
            {
              name: agent.name,
              handle: agent.handle,
              ownerName: userMap.get(agent.ownerId) || "Unknown Owner",
            },
          ]),
        );

        // Format leaderboard with agent and owner names
        const formattedLeaderboard = leaderboard.map((entry, index) => ({
          rank: index + 1,
          agentId: entry.agentId,
          agentName: agentMap.get(entry.agentId)?.name || "Unknown Agent",
          agentHandle: agentMap.get(entry.agentId)?.handle || "unknown_agent",
          ownerName: agentMap.get(entry.agentId)?.ownerName || "Unknown Owner",
          portfolioValue: entry.value,
        }));

        // Return performance report
        res.status(200).json({
          success: true,
          competition,
          leaderboard: formattedLeaderboard,
        });
      } catch (error) {
        next(error);
      }
    },

    /**
     * List all users
     * @param req Express request
     * @param res Express response
     * @param next Express next function
     */
    async listAllUsers(req: Request, res: Response, next: NextFunction) {
      try {
        // Get all users (non-admin users only)
        const users = await services.userService.getAllUsers();

        // Format the response to match the expected structure
        const formattedUsers = users.map(toApiUser);

        // Return the users
        res.status(200).json({
          success: true,
          users: formattedUsers,
        });
      } catch (error) {
        next(error);
      }
    },

    /**
     * @param req Express request
     * @param res Express response
     * @param next Express next function
     */
    async getCompetitionSnapshots(
      req: Request,
      res: Response,
      next: NextFunction,
    ) {
      try {
        // Validate params using flatParse
        const paramsResult = flatParse(
          AdminGetCompetitionSnapshotsParamsSchema,
          req.params,
        );
        if (!paramsResult.success) {
          throw new ApiError(400, `Invalid parameters: ${paramsResult.error}`);
        }
        const { competitionId } = paramsResult.data;

        // Validate query using flatParse
        const queryResult = flatParse(
          AdminGetCompetitionSnapshotsQuerySchema,
          req.query,
        );
        if (!queryResult.success) {
          throw new ApiError(
            400,
            `Invalid query parameters: ${queryResult.error}`,
          );
        }
        const { agentId } = queryResult.data;

        // Check if the competition exists
        const competition =
          await services.competitionService.getCompetition(competitionId);
        if (!competition) {
          throw new ApiError(404, "Competition not found");
        }

        // Get snapshots based on whether an agent ID was provided
        let snapshots;
        if (agentId) {
          // Check if the agent exists
          const agent = await services.agentService.getAgent(agentId);
          if (!agent) {
            throw new ApiError(404, "Agent not found");
          }

          // Check if the agent is in the competition
          const agentInCompetition =
            await services.competitionService.isAgentInCompetition(
              competitionId,
              agentId,
            );

          if (!agentInCompetition) {
            throw new ApiError(
              400,
              "Agent is not participating in this competition",
            );
          }

          // Get snapshots for the specific agent
          snapshots =
            await services.portfolioSnapshotterService.getAgentPortfolioSnapshots(
              competitionId,
              agentId,
            );
        } else {
          // Get snapshots for all agents in the competition (including inactive ones)
          const agents =
            await services.competitionService.getAllCompetitionAgents(
              competitionId,
            );
          snapshots = [];

          for (const agentId of agents) {
            const agentSnapshots =
              await services.portfolioSnapshotterService.getAgentPortfolioSnapshots(
                competitionId,
                agentId,
              );
            snapshots.push(...agentSnapshots);
          }
        }

        // Return the snapshots
        res.status(200).json({
          success: true,
          snapshots,
        });
      } catch (error) {
        next(error);
      }
    },

    /**
     * Search for users and agents based on various criteria
     * @param req Express request
     * @param res Express response
     * @param next Express next function
     */
    async searchUsersAndAgents(
      req: Request,
      res: Response,
      next: NextFunction,
    ) {
      try {
        // Note: special parsing is required to support nested query params
        const { user, agent, join } = parseAdminSearchQuery(req.url);
        const results: AdminSearchResults = {
          users: [],
          agents: [],
        };

        // Search users if requested
        if (user) {
          const users = await services.userService.searchUsers(user);

          results.users = users.map(toApiUser);
        }

        // Search agents if requested
        if (agent) {
          results.agents = await services.agentService.searchAgents(agent);
        }

        if (join) {
          const userMap = new Map(results.users.map((user) => [user.id, user]));

          results.agents = results.agents
            .map((agent) => {
              const user = userMap.get(agent.ownerId);
              if (!user) return null;
              return {
                ...agent,
              };
            })
            .filter((entry) => entry !== null);
        }

        // Return the search results
        res.status(200).json({
          success: true,
          join,
          results,
        });
      } catch (error) {
        next(error);
      }
    },

    /**
     * List all agents
     * @param req Express request
     * @param res Express response
     * @param next Express next function
     */
    async listAllAgents(req: Request, res: Response, next: NextFunction) {
      try {
        // Parse and validate pagination parameters
        const queryResult = flatParse(AdminListAllAgentsQuerySchema, req.query);
        if (!queryResult.success) {
          throw new ApiError(
            400,
            `Invalid query parameters: ${queryResult.error}`,
          );
        }
        const {
          limit = 50,
          offset = 0,
          sort = "-createdAt",
        } = queryResult.data;

        // Get agents from the database with pagination
        const agents = await services.agentService.getAgents({
          pagingParams: { limit, offset, sort },
        });

        // Get total count for pagination metadata
        const totalCount = await services.agentService.countAgents();

        // Format the agents for the response
        const formattedAgents = agents.map(toApiAgent);

        // Return the agents with pagination metadata
        res.status(200).json({
          success: true,
          agents: formattedAgents,
          pagination: {
            limit,
            offset,
            total: totalCount,
            hasMore: offset + agents.length < totalCount,
          },
        });
      } catch (error) {
        next(error);
      }
    },

    /**
     * Delete an agent
     * @param req Express request
     * @param res Express response
     * @param next Express next function
     */
    async deleteAgent(req: Request, res: Response, next: NextFunction) {
      try {
        // Validate params using flatParse
        const paramsResult = flatParse(
          AdminDeleteAgentParamsSchema,
          req.params,
        );
        if (!paramsResult.success) {
          return res.status(400).json({
            success: false,
            error: `Invalid parameters: ${paramsResult.error}`,
          });
        }

        const { agentId } = paramsResult.data;

        // Get the agent first to check if it exists
        const agent = await services.agentService.getAgent(agentId);

        if (!agent) {
          return res.status(404).json({
            success: false,
            error: "Agent not found",
          });
        }

        // Delete the agent
        const deleted = await services.agentService.deleteAgent(agentId);

        if (deleted) {
          return res.status(200).json({
            success: true,
            message: "Agent successfully deleted",
          });
        } else {
          return res.status(500).json({
            success: false,
            error: "Failed to delete agent",
          });
        }
      } catch (error) {
        adminLogger.error("Error deleting agent:", error);
        next(error);
      }
    },

    /**
     * Deactivate an agent
     * @param req Express request
     * @param res Express response
     * @param next Express next function
     */
    async deactivateAgent(req: Request, res: Response, next: NextFunction) {
      try {
        // Validate params using flatParse
        const paramsResult = flatParse(
          AdminDeactivateAgentParamsSchema,
          req.params,
        );
        if (!paramsResult.success) {
          return res.status(400).json({
            success: false,
            error: `Invalid parameters: ${paramsResult.error}`,
          });
        }

        // Validate body using flatParse
        const bodyResult = flatParse(AdminDeactivateAgentBodySchema, req.body);
        if (!bodyResult.success) {
          return res.status(400).json({
            success: false,
            error: `Invalid request body: ${bodyResult.error}`,
          });
        }

        const { agentId } = paramsResult.data;
        const { reason } = bodyResult.data;

        // Get the agent first to check if it exists
        const agent = await services.agentService.getAgent(agentId);

        if (!agent) {
          return res.status(404).json({
            success: false,
            error: "Agent not found",
          });
        }

        // Check if agent is already inactive
        if (agent.status !== "active") {
          return res.status(400).json({
            success: false,
            error: "Agent is already inactive",
            agent: {
              id: agent.id,
              name: agent.name,
              handle: agent.handle,
              status: agent.status,
            },
          });
        }

        // Deactivate the agent
        const deactivatedAgent = await services.agentService.deactivateAgent(
          agentId,
          reason,
        );

        if (!deactivatedAgent) {
          return res.status(500).json({
            success: false,
            error: "Failed to deactivate agent",
          });
        }

        // Return the updated agent info
        res.status(200).json({
          success: true,
          agent: {
            id: deactivatedAgent.id,
            name: deactivatedAgent.name,
            status: deactivatedAgent.status,
            deactivationReason: deactivatedAgent.deactivationReason,
            deactivationDate: deactivatedAgent.deactivationDate,
          },
        });
      } catch (error) {
        next(error);
      }
    },

    /**
     * Reactivate an agent
     * @param req Express request
     * @param res Express response
     * @param next Express next function
     */
    async reactivateAgent(req: Request, res: Response, next: NextFunction) {
      try {
        // Validate params using flatParse
        const paramsResult = flatParse(
          AdminReactivateAgentParamsSchema,
          req.params,
        );
        if (!paramsResult.success) {
          return res.status(400).json({
            success: false,
            error: `Invalid parameters: ${paramsResult.error}`,
          });
        }

        const { agentId } = paramsResult.data;

        // Get the agent first to check if it exists and is actually inactive
        const agent = await services.agentService.getAgent(agentId);

        if (!agent) {
          return res.status(404).json({
            success: false,
            error: "Agent not found",
          });
        }

        // Check if agent is already active
        if (agent.status === "active") {
          return res.status(400).json({
            success: false,
            error: "Agent is already active",
            agent: {
              id: agent.id,
              name: agent.name,
              handle: agent.handle,
              status: agent.status,
            },
          });
        }

        // Reactivate the agent
        const reactivatedAgent =
          await services.agentService.reactivateAgent(agentId);

        if (!reactivatedAgent) {
          return res.status(500).json({
            success: false,
            error: "Failed to reactivate agent",
          });
        }

        // Return the updated agent info
        res.status(200).json({
          success: true,
          agent: {
            id: reactivatedAgent.id,
            name: reactivatedAgent.name,
            status: reactivatedAgent.status,
          },
        });
      } catch (error) {
        next(error);
      }
    },

    /**
     * Get an agent by ID
     * @param req Express request
     * @param res Express response
     * @param next Express next function
     */
    async getAgent(req: Request, res: Response, next: NextFunction) {
      try {
        // Validate params using flatParse
        const paramsResult = flatParse(AdminGetAgentParamsSchema, req.params);
        if (!paramsResult.success) {
          return res.status(400).json({
            success: false,
            error: `Invalid parameters: ${paramsResult.error}`,
          });
        }

        const { agentId } = paramsResult.data;

        // Get the agent
        const agent = await services.agentService.getAgent(agentId);

        if (!agent) {
          return res.status(404).json({
            success: false,
            error: "Agent not found",
          });
        }

        // Format the response
        const formattedAgent = {
          id: agent.id,
          ownerId: agent.ownerId,
          walletAddress: agent.walletAddress,
          name: agent.name,
          handle: agent.handle,
          email: agent.email,
          description: agent.description,
          status: agent.status as ActorStatus,
          imageUrl: agent.imageUrl,
          metadata: agent.metadata,
          createdAt: agent.createdAt,
          updatedAt: agent.updatedAt,
        };

        // Return the agent
        res.status(200).json({
          success: true,
          agent: formattedAgent,
        });
      } catch (error) {
        next(error);
      }
    },

    /**
     * Update an agent by ID
     * @param req Express request
     * @param res Express response
     * @param next Express next function
     */
    async updateAgent(req: Request, res: Response, next: NextFunction) {
      try {
        // Validate params using flatParse
        const paramsResult = flatParse(
          AdminUpdateAgentParamsSchema,
          req.params,
        );
        if (!paramsResult.success) {
          return res.status(400).json({
            success: false,
            error: `Invalid parameters: ${paramsResult.error}`,
          });
        }

        // Validate body using flatParse
        const bodyResult = flatParse(AdminUpdateAgentBodySchema, req.body);
        if (!bodyResult.success) {
          return res.status(400).json({
            success: false,
            error: `Invalid request body: ${bodyResult.error}`,
          });
        }

        const { agentId } = paramsResult.data;
        const { name, handle, description, imageUrl, email, metadata } =
          bodyResult.data;

        // Get the current agent
        const agent = await services.agentService.getAgent(agentId);
        if (!agent) {
          return res.status(404).json({
            success: false,
            error: "Agent not found",
          });
        }

        // Prepare update data with only provided fields
        const updateData = {
          id: agentId,
          name: name ?? agent.name,
          handle: handle ?? agent.handle,
          description: description ?? agent.description,
          imageUrl: imageUrl ?? agent.imageUrl,
          email: email ?? agent.email,
          metadata: metadata ?? agent.metadata,
        };

        const updatedAgent = await services.agentService.updateAgent({
          ...agent,
          ...updateData,
        });

        if (!updatedAgent) {
          return res.status(500).json({
            success: false,
            error: "Failed to update agent",
          });
        }

        // Format the response
        const formattedAgent = {
          id: updatedAgent.id,
          ownerId: updatedAgent.ownerId,
          walletAddress: updatedAgent.walletAddress,
          name: updatedAgent.name,
          email: updatedAgent.email,
          description: updatedAgent.description,
          status: updatedAgent.status as ActorStatus,
          imageUrl: updatedAgent.imageUrl,
          metadata: updatedAgent.metadata,
          createdAt: updatedAgent.createdAt,
          updatedAt: updatedAgent.updatedAt,
        };

        res.status(200).json({
          success: true,
          agent: formattedAgent,
        });
      } catch (error) {
        next(error);
      }
    },

    /**
     * Remove an agent from a specific competition
     * @param req Express request
     * @param res Express response
     * @param next Express next function
     */
    async removeAgentFromCompetition(
      req: Request,
      res: Response,
      next: NextFunction,
    ) {
      try {
        // Validate params using flatParse
        const paramsResult = flatParse(
          AdminRemoveAgentFromCompetitionParamsSchema,
          req.params,
        );
        if (!paramsResult.success) {
          return res.status(400).json({
            success: false,
            error: `Invalid parameters: ${paramsResult.error}`,
          });
        }

        // Validate body using flatParse
        const bodyResult = flatParse(
          AdminRemoveAgentFromCompetitionBodySchema,
          req.body,
        );
        if (!bodyResult.success) {
          return res.status(400).json({
            success: false,
            error: `Invalid request body: ${bodyResult.error}`,
          });
        }

        const { competitionId, agentId } = paramsResult.data;
        const { reason } = bodyResult.data;

        // Check if competition exists
        const competition =
          await services.competitionService.getCompetition(competitionId);
        if (!competition) {
          return res.status(404).json({
            success: false,
            error: "Competition not found",
          });
        }

        // Check if agent exists
        const agent = await services.agentService.getAgent(agentId);
        if (!agent) {
          return res.status(404).json({
            success: false,
            error: "Agent not found",
          });
        }

        // Check if agent is in the competition
        const isInCompetition =
          await services.competitionService.isAgentInCompetition(
            competitionId,
            agentId,
          );
        if (!isInCompetition) {
          return res.status(400).json({
            success: false,
            error: "Agent is not participating in this competition",
          });
        }

        // Remove agent from competition using service method
        await services.competitionService.removeAgentFromCompetition(
          competitionId,
          agentId,
          `Admin removal: ${reason}`,
        );

        // Return success response
        res.status(200).json({
          success: true,
          message: `Agent ${agent.name} removed from competition ${competition.name}`,
          agent: {
            id: agent.id,
            name: agent.name,
            handle: agent.handle,
          },
          competition: {
            id: competition.id,
            name: competition.name,
          },
          reason,
        });
      } catch (error) {
        next(error);
      }
    },

    /**
     * Reactivate an agent in a specific competition
     * @param req Express request
     * @param res Express response
     * @param next Express next function
     */
    async reactivateAgentInCompetition(
      req: Request,
      res: Response,
      next: NextFunction,
    ) {
      try {
        // Validate params using flatParse
        const paramsResult = flatParse(
          AdminReactivateAgentInCompetitionParamsSchema,
          req.params,
        );
        if (!paramsResult.success) {
          return res.status(400).json({
            success: false,
            error: `Invalid parameters: ${paramsResult.error}`,
          });
        }

        const { competitionId, agentId } = paramsResult.data;

        // Check if competition exists
        const competition =
          await services.competitionService.getCompetition(competitionId);
        if (!competition) {
          return res.status(404).json({
            success: false,
            error: "Competition not found",
          });
        }

        // Check if agent exists
        const agent = await services.agentService.getAgent(agentId);
        if (!agent) {
          return res.status(404).json({
            success: false,
            error: "Agent not found",
          });
        }

        // Check if competition is still active
        if (competition.status === "ended") {
          return res.status(400).json({
            success: false,
            error: "Cannot reactivate agent in ended competition",
          });
        }

        // Check if agent is in the competition
        const isInCompetition =
          await services.competitionService.isAgentInCompetition(
            competitionId,
            agentId,
          );
        if (!isInCompetition) {
          return res.status(400).json({
            success: false,
            error: "Agent is not in this competition",
          });
        }

        // Reactivate agent in competition using service method
        await services.competitionService.reactivateAgentInCompetition(
          competitionId,
          agentId,
        );

        // Return success response
        res.status(200).json({
          success: true,
          message: `Agent ${agent.name} reactivated in competition ${competition.name}`,
          agent: {
            id: agent.id,
            name: agent.name,
            handle: agent.handle,
          },
          competition: {
            id: competition.id,
            name: competition.name,
          },
        });
      } catch (error) {
        next(error);
      }
    },

    /**
     * Add an agent to a competition
     * @param req Express request
     * @param res Express response
     * @param next Express next function
     */
    async addAgentToCompetition(
      req: Request,
      res: Response,
      next: NextFunction,
    ) {
      try {
        // Validate params using flatParse
        const paramsResult = flatParse(
          AdminAddAgentToCompetitionParamsSchema,
          req.params,
        );
        if (!paramsResult.success) {
          return res.status(400).json({
            success: false,
            error: `Invalid parameters: ${paramsResult.error}`,
          });
        }

        const { competitionId, agentId } = paramsResult.data;

        // Check if competition exists
        const competition =
          await services.competitionService.getCompetition(competitionId);
        if (!competition) {
          return res.status(404).json({
            success: false,
            error: "Competition not found",
          });
        }

        // Check if agent exists
        const agent = await services.agentService.getAgent(agentId);
        if (!agent) {
          return res.status(404).json({
            success: false,
            error: "Agent not found",
          });
        }

        // Check if agent owner's email is verified (security layer)
        const owner = await services.userService.getUser(agent.ownerId);
        if (!owner) {
          return res.status(404).json({
            success: false,
            error: "Agent owner not found",
          });
        }

        // Check if agent is already in the competition
        const isInCompetition =
          await services.competitionService.isAgentInCompetition(
            competitionId,
            agentId,
          );
        if (isInCompetition) {
          return res.status(400).json({
            success: false,
            error: "Agent is already participating in this competition",
          });
        }

        // Check if competition is ended
        if (competition.status === "ended") {
          return res.status(400).json({
            success: false,
            error: "Cannot add agent to ended competition",
          });
        }

        // HARD RULE: Cannot add agents to active non-sandbox competitions
        if (competition.status === "active" && !competition.sandboxMode) {
          return res.status(400).json({
            success: false,
            error:
              "Cannot add agents to active non-sandbox competitions - this would be unfair to existing participants",
          });
        }

        // In sandbox mode, we need to reset the agent's balances to starting values when the agent
        // joins the always on competition, since we can't rely on 'startCompetition' to do so.
        // For non-sandbox mode, we must *not* do this, since agents can join competitions before
        // they've started, when they might be in another ongoing competition as well, and we don't
        // want to reset their balances in the middle of the ongoing competition. So in that case
        // wait for the new competition to start and let 'startCompetition' do the reset.
        if (competition.sandboxMode) {
          adminLogger.info(
            `Resetting agent balance as part of applying sandbox mode logic for admin adding agent ${agentId} to competition ${competitionId}`,
          );

          await services.balanceService.resetAgentBalances(
            agentId,
            competition.type,
          );
        }

        // Add agent to competition using repository method
        try {
          await services.competitionRepository.addAgentToCompetition(
            competitionId,
            agentId,
          );
        } catch (error) {
          // Handle specific error for participant limit
          if (
            error instanceof Error &&
            error.message.includes("maximum participant limit")
          ) {
            throw new ApiError(409, error.message);
          }
          // Re-throw other errors
          throw error;
        }

        // In sandbox mode, we need to take the initial portfolio snapshot when the agent joins
        // the always on competition, since we can't rely on 'startCompetition' to do so.
        if (competition.sandboxMode) {
          await services.portfolioSnapshotterService.takePortfolioSnapshotForAgent(
            competitionId,
            agentId,
          );

          adminLogger.info(`Sandbox mode logic completed for agent ${agentId}`);
        }

        // Return success response
        res.status(200).json({
          success: true,
          message: `Agent ${agent.name} successfully added to competition ${competition.name}`,
          agent: {
            id: agent.id,
            name: agent.name,
            handle: agent.handle,
            ownerId: agent.ownerId,
          },
          competition: {
            id: competition.id,
            name: competition.name,
            status: competition.status,
          },
        });
      } catch (error) {
        next(error);
      }
    },

    /**
     * Get an agent's API key
     * @param req Express request
     * @param res Express response
     * @param next Express next function
     */
    async getAgentApiKey(req: Request, res: Response, next: NextFunction) {
      try {
        // Validate params using flatParse
        const paramsResult = flatParse(
          AdminGetAgentApiKeyParamsSchema,
          req.params,
        );
        if (!paramsResult.success) {
          throw new ApiError(400, `Invalid parameters: ${paramsResult.error}`);
        }

        const { agentId } = paramsResult.data;

        // Get the decrypted API key using the agent manager
        const result =
          await services.agentService.getDecryptedApiKeyById(agentId);

        if (!result.success) {
          // If there was an error, use the error code and message from the service
          throw new ApiError(
            result.errorCode || 500,
            result.errorMessage || "Unknown error",
          );
        }

        // Return the agent with the decrypted API key
        res.status(200).json({
          success: true,
          agent: {
            id: result.agent?.id || agentId,
            name: result.agent?.name || "Unknown",
            apiKey: result.apiKey,
          },
        });
      } catch (error) {
        next(error);
      }
    },

    /**
     * Get competition transfer violations
     * Returns agents who have made transfers during the competition
     * @param req Express request
     * @param res Express response
     * @param next Express next function
     */
    async getCompetitionTransferViolations(
      req: Request,
      res: Response,
      next: NextFunction,
    ) {
      try {
        // Validate params using flatParse
        const result = flatParse(
          AdminGetCompetitionTransferViolationsParamsSchema,
          req.params,
        );
        if (!result.success) {
          throw new ApiError(400, `Invalid parameters: ${result.error}`);
        }
        const { competitionId } = result.data;

        // Get transfer violations from service
        const violations =
          await services.competitionService.getCompetitionTransferViolations(
            competitionId,
          );

        res.json({
          success: true,
          violations,
        });
      } catch (error) {
        next(error);
      }
    },
  };
}

export type AdminController = ReturnType<typeof makeAdminController>;<|MERGE_RESOLUTION|>--- conflicted
+++ resolved
@@ -357,23 +357,10 @@
         const { competition: endedCompetition, leaderboard } =
           await services.competitionService.endCompetition(competitionId);
 
-<<<<<<< HEAD
         const activeCompetition =
           await services.competitionService.getActiveCompetition();
         updateFeaturesWithCompetition(activeCompetition);
 
-        // Get final leaderboard
-        const leaderboard =
-          await services.competitionService.getLeaderboard(competitionId);
-
-        // Assign winners to the rewards
-        await services.competitionRewardService.assignWinnersToRewards(
-          competitionId,
-          leaderboard,
-        );
-
-=======
->>>>>>> 4cda81cc
         adminLogger.info(
           `Successfully ended competition, id: ${competitionId}`,
         );
