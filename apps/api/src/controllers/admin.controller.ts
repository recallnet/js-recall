--- conflicted
+++ resolved
@@ -633,12 +633,9 @@
           rewardDetails,
           boostTimeDecayRate,
           displayState,
-<<<<<<< HEAD
           gameIds,
-=======
           paperTradingConfig,
           paperTradingInitialBalances,
->>>>>>> 35f86fd1
         } = flatParse(AdminCreateCompetitionSchema, req.body);
 
         // Create a new competition
@@ -683,12 +680,9 @@
             rewardDetails,
             boostTimeDecayRate,
             displayState,
-<<<<<<< HEAD
             gameIds,
-=======
             paperTradingConfig,
             paperTradingInitialBalances,
->>>>>>> 35f86fd1
           },
         );
 
@@ -874,12 +868,9 @@
           evaluationMetric,
           perpsProvider,
           prizePools,
-<<<<<<< HEAD
           gameIds,
-=======
           paperTradingConfig,
           paperTradingInitialBalances,
->>>>>>> 35f86fd1
           ...competitionUpdates
         } = flatParse(AdminUpdateCompetitionSchema, req.body);
         // Extract rewards, tradingConstraints, evaluationMetric, perpsProvider, paperTradingConfig, and paperTradingInitialBalances from the validated data
@@ -893,12 +884,9 @@
           !evaluationMetric &&
           !perpsProvider &&
           !prizePools &&
-<<<<<<< HEAD
-          !gameIds
-=======
+          !gameIds &&
           !paperTradingConfig &&
           !paperTradingInitialBalances
->>>>>>> 35f86fd1
         ) {
           throw new ApiError(400, "No valid fields provided for update");
         }
@@ -913,12 +901,9 @@
             evaluationMetric,
             perpsProvider,
             prizePools,
-<<<<<<< HEAD
             gameIds,
-=======
             paperTradingConfig,
             paperTradingInitialBalances,
->>>>>>> 35f86fd1
           );
 
         // Return the updated competition
