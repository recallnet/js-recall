import { NextFunction, Request, Response } from "express";

<<<<<<< HEAD
import { reloadSecurityConfig } from "@/config/index.js";
=======
import { UpdateCompetition } from "@recallnet/db/schema/core/types";

>>>>>>> 0673eb26
import { addAgentToCompetition } from "@/database/repositories/competition-repository.js";
import { flatParse } from "@/lib/flat-parse.js";
import { adminLogger } from "@/lib/logger.js";
import { ApiError } from "@/middleware/errorHandler.js";
import { ServiceRegistry } from "@/services/index.js";
import {
  ActorStatus,
  AdminCreateAgentSchema,
  Agent,
  AgentPublic,
  User,
  toApiAgent,
  toApiUser,
} from "@/types/index.js";

import {
  AdminAddAgentToCompetitionParamsSchema,
  AdminCreateCompetitionSchema,
  AdminDeactivateAgentBodySchema,
  AdminDeactivateAgentParamsSchema,
  AdminDeleteAgentParamsSchema,
  AdminEndCompetitionSchema,
  AdminGetAgentApiKeyParamsSchema,
  AdminGetAgentParamsSchema,
  AdminGetCompetitionSnapshotsParamsSchema,
  AdminGetCompetitionSnapshotsQuerySchema,
  AdminGetCompetitionTransferViolationsParamsSchema,
  AdminGetPerformanceReportsQuerySchema,
  AdminListAllAgentsQuerySchema,
  AdminReactivateAgentInCompetitionParamsSchema,
  AdminReactivateAgentParamsSchema,
  AdminRegisterUserSchema,
  AdminRemoveAgentFromCompetitionBodySchema,
  AdminRemoveAgentFromCompetitionParamsSchema,
  AdminSetupSchema,
  AdminStartCompetitionSchema,
  AdminUpdateAgentBodySchema,
  AdminUpdateAgentParamsSchema,
  AdminUpdateCompetitionParamsSchema,
  AdminUpdateCompetitionSchema,
} from "./admin.schema.js";
import { parseAdminSearchQuery } from "./request-helpers.js";

// TODO: need user deactivation logic

interface AdminUserRegistrationResponse {
  success: boolean;
  user: User;
  agent?: Agent;
  agentError?: string;
}

interface AdminAgentRegistrationResponse {
  success: boolean;
  agent: Agent;
  agentError?: string;
}

interface AdminSearchResults {
  users: User[];
  agents: AgentPublic[];
}

export interface AdminSearchUsersAndAgentsResponse {
  success: boolean;
  join: boolean;
  results: AdminSearchResults;
}

export function makeAdminController(services: ServiceRegistry) {
  /**
   * Admin Controller
   * Handles administrative operations
   */
  return {
    /**
     * Setup the initial admin account
     * This endpoint is only available when no admin exists in the system
     * @param req Express request
     * @param res Express response
     * @param next Express next function
     */
    async setupAdmin(req: Request, res: Response, next: NextFunction) {
      try {
        // Validate request body using flatParse
        const result = flatParse(AdminSetupSchema, req.body);
        if (!result.success) {
          throw new ApiError(400, `Invalid request format: ${result.error}`);
        }

        const { username, password, email } = result.data;

        // Setup the initial admin using AdminService
        const adminResult = await services.adminService.setupInitialAdmin(
          username,
          password,
          email,
        );

        // Return success with admin information
        res.status(201).json({
          success: true,
          message: "Admin account created successfully",
          admin: {
            id: adminResult.id,
            username: adminResult.username,
            email: adminResult.email,
            createdAt: adminResult.createdAt,
            apiKey: adminResult.apiKey,
          },
        });
      } catch (error) {
        next(error);
      }
    },

    /**
     * Register a new user and optionally create their first agent
     * @param req Express request
     * @param res Express response
     * @param next Express next function
     */
    async registerUser(req: Request, res: Response, next: NextFunction) {
      try {
        // Validate request body using flatParse
        const result = flatParse(AdminRegisterUserSchema, req.body);
        if (!result.success) {
          return res.status(400).json({
            success: false,
            error: `Invalid request format: ${result.error}`,
          });
        }

        // Delegate business logic to service
        const { user, agent, agentError } =
          await services.adminService.registerUserAndAgent(result.data);

        // Handle case where agent creation failed but user was created successfully
        if (agentError) {
          return res.status(201).json({
            success: true,
            user: toApiUser(user),
            agentError,
          });
        }

        // Return success with created user and agent
        const response: AdminUserRegistrationResponse = {
          success: true,
          user: toApiUser(user),
        };

        if (agent) {
          response.agent = toApiAgent(agent);
        }

        return res.status(201).json(response);
      } catch (error) {
        next(error);
      }
    },

    /**
     * Register a new agent
     * @param req Express request
     * @param res Express response
     * @param next Express next function
     */
    async registerAgent(req: Request, res: Response, next: NextFunction) {
      try {
        const result = flatParse(AdminCreateAgentSchema, req.body);
        if (!result.success) {
          throw new ApiError(400, `Invalid request format: ${result.error}`);
        }
        const { user, agent } = result.data;

        // Create agent using service method that handles user resolution
        const createdAgent = await services.agentService.createAgentForOwner(
          { userId: user.id, walletAddress: user.walletAddress },
          agent,
        );

        const response: AdminAgentRegistrationResponse = {
          success: true,
          agent: toApiAgent(createdAgent),
        };

        return res.status(201).json(response);
      } catch (error) {
        next(error);
      }
    },

    /**
     * @param req Express request
     * @param res Express response
     * @param next Express next function
     */
    async createCompetition(req: Request, res: Response, next: NextFunction) {
      try {
        // Validate request body using flatParse
        const result = flatParse(AdminCreateCompetitionSchema, req.body);
        if (!result.success) {
          throw new ApiError(400, `Invalid request format: ${result.error}`);
        }

        const {
          name,
          description,
          tradingType,
          sandboxMode,
          externalUrl,
          imageUrl,
          type,
          startDate,
          endDate,
          votingStartDate,
          votingEndDate,
          joinStartDate,
          joinEndDate,
          maxParticipants,
          tradingConstraints,
          rewards,
          perpsProvider,
        } = result.data;

        // Create a new competition
        const competition = await services.competitionService.createCompetition(
          {
            name,
            description,
            tradingType,
            sandboxMode,
            externalUrl,
            imageUrl,
            type,
            startDate: startDate ? new Date(startDate) : undefined,
            endDate: endDate ? new Date(endDate) : undefined,
            votingStartDate: votingStartDate
              ? new Date(votingStartDate)
              : undefined,
            votingEndDate: votingEndDate ? new Date(votingEndDate) : undefined,
            joinStartDate: joinStartDate ? new Date(joinStartDate) : undefined,
            joinEndDate: joinEndDate ? new Date(joinEndDate) : undefined,
            maxParticipants,
            tradingConstraints,
            rewards,
            perpsProvider,
          },
        );

        // Return the created competition
        res.status(201).json({
          success: true,
          competition,
        });
      } catch (error) {
        next(error);
      }
    },

    /**
     * @param req Express request
     * @param res Express response
     * @param next Express next function
     */
    async startCompetition(req: Request, res: Response, next: NextFunction) {
      try {
        // Validate request body
        const result = flatParse(AdminStartCompetitionSchema, req.body);
        if (!result.success) {
          throw new ApiError(400, `Invalid request format: ${result.error}`);
        }

        const {
          competitionId,
          agentIds,
          tradingConstraints,
          // Fields for creating new competition
          name,
          description,
          tradingType,
          sandboxMode,
          externalUrl,
          imageUrl,
          type,
          startDate,
          endDate,
          votingStartDate,
          votingEndDate,
          joinStartDate,
          joinEndDate,
          rewards,
          perpsProvider,
        } = result.data;

        // Call service method with creation params only if no competitionId
        const competition =
          await services.competitionService.startOrCreateCompetition({
            competitionId,
            agentIds,
            tradingConstraints,
            creationParams: competitionId
              ? undefined
              : {
                  name: name!,
                  description,
                  tradingType,
                  sandboxMode,
                  externalUrl,
                  imageUrl,
                  type,
                  startDate,
                  endDate,
                  votingStartDate,
                  votingEndDate,
                  joinStartDate,
                  joinEndDate,
                  rewards,
                  perpsProvider,
                },
          });

        // Return the started competition
        res.status(200).json({
          success: true,
          competition,
        });
      } catch (error) {
        next(error);
      }
    },

    /**
     * @param req Express request
     * @param res Express response
     * @param next Express next function
     */
    async endCompetition(req: Request, res: Response, next: NextFunction) {
      try {
        // Validate request body using flatParse
        const result = flatParse(AdminEndCompetitionSchema, req.body);
        if (!result.success) {
          throw new ApiError(400, `Invalid request format: ${result.error}`);
        }

        const { competitionId } = result.data;

        // End the competition
        const endedCompetition =
          await services.competitionService.endCompetition(competitionId);

        // Get final leaderboard
        const leaderboard =
          await services.competitionService.getLeaderboard(competitionId);

        // Assign winners to the rewards
        await services.competitionRewardService.assignWinnersToRewards(
          competitionId,
          leaderboard,
        );

        adminLogger.info(
          `Successfully ended competition, id: ${competitionId}`,
        );

        // Return the ended competition with leaderboard
        res.status(200).json({
          success: true,
          competition: endedCompetition,
          leaderboard,
        });
      } catch (error) {
        next(error);
      }
    },

    /**
     * @param req Express request
     * @param res Express response
     * @param next Express next function
     */
    async updateCompetition(req: Request, res: Response, next: NextFunction) {
      try {
        // Validate params using flatParse
        const paramsResult = flatParse(
          AdminUpdateCompetitionParamsSchema,
          req.params,
        );
        if (!paramsResult.success) {
          throw new ApiError(400, `Invalid parameters: ${paramsResult.error}`);
        }

        const { competitionId } = paramsResult.data;
        const bodyResult = flatParse(AdminUpdateCompetitionSchema, req.body);
        if (!bodyResult.success) {
          throw new ApiError(
            400,
            `Invalid request format: ${bodyResult.error}`,
          );
        }

        // Extract rewards, tradingConstraints, and perpsProvider from the validated data
        const {
          rewards,
          tradingConstraints,
          perpsProvider,
          ...competitionUpdates
        } = bodyResult.data;
        const updates = competitionUpdates;

        // Check if there are any updates to apply
        if (
          Object.keys(updates).length === 0 &&
          !rewards &&
          !tradingConstraints &&
          !perpsProvider
        ) {
          throw new ApiError(400, "No valid fields provided for update");
        }

        // Update the competition atomically
        const { competition: updatedCompetition, updatedRewards } =
          await services.competitionService.updateCompetition(
            competitionId,
            updates,
            tradingConstraints,
            rewards,
            perpsProvider,
          );

        // Return the updated competition
        res.status(200).json({
          success: true,
          competition: {
            ...updatedCompetition,
            rewards: updatedRewards.map((reward) => ({
              rank: reward.rank,
              reward: reward.reward,
            })),
          },
        });
      } catch (error) {
        next(error);
      }
    },

    /**
     * @param req Express request
     * @param res Express response
     * @param next Express next function
     */
    async getPerformanceReports(
      req: Request,
      res: Response,
      next: NextFunction,
    ) {
      try {
        // Validate query using flatParse
        const queryResult = flatParse(
          AdminGetPerformanceReportsQuerySchema,
          req.query,
        );
        if (!queryResult.success) {
          throw new ApiError(
            400,
            `Invalid query parameters: ${queryResult.error}`,
          );
        }
        const { competitionId } = queryResult.data;

        // Get the competition
        const competition =
          await services.competitionService.getCompetition(competitionId);
        if (!competition) {
          throw new ApiError(404, "Competition not found");
        }

        // Get leaderboard
        const leaderboard =
          await services.competitionService.getLeaderboard(competitionId);

        // Get all users for agent owner names
        const users = await services.userService.getAllUsers();

        // Map agent IDs to owner names
        const userMap = new Map(
          users.map((user) => [user.id, user.name || "Unknown User"]),
        );

        // Get only agents in this competition to map agent IDs to agent names and owners
        const agentIds = leaderboard.map((entry) => entry.agentId);
        const agents = await services.agentService.getAgentsByIds(agentIds);
        const agentMap = new Map(
          agents.map((agent) => [
            agent.id,
            {
              name: agent.name,
              handle: agent.handle,
              ownerName: userMap.get(agent.ownerId) || "Unknown Owner",
            },
          ]),
        );

        // Format leaderboard with agent and owner names
        const formattedLeaderboard = leaderboard.map((entry, index) => ({
          rank: index + 1,
          agentId: entry.agentId,
          agentName: agentMap.get(entry.agentId)?.name || "Unknown Agent",
          agentHandle: agentMap.get(entry.agentId)?.handle || "unknown_agent",
          ownerName: agentMap.get(entry.agentId)?.ownerName || "Unknown Owner",
          portfolioValue: entry.value,
        }));

        // Return performance report
        res.status(200).json({
          success: true,
          competition,
          leaderboard: formattedLeaderboard,
        });
      } catch (error) {
        next(error);
      }
    },

    /**
     * List all users
     * @param req Express request
     * @param res Express response
     * @param next Express next function
     */
    async listAllUsers(req: Request, res: Response, next: NextFunction) {
      try {
        // Get all users (non-admin users only)
        const users = await services.userService.getAllUsers();

        // Format the response to match the expected structure
        const formattedUsers = users.map(toApiUser);

        // Return the users
        res.status(200).json({
          success: true,
          users: formattedUsers,
        });
      } catch (error) {
        next(error);
      }
    },

    /**
     * @param req Express request
     * @param res Express response
     * @param next Express next function
     */
    async getCompetitionSnapshots(
      req: Request,
      res: Response,
      next: NextFunction,
    ) {
      try {
        // Validate params using flatParse
        const paramsResult = flatParse(
          AdminGetCompetitionSnapshotsParamsSchema,
          req.params,
        );
        if (!paramsResult.success) {
          throw new ApiError(400, `Invalid parameters: ${paramsResult.error}`);
        }
        const { competitionId } = paramsResult.data;

        // Validate query using flatParse
        const queryResult = flatParse(
          AdminGetCompetitionSnapshotsQuerySchema,
          req.query,
        );
        if (!queryResult.success) {
          throw new ApiError(
            400,
            `Invalid query parameters: ${queryResult.error}`,
          );
        }
        const { agentId } = queryResult.data;

        // Check if the competition exists
        const competition =
          await services.competitionService.getCompetition(competitionId);
        if (!competition) {
          throw new ApiError(404, "Competition not found");
        }

        // Get snapshots based on whether an agent ID was provided
        let snapshots;
        if (agentId) {
          // Check if the agent exists
          const agent = await services.agentService.getAgent(agentId);
          if (!agent) {
            throw new ApiError(404, "Agent not found");
          }

          // Check if the agent is in the competition
          const agentInCompetition =
            await services.competitionService.isAgentInCompetition(
              competitionId,
              agentId,
            );

          if (!agentInCompetition) {
            throw new ApiError(
              400,
              "Agent is not participating in this competition",
            );
          }

          // Get snapshots for the specific agent
          snapshots =
            await services.portfolioSnapshotterService.getAgentPortfolioSnapshots(
              competitionId,
              agentId,
            );
        } else {
          // Get snapshots for all agents in the competition (including inactive ones)
          const agents =
            await services.competitionService.getAllCompetitionAgents(
              competitionId,
            );
          snapshots = [];

          for (const agentId of agents) {
            const agentSnapshots =
              await services.portfolioSnapshotterService.getAgentPortfolioSnapshots(
                competitionId,
                agentId,
              );
            snapshots.push(...agentSnapshots);
          }
        }

        // Return the snapshots
        res.status(200).json({
          success: true,
          snapshots,
        });
      } catch (error) {
        next(error);
      }
    },

    /**
     * Search for users and agents based on various criteria
     * @param req Express request
     * @param res Express response
     * @param next Express next function
     */
    async searchUsersAndAgents(
      req: Request,
      res: Response,
      next: NextFunction,
    ) {
      try {
        // Note: special parsing is required to support nested query params
        const { user, agent, join } = parseAdminSearchQuery(req.url);
        const results: AdminSearchResults = {
          users: [],
          agents: [],
        };

        // Search users if requested
        if (user) {
          const users = await services.userService.searchUsers(user);

          results.users = users.map(toApiUser);
        }

        // Search agents if requested
        if (agent) {
          results.agents = await services.agentService.searchAgents(agent);
        }

        if (join) {
          const userMap = new Map(results.users.map((user) => [user.id, user]));

          results.agents = results.agents
            .map((agent) => {
              const user = userMap.get(agent.ownerId);
              if (!user) return null;
              return {
                ...agent,
              };
            })
            .filter((entry) => entry !== null);
        }

        // Return the search results
        res.status(200).json({
          success: true,
          join,
          results,
        });
      } catch (error) {
        next(error);
      }
    },

    /**
     * List all agents
     * @param req Express request
     * @param res Express response
     * @param next Express next function
     */
    async listAllAgents(req: Request, res: Response, next: NextFunction) {
      try {
        // Parse and validate pagination parameters
        const queryResult = flatParse(AdminListAllAgentsQuerySchema, req.query);
        if (!queryResult.success) {
          throw new ApiError(
            400,
            `Invalid query parameters: ${queryResult.error}`,
          );
        }
        const {
          limit = 50,
          offset = 0,
          sort = "-createdAt",
        } = queryResult.data;

        // Get agents from the database with pagination
        const agents = await services.agentService.getAgents({
          pagingParams: { limit, offset, sort },
        });

        // Get total count for pagination metadata
        const totalCount = await services.agentService.countAgents();

        // Format the agents for the response
        const formattedAgents = agents.map(toApiAgent);

        // Return the agents with pagination metadata
        res.status(200).json({
          success: true,
          agents: formattedAgents,
          pagination: {
            limit,
            offset,
            total: totalCount,
            hasMore: offset + agents.length < totalCount,
          },
        });
      } catch (error) {
        next(error);
      }
    },

    /**
     * Delete an agent
     * @param req Express request
     * @param res Express response
     * @param next Express next function
     */
    async deleteAgent(req: Request, res: Response, next: NextFunction) {
      try {
        // Validate params using flatParse
        const paramsResult = flatParse(
          AdminDeleteAgentParamsSchema,
          req.params,
        );
        if (!paramsResult.success) {
          return res.status(400).json({
            success: false,
            error: `Invalid parameters: ${paramsResult.error}`,
          });
        }

        const { agentId } = paramsResult.data;

        // Get the agent first to check if it exists
        const agent = await services.agentService.getAgent(agentId);

        if (!agent) {
          return res.status(404).json({
            success: false,
            error: "Agent not found",
          });
        }

        // Delete the agent
        const deleted = await services.agentService.deleteAgent(agentId);

        if (deleted) {
          return res.status(200).json({
            success: true,
            message: "Agent successfully deleted",
          });
        } else {
          return res.status(500).json({
            success: false,
            error: "Failed to delete agent",
          });
        }
      } catch (error) {
        adminLogger.error("Error deleting agent:", error);
        next(error);
      }
    },

    /**
     * Deactivate an agent
     * @param req Express request
     * @param res Express response
     * @param next Express next function
     */
    async deactivateAgent(req: Request, res: Response, next: NextFunction) {
      try {
        // Validate params using flatParse
        const paramsResult = flatParse(
          AdminDeactivateAgentParamsSchema,
          req.params,
        );
        if (!paramsResult.success) {
          return res.status(400).json({
            success: false,
            error: `Invalid parameters: ${paramsResult.error}`,
          });
        }

        // Validate body using flatParse
        const bodyResult = flatParse(AdminDeactivateAgentBodySchema, req.body);
        if (!bodyResult.success) {
          return res.status(400).json({
            success: false,
            error: `Invalid request body: ${bodyResult.error}`,
          });
        }

        const { agentId } = paramsResult.data;
        const { reason } = bodyResult.data;

        // Get the agent first to check if it exists
        const agent = await services.agentService.getAgent(agentId);

        if (!agent) {
          return res.status(404).json({
            success: false,
            error: "Agent not found",
          });
        }

        // Check if agent is already inactive
        if (agent.status !== "active") {
          return res.status(400).json({
            success: false,
            error: "Agent is already inactive",
            agent: {
              id: agent.id,
              name: agent.name,
              handle: agent.handle,
              status: agent.status,
            },
          });
        }

        // Deactivate the agent
        const deactivatedAgent = await services.agentService.deactivateAgent(
          agentId,
          reason,
        );

        if (!deactivatedAgent) {
          return res.status(500).json({
            success: false,
            error: "Failed to deactivate agent",
          });
        }

        // Return the updated agent info
        res.status(200).json({
          success: true,
          agent: {
            id: deactivatedAgent.id,
            name: deactivatedAgent.name,
            status: deactivatedAgent.status,
            deactivationReason: deactivatedAgent.deactivationReason,
            deactivationDate: deactivatedAgent.deactivationDate,
          },
        });
      } catch (error) {
        next(error);
      }
    },

    /**
     * Reactivate an agent
     * @param req Express request
     * @param res Express response
     * @param next Express next function
     */
    async reactivateAgent(req: Request, res: Response, next: NextFunction) {
      try {
        // Validate params using flatParse
        const paramsResult = flatParse(
          AdminReactivateAgentParamsSchema,
          req.params,
        );
        if (!paramsResult.success) {
          return res.status(400).json({
            success: false,
            error: `Invalid parameters: ${paramsResult.error}`,
          });
        }

        const { agentId } = paramsResult.data;

        // Get the agent first to check if it exists and is actually inactive
        const agent = await services.agentService.getAgent(agentId);

        if (!agent) {
          return res.status(404).json({
            success: false,
            error: "Agent not found",
          });
        }

        // Check if agent is already active
        if (agent.status === "active") {
          return res.status(400).json({
            success: false,
            error: "Agent is already active",
            agent: {
              id: agent.id,
              name: agent.name,
              handle: agent.handle,
              status: agent.status,
            },
          });
        }

        // Reactivate the agent
        const reactivatedAgent =
          await services.agentService.reactivateAgent(agentId);

        if (!reactivatedAgent) {
          return res.status(500).json({
            success: false,
            error: "Failed to reactivate agent",
          });
        }

        // Return the updated agent info
        res.status(200).json({
          success: true,
          agent: {
            id: reactivatedAgent.id,
            name: reactivatedAgent.name,
            status: reactivatedAgent.status,
          },
        });
      } catch (error) {
        next(error);
      }
    },

    /**
     * Get an agent by ID
     * @param req Express request
     * @param res Express response
     * @param next Express next function
     */
    async getAgent(req: Request, res: Response, next: NextFunction) {
      try {
        // Validate params using flatParse
        const paramsResult = flatParse(AdminGetAgentParamsSchema, req.params);
        if (!paramsResult.success) {
          return res.status(400).json({
            success: false,
            error: `Invalid parameters: ${paramsResult.error}`,
          });
        }

        const { agentId } = paramsResult.data;

        // Get the agent
        const agent = await services.agentService.getAgent(agentId);

        if (!agent) {
          return res.status(404).json({
            success: false,
            error: "Agent not found",
          });
        }

        // Format the response
        const formattedAgent = {
          id: agent.id,
          ownerId: agent.ownerId,
          walletAddress: agent.walletAddress,
          name: agent.name,
          handle: agent.handle,
          email: agent.email,
          description: agent.description,
          status: agent.status as ActorStatus,
          imageUrl: agent.imageUrl,
          metadata: agent.metadata,
          createdAt: agent.createdAt,
          updatedAt: agent.updatedAt,
        };

        // Return the agent
        res.status(200).json({
          success: true,
          agent: formattedAgent,
        });
      } catch (error) {
        next(error);
      }
    },

    /**
     * Update an agent by ID
     * @param req Express request
     * @param res Express response
     * @param next Express next function
     */
    async updateAgent(req: Request, res: Response, next: NextFunction) {
      try {
        // Validate params using flatParse
        const paramsResult = flatParse(
          AdminUpdateAgentParamsSchema,
          req.params,
        );
        if (!paramsResult.success) {
          return res.status(400).json({
            success: false,
            error: `Invalid parameters: ${paramsResult.error}`,
          });
        }

        // Validate body using flatParse
        const bodyResult = flatParse(AdminUpdateAgentBodySchema, req.body);
        if (!bodyResult.success) {
          return res.status(400).json({
            success: false,
            error: `Invalid request body: ${bodyResult.error}`,
          });
        }

        const { agentId } = paramsResult.data;
        const { name, handle, description, imageUrl, email, metadata } =
          bodyResult.data;

        // Get the current agent
        const agent = await services.agentService.getAgent(agentId);
        if (!agent) {
          return res.status(404).json({
            success: false,
            error: "Agent not found",
          });
        }

        // Prepare update data with only provided fields
        const updateData = {
          id: agentId,
          name: name ?? agent.name,
          handle: handle ?? agent.handle,
          description: description ?? agent.description,
          imageUrl: imageUrl ?? agent.imageUrl,
          email: email ?? agent.email,
          metadata: metadata ?? agent.metadata,
        };

        const updatedAgent = await services.agentService.updateAgent({
          ...agent,
          ...updateData,
        });

        if (!updatedAgent) {
          return res.status(500).json({
            success: false,
            error: "Failed to update agent",
          });
        }

        // Format the response
        const formattedAgent = {
          id: updatedAgent.id,
          ownerId: updatedAgent.ownerId,
          walletAddress: updatedAgent.walletAddress,
          name: updatedAgent.name,
          email: updatedAgent.email,
          description: updatedAgent.description,
          status: updatedAgent.status as ActorStatus,
          imageUrl: updatedAgent.imageUrl,
          metadata: updatedAgent.metadata,
          createdAt: updatedAgent.createdAt,
          updatedAt: updatedAgent.updatedAt,
        };

        res.status(200).json({
          success: true,
          agent: formattedAgent,
        });
      } catch (error) {
        next(error);
      }
    },

    /**
     * Remove an agent from a specific competition
     * @param req Express request
     * @param res Express response
     * @param next Express next function
     */
    async removeAgentFromCompetition(
      req: Request,
      res: Response,
      next: NextFunction,
    ) {
      try {
        // Validate params using flatParse
        const paramsResult = flatParse(
          AdminRemoveAgentFromCompetitionParamsSchema,
          req.params,
        );
        if (!paramsResult.success) {
          return res.status(400).json({
            success: false,
            error: `Invalid parameters: ${paramsResult.error}`,
          });
        }

        // Validate body using flatParse
        const bodyResult = flatParse(
          AdminRemoveAgentFromCompetitionBodySchema,
          req.body,
        );
        if (!bodyResult.success) {
          return res.status(400).json({
            success: false,
            error: `Invalid request body: ${bodyResult.error}`,
          });
        }

        const { competitionId, agentId } = paramsResult.data;
        const { reason } = bodyResult.data;

        // Check if competition exists
        const competition =
          await services.competitionService.getCompetition(competitionId);
        if (!competition) {
          return res.status(404).json({
            success: false,
            error: "Competition not found",
          });
        }

        // Check if agent exists
        const agent = await services.agentService.getAgent(agentId);
        if (!agent) {
          return res.status(404).json({
            success: false,
            error: "Agent not found",
          });
        }

        // Check if agent is in the competition
        const isInCompetition =
          await services.competitionService.isAgentInCompetition(
            competitionId,
            agentId,
          );
        if (!isInCompetition) {
          return res.status(400).json({
            success: false,
            error: "Agent is not participating in this competition",
          });
        }

        // Remove agent from competition using service method
        await services.competitionService.removeAgentFromCompetition(
          competitionId,
          agentId,
          `Admin removal: ${reason}`,
        );

        // Return success response
        res.status(200).json({
          success: true,
          message: `Agent ${agent.name} removed from competition ${competition.name}`,
          agent: {
            id: agent.id,
            name: agent.name,
            handle: agent.handle,
          },
          competition: {
            id: competition.id,
            name: competition.name,
          },
          reason,
        });
      } catch (error) {
        next(error);
      }
    },

    /**
     * Reactivate an agent in a specific competition
     * @param req Express request
     * @param res Express response
     * @param next Express next function
     */
    async reactivateAgentInCompetition(
      req: Request,
      res: Response,
      next: NextFunction,
    ) {
      try {
        // Validate params using flatParse
        const paramsResult = flatParse(
          AdminReactivateAgentInCompetitionParamsSchema,
          req.params,
        );
        if (!paramsResult.success) {
          return res.status(400).json({
            success: false,
            error: `Invalid parameters: ${paramsResult.error}`,
          });
        }

        const { competitionId, agentId } = paramsResult.data;

        // Check if competition exists
        const competition =
          await services.competitionService.getCompetition(competitionId);
        if (!competition) {
          return res.status(404).json({
            success: false,
            error: "Competition not found",
          });
        }

        // Check if agent exists
        const agent = await services.agentService.getAgent(agentId);
        if (!agent) {
          return res.status(404).json({
            success: false,
            error: "Agent not found",
          });
        }

        // Check if competition is still active
        if (competition.status === "ended") {
          return res.status(400).json({
            success: false,
            error: "Cannot reactivate agent in ended competition",
          });
        }

        // Check if agent is in the competition
        const isInCompetition =
          await services.competitionService.isAgentInCompetition(
            competitionId,
            agentId,
          );
        if (!isInCompetition) {
          return res.status(400).json({
            success: false,
            error: "Agent is not in this competition",
          });
        }

        // Reactivate agent in competition using service method
        await services.competitionService.reactivateAgentInCompetition(
          competitionId,
          agentId,
        );

        // Return success response
        res.status(200).json({
          success: true,
          message: `Agent ${agent.name} reactivated in competition ${competition.name}`,
          agent: {
            id: agent.id,
            name: agent.name,
            handle: agent.handle,
          },
          competition: {
            id: competition.id,
            name: competition.name,
          },
        });
      } catch (error) {
        next(error);
      }
    },

    /**
     * Add an agent to a competition
     * @param req Express request
     * @param res Express response
     * @param next Express next function
     */
    async addAgentToCompetition(
      req: Request,
      res: Response,
      next: NextFunction,
    ) {
      try {
        // Validate params using flatParse
        const paramsResult = flatParse(
          AdminAddAgentToCompetitionParamsSchema,
          req.params,
        );
        if (!paramsResult.success) {
          return res.status(400).json({
            success: false,
            error: `Invalid parameters: ${paramsResult.error}`,
          });
        }

        const { competitionId, agentId } = paramsResult.data;

        // Check if competition exists
        const competition =
          await services.competitionService.getCompetition(competitionId);
        if (!competition) {
          return res.status(404).json({
            success: false,
            error: "Competition not found",
          });
        }

        // Check if agent exists
        const agent = await services.agentService.getAgent(agentId);
        if (!agent) {
          return res.status(404).json({
            success: false,
            error: "Agent not found",
          });
        }

        // Check if agent owner's email is verified (security layer)
        const owner = await services.userService.getUser(agent.ownerId);
        if (!owner) {
          return res.status(404).json({
            success: false,
            error: "Agent owner not found",
          });
        }

        // Check if agent is already in the competition
        const isInCompetition =
          await services.competitionService.isAgentInCompetition(
            competitionId,
            agentId,
          );
        if (isInCompetition) {
          return res.status(400).json({
            success: false,
            error: "Agent is already participating in this competition",
          });
        }

        // Check if competition is ended
        if (competition.status === "ended") {
          return res.status(400).json({
            success: false,
            error: "Cannot add agent to ended competition",
          });
        }

        // HARD RULE: Cannot add agents to active non-sandbox competitions
        if (competition.status === "active" && !competition.sandboxMode) {
          return res.status(400).json({
            success: false,
            error:
              "Cannot add agents to active non-sandbox competitions - this would be unfair to existing participants",
          });
        }

        // In sandbox mode, we need to reset the agent's balances to starting values when the agent
        // joins the always on competition, since we can't rely on 'startCompetition' to do so.
        // For non-sandbox mode, we must *not* do this, since agents can join competitions before
        // they've started, when they might be in another ongoing competition as well, and we don't
        // want to reset their balances in the middle of the ongoing competition. So in that case
        // wait for the new competition to start and let 'startCompetition' do the reset.
        if (competition.sandboxMode) {
          adminLogger.info(
            `Resetting agent balance as part of applying sandbox mode logic for admin adding agent ${agentId} to competition ${competitionId}`,
          );

          await services.balanceService.resetAgentBalances(agentId);
        }

        // Add agent to competition using repository method
        try {
          await addAgentToCompetition(competitionId, agentId);
        } catch (error) {
          // Handle specific error for participant limit
          if (
            error instanceof Error &&
            error.message.includes("maximum participant limit")
          ) {
            throw new ApiError(409, error.message);
          }
          // Re-throw other errors
          throw error;
        }

        // In sandbox mode, we need to take the initial portfolio snapshot when the agent joins
        // the always on competition, since we can't rely on 'startCompetition' to do so.
        if (competition.sandboxMode) {
          await services.portfolioSnapshotterService.takePortfolioSnapshotForAgent(
            competitionId,
            agentId,
          );

          adminLogger.info(`Sandbox mode logic completed for agent ${agentId}`);
        }

        // Return success response
        res.status(200).json({
          success: true,
          message: `Agent ${agent.name} successfully added to competition ${competition.name}`,
          agent: {
            id: agent.id,
            name: agent.name,
            handle: agent.handle,
            ownerId: agent.ownerId,
          },
          competition: {
            id: competition.id,
            name: competition.name,
            status: competition.status,
          },
        });
      } catch (error) {
        next(error);
      }
    },

    /**
     * Get an agent's API key
     * @param req Express request
     * @param res Express response
     * @param next Express next function
     */
    async getAgentApiKey(req: Request, res: Response, next: NextFunction) {
      try {
        // Validate params using flatParse
        const paramsResult = flatParse(
          AdminGetAgentApiKeyParamsSchema,
          req.params,
        );
        if (!paramsResult.success) {
          throw new ApiError(400, `Invalid parameters: ${paramsResult.error}`);
        }

        const { agentId } = paramsResult.data;

        // Get the decrypted API key using the agent manager
        const result =
          await services.agentService.getDecryptedApiKeyById(agentId);

        if (!result.success) {
          // If there was an error, use the error code and message from the service
          throw new ApiError(
            result.errorCode || 500,
            result.errorMessage || "Unknown error",
          );
        }

        // Return the agent with the decrypted API key
        res.status(200).json({
          success: true,
          agent: {
            id: result.agent?.id || agentId,
            name: result.agent?.name || "Unknown",
            apiKey: result.apiKey,
          },
        });
      } catch (error) {
        next(error);
      }
    },

    /**
     * Get competition transfer violations
     * Returns agents who have made transfers during the competition
     * @param req Express request
     * @param res Express response
     * @param next Express next function
     */
    async getCompetitionTransferViolations(
      req: Request,
      res: Response,
      next: NextFunction,
    ) {
      try {
        // Validate params using flatParse
        const result = flatParse(
          AdminGetCompetitionTransferViolationsParamsSchema,
          req.params,
        );
        if (!result.success) {
          throw new ApiError(400, `Invalid parameters: ${result.error}`);
        }
        const { competitionId } = result.data;

        // Get transfer violations from service
        const violations =
          await services.competitionService.getCompetitionTransferViolations(
            competitionId,
          );

        res.json({
          success: true,
          violations,
        });
      } catch (error) {
        next(error);
      }
    },
  };
}

export type AdminController = ReturnType<typeof makeAdminController>;<|MERGE_RESOLUTION|>--- conflicted
+++ resolved
@@ -1,11 +1,5 @@
 import { NextFunction, Request, Response } from "express";
 
-<<<<<<< HEAD
-import { reloadSecurityConfig } from "@/config/index.js";
-=======
-import { UpdateCompetition } from "@recallnet/db/schema/core/types";
-
->>>>>>> 0673eb26
 import { addAgentToCompetition } from "@/database/repositories/competition-repository.js";
 import { flatParse } from "@/lib/flat-parse.js";
 import { adminLogger } from "@/lib/logger.js";
