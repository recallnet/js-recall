import cors from "cors";
import express from "express";

import { config } from "@/config/index.js";
import { makeAccountController } from "@/controllers/account.controller.js";
import { makeAdminController } from "@/controllers/admin.controller.js";
import { makeCompetitionController } from "@/controllers/competition.controller.js";
import { makeDocsController } from "@/controllers/docs.controller.js";
import { makeHealthController } from "@/controllers/health.controller.js";
import { makePriceController } from "@/controllers/price.controller.js";
import { makePublicController } from "@/controllers/public.controller.js";
import { makeTradeController } from "@/controllers/trade.controller.js";
import { migrateDb } from "@/database/db.js";
import { adminAuthMiddleware } from "@/middleware/admin-auth.middleware.js";
import { authMiddleware } from "@/middleware/auth.middleware.js";
import errorHandler from "@/middleware/errorHandler.js";
import { rateLimiterMiddleware } from "@/middleware/rate-limiter.middleware.js";
import { configureAccountRoutes } from "@/routes/account.routes.js";
import { configureAdminRoutes } from "@/routes/admin.routes.js";
import { configureCompetitionRoutes } from "@/routes/competition.routes.js";
import { configureDocsRoutes } from "@/routes/docs.routes.js";
import { configureHealthRoutes } from "@/routes/health.routes.js";
import { configurePriceRoutes } from "@/routes/price.routes.js";
import { configurePublicRoutes } from "@/routes/public.routes.js";
import { configureTradeRoutes } from "@/routes/trade.routes.js";
import { ServiceRegistry } from "@/services/index.js";

import { configureAdminSetupRoutes } from "./routes/admin-setup.routes.js";

// Import the console interceptor instead of the logger
import { interceptConsole } from "./utils/console-interceptor.js";

// Initialize console interception immediately
interceptConsole();

// Create Express app
const app = express();

<<<<<<< HEAD
// Get base route prefix from environment or use default
const API_PREFIX = process.env.API_PREFIX || "testing-grounds";
const apiBasePath = `/${API_PREFIX}`;
=======
const PORT = config.server.port;
let databaseInitialized = false;

try {
  // Migrate the database if needed
  console.log("Checking database connection...");
  await migrateDb();
  console.log("Database connection and schema verification completed");
  databaseInitialized = true;
} catch (error) {
  console.error("Database initialization error:", error);
  if (process.env.NODE_ENV === "production") {
    console.warn(
      "WARNING: Starting server without successful database initialization. " +
        "Some functionality may be limited until database connection is restored.",
    );
  } else {
    console.error(
      "Failed to start server due to database initialization error. Exiting...",
    );
    process.exit(1);
  }
}

const services = new ServiceRegistry();

// Load competition-specific configuration settings
await services.configurationService.loadCompetitionSettings();
console.log("Competition-specific configuration settings loaded");

// Start snapshot scheduler
services.scheduler.startSnapshotScheduler();
console.log("Portfolio snapshot scheduler started");
>>>>>>> 1d51130b

// Configure middleware
app.use(cors());
app.use(express.json());
app.use(express.urlencoded({ extended: true }));

// Define protected routes
const protectedRoutes = [
  `${apiBasePath}/api/account`,
  `${apiBasePath}/api/trade`,
  `${apiBasePath}/api/competition`,
  `${apiBasePath}/api/price`,
];

// Apply authentication middleware to protected routes FIRST
// This ensures req.teamId is set before rate limiting
app.use(
  protectedRoutes,
  authMiddleware(services.teamManager, services.competitionManager),
);

// Apply rate limiting middleware AFTER authentication
// This ensures we can properly rate limit by team ID
app.use(rateLimiterMiddleware);

<<<<<<< HEAD
// Create a router for all API routes
const apiRouter = express.Router();

// Apply routes to the apiRouter
apiRouter.use("/api/account", accountRoutes.default);
apiRouter.use("/api/trade", tradeRoutes.default);
apiRouter.use("/api/price", priceRoutes.default);
apiRouter.use("/api/competition", competitionRoutes.default);
apiRouter.use("/api/admin", adminRoutes.default);
apiRouter.use("/api/health", healthRoutes.default);
apiRouter.use("/api/docs", docsRoutes.default);
apiRouter.use("/api/public", publicRoutes.default);
=======
const adminMiddleware = adminAuthMiddleware(services.teamManager);

const accountController = makeAccountController(services);
const adminController = makeAdminController(services);
const competitionController = makeCompetitionController(services);
const docsController = makeDocsController();
const healthController = makeHealthController();
const priceController = makePriceController(services);
const publicController = makePublicController(services);
const tradeController = makeTradeController(services);

const accountRoutes = configureAccountRoutes(accountController);
const adminRoutes = configureAdminRoutes(adminController, adminMiddleware);
const adminSetupRoutes = configureAdminSetupRoutes(adminController);
const competitionRoutes = configureCompetitionRoutes(competitionController);
const docsRoutes = configureDocsRoutes(docsController);
const healthRoutes = configureHealthRoutes(healthController);
const priceRoutes = configurePriceRoutes(priceController);
const publicRoutes = configurePublicRoutes(publicController);
const tradeRoutes = configureTradeRoutes(tradeController);

// Apply routes
app.use("/api/account", accountRoutes);
app.use("/api/trade", tradeRoutes);
app.use("/api/price", priceRoutes);
app.use("/api/competition", competitionRoutes);
app.use("/api/admin/setup", adminSetupRoutes);
app.use("/api/admin", adminRoutes);
app.use("/api/health", healthRoutes);
app.use("/api/docs", docsRoutes);
app.use("/api/public", publicRoutes);
>>>>>>> 1d51130b

// Legacy health check endpoint for backward compatibility
apiRouter.get("/health", (_req, res) => {
  res.status(200).json({
    status: "ok",
    timestamp: new Date().toISOString(),
    version: "1.0.0",
  });
});

// Root endpoint redirects to API documentation
apiRouter.get("/", (_req, res) => {
  res.redirect(`${apiBasePath}/api/docs`);
});

// Mount the apiRouter under the prefix
app.use(apiBasePath, apiRouter);

// Apply error handler
app.use(errorHandler);

<<<<<<< HEAD
// Start server
const startServer = async () => {
  const PORT = config.server.port;
  let databaseInitialized = false;

  try {
    // Initialize database
    console.log("Checking database connection...");
    await initializeDatabase();
    console.log("Database connection and schema verification completed");
    databaseInitialized = true;

    // Load competition-specific configuration settings
    await services.configurationService.loadCompetitionSettings();
    console.log("Competition-specific configuration settings loaded");

    // Start snapshot scheduler
    services.scheduler.startSnapshotScheduler();
    console.log("Portfolio snapshot scheduler started");
  } catch (error) {
    console.error("Database initialization error:", error);
    if (process.env.NODE_ENV === "production") {
      console.warn(
        "WARNING: Starting server without successful database initialization. " +
          "Some functionality may be limited until database connection is restored.",
      );
    } else {
      console.error(
        "Failed to start server due to database initialization error. Exiting...",
      );
      process.exit(1);
    }
  }

  // Start HTTP server
  app.listen(PORT, "0.0.0.0", () => {
    console.log(`\n========================================`);
    console.log(`Server is running on port ${PORT}`);
    console.log(`Environment: ${config.server.nodeEnv}`);
    console.log(`API Prefix: ${apiBasePath}`);
    console.log(
      `Database: ${databaseInitialized ? "Connected" : "Error - Limited functionality"}`,
    );
    console.log(
      `API documentation: http://localhost:${PORT}${apiBasePath}/api/docs`,
    );
    console.log(`========================================\n`);
  });
};

// Start the server
startServer();

export default app;
=======
// Start HTTP server
app.listen(PORT, "0.0.0.0", () => {
  console.log(`\n========================================`);
  console.log(`Server is running on port ${PORT}`);
  console.log(`Environment: ${config.server.nodeEnv}`);
  console.log(
    `Database: ${databaseInitialized ? "Connected" : "Error - Limited functionality"}`,
  );
  console.log(`API documentation: http://localhost:${PORT}/api/docs`);
  console.log(`========================================\n`);
});
>>>>>>> 1d51130b
<|MERGE_RESOLUTION|>--- conflicted
+++ resolved
@@ -36,11 +36,6 @@
 // Create Express app
 const app = express();
 
-<<<<<<< HEAD
-// Get base route prefix from environment or use default
-const API_PREFIX = process.env.API_PREFIX || "testing-grounds";
-const apiBasePath = `/${API_PREFIX}`;
-=======
 const PORT = config.server.port;
 let databaseInitialized = false;
 
@@ -55,7 +50,7 @@
   if (process.env.NODE_ENV === "production") {
     console.warn(
       "WARNING: Starting server without successful database initialization. " +
-        "Some functionality may be limited until database connection is restored.",
+      "Some functionality may be limited until database connection is restored.",
     );
   } else {
     console.error(
@@ -74,7 +69,6 @@
 // Start snapshot scheduler
 services.scheduler.startSnapshotScheduler();
 console.log("Portfolio snapshot scheduler started");
->>>>>>> 1d51130b
 
 // Configure middleware
 app.use(cors());
@@ -100,20 +94,6 @@
 // This ensures we can properly rate limit by team ID
 app.use(rateLimiterMiddleware);
 
-<<<<<<< HEAD
-// Create a router for all API routes
-const apiRouter = express.Router();
-
-// Apply routes to the apiRouter
-apiRouter.use("/api/account", accountRoutes.default);
-apiRouter.use("/api/trade", tradeRoutes.default);
-apiRouter.use("/api/price", priceRoutes.default);
-apiRouter.use("/api/competition", competitionRoutes.default);
-apiRouter.use("/api/admin", adminRoutes.default);
-apiRouter.use("/api/health", healthRoutes.default);
-apiRouter.use("/api/docs", docsRoutes.default);
-apiRouter.use("/api/public", publicRoutes.default);
-=======
 const adminMiddleware = adminAuthMiddleware(services.teamManager);
 
 const accountController = makeAccountController(services);
@@ -145,7 +125,6 @@
 app.use("/api/health", healthRoutes);
 app.use("/api/docs", docsRoutes);
 app.use("/api/public", publicRoutes);
->>>>>>> 1d51130b
 
 // Legacy health check endpoint for backward compatibility
 apiRouter.get("/health", (_req, res) => {
@@ -167,62 +146,6 @@
 // Apply error handler
 app.use(errorHandler);
 
-<<<<<<< HEAD
-// Start server
-const startServer = async () => {
-  const PORT = config.server.port;
-  let databaseInitialized = false;
-
-  try {
-    // Initialize database
-    console.log("Checking database connection...");
-    await initializeDatabase();
-    console.log("Database connection and schema verification completed");
-    databaseInitialized = true;
-
-    // Load competition-specific configuration settings
-    await services.configurationService.loadCompetitionSettings();
-    console.log("Competition-specific configuration settings loaded");
-
-    // Start snapshot scheduler
-    services.scheduler.startSnapshotScheduler();
-    console.log("Portfolio snapshot scheduler started");
-  } catch (error) {
-    console.error("Database initialization error:", error);
-    if (process.env.NODE_ENV === "production") {
-      console.warn(
-        "WARNING: Starting server without successful database initialization. " +
-          "Some functionality may be limited until database connection is restored.",
-      );
-    } else {
-      console.error(
-        "Failed to start server due to database initialization error. Exiting...",
-      );
-      process.exit(1);
-    }
-  }
-
-  // Start HTTP server
-  app.listen(PORT, "0.0.0.0", () => {
-    console.log(`\n========================================`);
-    console.log(`Server is running on port ${PORT}`);
-    console.log(`Environment: ${config.server.nodeEnv}`);
-    console.log(`API Prefix: ${apiBasePath}`);
-    console.log(
-      `Database: ${databaseInitialized ? "Connected" : "Error - Limited functionality"}`,
-    );
-    console.log(
-      `API documentation: http://localhost:${PORT}${apiBasePath}/api/docs`,
-    );
-    console.log(`========================================\n`);
-  });
-};
-
-// Start the server
-startServer();
-
-export default app;
-=======
 // Start HTTP server
 app.listen(PORT, "0.0.0.0", () => {
   console.log(`\n========================================`);
@@ -233,5 +156,4 @@
   );
   console.log(`API documentation: http://localhost:${PORT}/api/docs`);
   console.log(`========================================\n`);
-});
->>>>>>> 1d51130b
+});