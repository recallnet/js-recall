--- conflicted
+++ resolved
@@ -50,7 +50,7 @@
   if (process.env.NODE_ENV === "production") {
     console.warn(
       "WARNING: Starting server without successful database initialization. " +
-        "Some functionality may be limited until database connection is restored.",
+      "Some functionality may be limited until database connection is restored.",
     );
   } else {
     console.error(
@@ -117,17 +117,6 @@
 const tradeRoutes = configureTradeRoutes(tradeController);
 
 // Apply routes
-<<<<<<< HEAD
-apiRouter.use("/api/account", accountRoutes);
-apiRouter.use("/api/trade", tradeRoutes);
-apiRouter.use("/api/price", priceRoutes);
-apiRouter.use("/api/competition", competitionRoutes);
-apiRouter.use("/api/admin/setup", adminSetupRoutes);
-apiRouter.use("/api/admin", adminRoutes);
-apiRouter.use("/api/health", healthRoutes);
-apiRouter.use("/api/docs", docsRoutes);
-apiRouter.use("/api/public", publicRoutes);
-=======
 app.use("/api/account", accountRoutes);
 app.use("/api/trade", tradeRoutes);
 app.use("/api/price", priceRoutes);
@@ -136,7 +125,6 @@
 app.use("/api/admin", adminRoutes);
 app.use("/api/health", healthRoutes);
 app.use("/api/docs", docsRoutes);
->>>>>>> 7eebeb4c
 
 // Legacy health check endpoint for backward compatibility
 apiRouter.get("/health", (_req, res) => {
