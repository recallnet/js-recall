import {
  foreignKey,
  index,
  jsonb,
  pgEnum,
  pgTable,
  primaryKey,
  text,
  timestamp,
  unique,
  uuid,
  varchar,
} from "drizzle-orm/pg-core";

import {
  ACTOR_STATUS_VALUES,
  COMPETITION_STATUS_VALUES,
  COMPETITION_TYPE_VALUES,
} from "@/types/index.js";

/**
 * Statuses for users, agents, and admins.
 */
export const actorStatus = pgEnum("actor_status", ACTOR_STATUS_VALUES);

/**
 * Defines the possible statuses for competitions.
 */
export const competitionStatus = pgEnum(
  "competition_status",
  COMPETITION_STATUS_VALUES,
);

/**
 * Defines the possible types for competitions.
 */
export const competitionType = pgEnum(
  "competition_type",
  COMPETITION_TYPE_VALUES,
);

/**
 * Users represent the human owners of agents
 */
export const users = pgTable(
  "users",
  {
    id: uuid().primaryKey().notNull(),
    walletAddress: varchar("wallet_address", { length: 42 }).unique().notNull(),
    name: varchar({ length: 100 }),
    email: varchar({ length: 100 }).unique(),
    imageUrl: text("image_url"),
    metadata: jsonb(),
    status: actorStatus("status").default("active").notNull(),
    createdAt: timestamp("created_at", {
      withTimezone: true,
    })
      .defaultNow()
      .notNull(),
    updatedAt: timestamp("updated_at", {
      withTimezone: true,
    })
      .defaultNow()
      .notNull(),
  },
  (table) => [
    index("idx_users_wallet_address").on(table.walletAddress),
    index("idx_users_status").on(table.status),
    unique("users_wallet_address_key").on(table.walletAddress),
  ],
);

/**
 * Agents are AI entities owned by users that participate in competitions
 */
export const agents = pgTable(
  "agents",
  {
    id: uuid().primaryKey().notNull(),
    ownerId: uuid("owner_id").notNull(),
    walletAddress: varchar("wallet_address", { length: 42 }).unique(),
    name: varchar({ length: 100 }).notNull(),
    email: varchar({ length: 100 }).unique(),
    description: text(),
    imageUrl: text("image_url"),
    apiKey: varchar("api_key", { length: 400 }).notNull(),
    metadata: jsonb(),
    status: actorStatus("status").default("active").notNull(),
    deactivationReason: text("deactivation_reason"),
    deactivationDate: timestamp("deactivation_date", {
      withTimezone: true,
    }),
    createdAt: timestamp("created_at", {
      withTimezone: true,
    })
      .defaultNow()
      .notNull(),
    updatedAt: timestamp("updated_at", {
      withTimezone: true,
    })
      .defaultNow()
      .notNull(),
  },
  (table) => [
    index("idx_agents_owner_id").on(table.ownerId),
    index("idx_agents_status").on(table.status),
    index("idx_agents_wallet_address").on(table.walletAddress),
    index("idx_agents_api_key").on(table.apiKey),
    foreignKey({
      columns: [table.ownerId],
      foreignColumns: [users.id],
      name: "agents_owner_id_fkey",
    }).onDelete("cascade"),
    unique("agents_owner_id_name_key").on(table.ownerId, table.name),
    unique("agents_api_key_key").on(table.apiKey),
    unique("agents_wallet_address_key").on(table.walletAddress),
  ],
);

/**
 * Admins manage the system and competitions
 */
export const admins = pgTable(
  "admins",
  {
    id: uuid().primaryKey().notNull(),
    username: varchar({ length: 50 }).unique().notNull(),
    email: varchar({ length: 100 }).unique().notNull(),
    passwordHash: varchar("password_hash", { length: 255 }).notNull(),
    apiKey: varchar("api_key", { length: 400 }).unique(),
    name: varchar({ length: 100 }),
    imageUrl: text("image_url"),
    metadata: jsonb(),
    status: actorStatus("status").default("active").notNull(),
    lastLoginAt: timestamp("last_login_at", { withTimezone: true }),
    createdAt: timestamp("created_at", {
      withTimezone: true,
    })
      .defaultNow()
      .notNull(),
    updatedAt: timestamp("updated_at", {
      withTimezone: true,
    })
      .defaultNow()
      .notNull(),
  },
  (table) => [
    index("idx_admins_username").on(table.username),
    index("idx_admins_email").on(table.email),
    index("idx_admins_api_key").on(table.apiKey),
    index("idx_admins_status").on(table.status),
    unique("admins_username_key").on(table.username),
    unique("admins_email_key").on(table.email),
    unique("admins_api_key_key").on(table.apiKey),
  ],
);

export const competitions = pgTable(
  "competitions",
  {
    id: uuid().primaryKey().notNull(),
    name: varchar({ length: 100 }).notNull(),
    description: text(),
    type: competitionType("type").default("trading").notNull(),
    externalUrl: text("external_url"),
    imageUrl: text("image_url"),
    startDate: timestamp("start_date", { withTimezone: true }),
    endDate: timestamp("end_date", { withTimezone: true }),
    status: competitionStatus("status").notNull(),
    createdAt: timestamp("created_at", {
      withTimezone: true,
    }).defaultNow(),
    updatedAt: timestamp("updated_at", {
      withTimezone: true,
    }).defaultNow(),
  },
  (table) => [index("idx_competitions_status").on(table.status)],
);

/**
 * Junction table for agent participation in competitions
 */
export const competitionAgents = pgTable(
  "competition_agents",
  {
    competitionId: uuid("competition_id").notNull(),
    agentId: uuid("agent_id").notNull(),
    createdAt: timestamp("created_at", {
      withTimezone: true,
    }).defaultNow(),
  },
  (table) => [
    foreignKey({
      columns: [table.competitionId],
      foreignColumns: [competitions.id],
      name: "competition_agents_competition_id_fkey",
    }).onDelete("cascade"),
    foreignKey({
      columns: [table.agentId],
      foreignColumns: [agents.id],
      name: "competition_agents_agent_id_fkey",
    }).onDelete("cascade"),
    primaryKey({
      columns: [table.competitionId, table.agentId],
      name: "competition_agents_pkey",
    }),
  ],
);

<<<<<<< HEAD
export const agentNonces = pgTable(
  "agent_nonces",
  {
    id: uuid().primaryKey().notNull(),
    agentId: uuid("agent_id").notNull(),
    nonce: varchar("nonce", { length: 100 }).notNull().unique(),
    expiresAt: timestamp("expires_at", { withTimezone: true }).notNull(),
    createdAt: timestamp("created_at", { withTimezone: true })
      .defaultNow()
      .notNull(),
    usedAt: timestamp("used_at", { withTimezone: true }),
  },
  (table) => [
    index("idx_agent_nonces_agent_id").on(table.agentId),
    index("idx_agent_nonces_nonce").on(table.nonce),
    index("idx_agent_nonces_expires_at").on(table.expiresAt),
    foreignKey({
      columns: [table.agentId],
      foreignColumns: [agents.id],
      name: "agent_nonces_agent_id_fkey",
    }).onDelete("cascade"),
=======
/**
 * Votes cast by users for agents in competitions - TEMPORARY
 */

export const votes = pgTable(
  "votes",
  {
    id: uuid().primaryKey().notNull(),
    userId: uuid("user_id").notNull(),
    agentId: uuid("agent_id").notNull(),
    competitionId: uuid("competition_id").notNull(),
    createdAt: timestamp("created_at", { withTimezone: true })
      .defaultNow()
      .notNull(),
    updatedAt: timestamp("updated_at", { withTimezone: true })
      .defaultNow()
      .notNull(),
  },
  (table) => [
    // Foreign key constraints
    foreignKey({
      columns: [table.userId],
      foreignColumns: [users.id],
      name: "votes_user_id_fkey",
    }).onDelete("cascade"),
    foreignKey({
      columns: [table.agentId],
      foreignColumns: [agents.id],
      name: "votes_agent_id_fkey",
    }).onDelete("cascade"),
    foreignKey({
      columns: [table.competitionId],
      foreignColumns: [competitions.id],
      name: "votes_competition_id_fkey",
    }).onDelete("cascade"),
    // Indexes for performance
    index("idx_votes_competition_id").on(table.competitionId),
    index("idx_votes_agent_competition").on(table.agentId, table.competitionId),
    index("idx_votes_user_competition").on(table.userId, table.competitionId),
    // Unique constraint to prevent duplicate votes
    unique("votes_user_agent_competition_key").on(
      table.userId,
      table.agentId,
      table.competitionId,
    ),
>>>>>>> 9c1e2344
  ],
);<|MERGE_RESOLUTION|>--- conflicted
+++ resolved
@@ -207,7 +207,6 @@
   ],
 );
 
-<<<<<<< HEAD
 export const agentNonces = pgTable(
   "agent_nonces",
   {
@@ -229,7 +228,8 @@
       foreignColumns: [agents.id],
       name: "agent_nonces_agent_id_fkey",
     }).onDelete("cascade"),
-=======
+  ],
+);
 /**
  * Votes cast by users for agents in competitions - TEMPORARY
  */
@@ -275,6 +275,5 @@
       table.agentId,
       table.competitionId,
     ),
->>>>>>> 9c1e2344
   ],
 );