import {
  boolean,
  foreignKey,
  index,
  integer,
  numeric,
  pgSchema,
  serial,
  text,
  timestamp,
  unique,
  uuid,
  varchar,
} from "drizzle-orm/pg-core";

import { competitions, teams } from "../core/defs.js";

export const tradingComps = pgSchema("trading_comps");

export const crossChainTradingType = tradingComps.enum(
  "cross_chain_trading_type",
  ["disallowAll", "disallowXParent", "allow"],
);

export const tradingCompetitions = tradingComps.table(
  "trading_competitions",
  {
    competitionId: uuid()
      .primaryKey()
      .references(() => competitions.id, {
        onDelete: "cascade",
        onUpdate: "cascade",
      }),
    crossChainTradingType: crossChainTradingType("cross_chain_trading_type")
      .notNull()
      .default("disallowAll"),
  },
  (table) => [
    index("idx_competitions_cross_chain_trading").on(
      table.crossChainTradingType,
    ),
  ],
);

export const balances = tradingComps.table(
  "balances",
  {
    id: serial().primaryKey().notNull(),
    teamId: uuid("team_id").notNull(),
    tokenAddress: varchar("token_address", { length: 50 }).notNull(),
    amount: numeric({ mode: "number" }).notNull(),
    createdAt: timestamp("created_at", {
      withTimezone: true,
    }).defaultNow(),
    updatedAt: timestamp("updated_at", {
      withTimezone: true,
    }).defaultNow(),
    specificChain: varchar("specific_chain", { length: 20 }).notNull(),
  },
  (table) => [
    index("idx_balances_specific_chain").on(table.specificChain),
    index("idx_balances_team_id").on(table.teamId),
    foreignKey({
      columns: [table.teamId],
      foreignColumns: [teams.id],
      name: "balances_team_id_fkey",
    }).onDelete("cascade"),
    unique("balances_team_id_token_address_key").on(
      table.teamId,
      table.tokenAddress,
    ),
  ],
);

export const trades = tradingComps.table(
  "trades",
  {
    id: uuid().primaryKey().notNull(),
    teamId: uuid("team_id").notNull(),
    competitionId: uuid("competition_id").notNull(),
    fromToken: varchar("from_token", { length: 50 }).notNull(),
    toToken: varchar("to_token", { length: 50 }).notNull(),
    fromAmount: numeric("from_amount", {
      mode: "number",
    }).notNull(),
    toAmount: numeric("to_amount", {
      mode: "number",
    }).notNull(),
<<<<<<< HEAD
    price: numeric({ precision: 30, scale: 15, mode: "number" }).notNull(),
    tradeAmountUsd: numeric("trade_amount_usd", {
      precision: 30,
      scale: 15,
      mode: "number",
    }).notNull(),
=======
    price: numeric({ mode: "number" }).notNull(),
>>>>>>> 3a8847b2
    success: boolean().notNull(),
    error: text(),
    reason: text().notNull(),
    timestamp: timestamp({ withTimezone: true }).defaultNow(),
    fromChain: varchar("from_chain", { length: 10 }),
    toChain: varchar("to_chain", { length: 10 }),
    fromSpecificChain: varchar("from_specific_chain", { length: 20 }),
    toSpecificChain: varchar("to_specific_chain", { length: 20 }),
  },
  (table) => [
    index("idx_trades_competition_id").on(table.competitionId),
    index("idx_trades_from_chain").on(table.fromChain),
    index("idx_trades_from_specific_chain").on(table.fromSpecificChain),
    index("idx_trades_team_id").on(table.teamId),
    index("idx_trades_timestamp").on(table.timestamp),
    index("idx_trades_to_chain").on(table.toChain),
    index("idx_trades_to_specific_chain").on(table.toSpecificChain),
    foreignKey({
      columns: [table.teamId],
      foreignColumns: [teams.id],
      name: "trades_team_id_fkey",
    }).onDelete("cascade"),
    foreignKey({
      columns: [table.competitionId],
      foreignColumns: [competitions.id],
      name: "trades_competition_id_fkey",
    }).onDelete("cascade"),
  ],
);

export const prices = tradingComps.table(
  "prices",
  {
    id: serial().primaryKey().notNull(),
    token: varchar({ length: 50 }).notNull(),
    price: numeric({ mode: "number" }).notNull(),
    timestamp: timestamp({ withTimezone: true }).defaultNow(),
    chain: varchar({ length: 10 }),
    specificChain: varchar("specific_chain", { length: 20 }),
  },
  (table) => [
    index("idx_prices_chain").on(table.chain),
    index("idx_prices_specific_chain").on(table.specificChain),
    index("idx_prices_timestamp").on(table.timestamp),
    index("idx_prices_token").on(table.token),
    index("idx_prices_token_chain").on(table.token, table.chain),
    index("idx_prices_token_specific_chain").on(
      table.token,
      table.specificChain,
    ),
    index("idx_prices_token_timestamp").on(table.token, table.timestamp),
  ],
);

export const portfolioSnapshots = tradingComps.table(
  "portfolio_snapshots",
  {
    id: serial().primaryKey().notNull(),
    teamId: uuid("team_id").notNull(),
    competitionId: uuid("competition_id").notNull(),
    timestamp: timestamp({ withTimezone: true }).defaultNow(),
    // TODO: are units of this number usdc? if so, the precision and scale are good here. if not, need to remove.
    totalValue: numeric("total_value", {
      precision: 30,
      scale: 15,
      mode: "number",
    }).notNull(),
  },
  (table) => [
    index("idx_portfolio_snapshots_team_competition").on(
      table.teamId,
      table.competitionId,
    ),
    index("idx_portfolio_snapshots_timestamp").on(table.timestamp),
    foreignKey({
      columns: [table.teamId],
      foreignColumns: [teams.id],
      name: "portfolio_snapshots_team_id_fkey",
    }).onDelete("cascade"),
    foreignKey({
      columns: [table.competitionId],
      foreignColumns: [competitions.id],
      name: "portfolio_snapshots_competition_id_fkey",
    }).onDelete("cascade"),
  ],
);

export const portfolioTokenValues = tradingComps.table(
  "portfolio_token_values",
  {
    id: serial().primaryKey().notNull(),
    portfolioSnapshotId: integer("portfolio_snapshot_id").notNull(),
    tokenAddress: varchar("token_address", { length: 50 }).notNull(),
    amount: numeric({ mode: "number" }).notNull(),
    valueUsd: numeric("value_usd", {
      precision: 30,
      scale: 15,
      mode: "number",
    }).notNull(),
    price: numeric({ mode: "number" }).notNull(),
    specificChain: varchar("specific_chain", { length: 20 }),
  },
  (table) => [
    index("idx_portfolio_token_values_snapshot_id").on(
      table.portfolioSnapshotId,
    ),
    index("idx_portfolio_token_values_specific_chain").on(table.specificChain),
    foreignKey({
      columns: [table.portfolioSnapshotId],
      foreignColumns: [portfolioSnapshots.id],
      name: "portfolio_token_values_portfolio_snapshot_id_fkey",
    }).onDelete("cascade"),
  ],
);<|MERGE_RESOLUTION|>--- conflicted
+++ resolved
@@ -86,16 +86,10 @@
     toAmount: numeric("to_amount", {
       mode: "number",
     }).notNull(),
-<<<<<<< HEAD
-    price: numeric({ precision: 30, scale: 15, mode: "number" }).notNull(),
+    price: numeric({ mode: "number" }).notNull(),
     tradeAmountUsd: numeric("trade_amount_usd", {
-      precision: 30,
-      scale: 15,
-      mode: "number",
-    }).notNull(),
-=======
-    price: numeric({ mode: "number" }).notNull(),
->>>>>>> 3a8847b2
+      mode: "number",
+    }).notNull(),
     success: boolean().notNull(),
     error: text(),
     reason: text().notNull(),
