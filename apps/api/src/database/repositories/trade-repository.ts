--- conflicted
+++ resolved
@@ -604,7 +604,12 @@
   "getAllTrades",
 );
 
-<<<<<<< HEAD
+export const getCompetitionTradeMetrics = createTimedRepositoryFunction(
+  getCompetitionTradeMetricsImpl,
+  "TradeRepository",
+  "getCompetitionTradeMetrics",
+);
+
 export const isTransactionIndexed = createTimedRepositoryFunction(
   isTransactionIndexedImpl,
   "TradeRepository",
@@ -633,10 +638,4 @@
   getOnChainTradesInWindowImpl,
   "TradeRepository",
   "getOnChainTradesInWindow",
-=======
-export const getCompetitionTradeMetrics = createTimedRepositoryFunction(
-  getCompetitionTradeMetricsImpl,
-  "TradeRepository",
-  "getCompetitionTradeMetrics",
->>>>>>> 79187378
 );