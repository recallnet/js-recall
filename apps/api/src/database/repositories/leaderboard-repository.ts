<<<<<<< HEAD
import {
  and,
  countDistinct,
  desc,
  count as drizzleCount,
  eq,
  inArray,
  min,
  sql,
  sum,
} from "drizzle-orm";

import {
  agents,
  competitionAgents,
  competitions,
  competitionsLeaderboard,
  votes,
} from "@recallnet/db-schema/core/defs";
import { agentScore } from "@recallnet/db-schema/ranking/defs";
import {
  perpetualPositions,
  perpsAccountSummaries,
  trades,
  tradingCompetitionsLeaderboard,
} from "@recallnet/db-schema/trading/defs";
=======
import { LeaderboardRepository } from "@recallnet/db/repositories/leaderboard";
>>>>>>> fec42d52

import { dbRead } from "@/database/db.js";
import { repositoryLogger } from "@/lib/logger.js";
import { createTimedRepositoryFunction } from "@/lib/repository-timing.js";

/**
 * Leaderboard Repository
 * Handles database operations for leaderboards
 */
<<<<<<< HEAD

/**
 * Get statistics for a SPECIFIC competition type.
 * Use this when you need filtered stats for just paper trading OR perps.
 * For global/aggregate stats across all types, use getGlobalStatsAllTypes() instead.
 * Relevant competitions are those with status 'ended'.
 * @param type The type of competition ('trading' or 'perpetual_futures')
 * @returns Object containing stats for the specified competition type only
 */
async function getGlobalStatsImpl(type: CompetitionType): Promise<{
  activeAgents: number;
  totalTrades: number;
  totalVolume: number;
  totalCompetitions: number;
  totalVotes: number;
  competitionIds: string[];
}> {
  repositoryLogger.debug("getGlobalStats called for type:", type);

  // Filter competitions by `type` and `status` IN ['active', 'ended'].
  const relevantCompetitions = await dbRead
    .select({ id: competitions.id })
    .from(competitions)
    .where(and(eq(competitions.type, type), eq(competitions.status, "ended")));

  if (relevantCompetitions.length === 0) {
    return {
      activeAgents: 0,
      totalTrades: 0,
      totalVolume: 0,
      totalCompetitions: 0,
      totalVotes: 0,
      competitionIds: [],
    };
  }

  const relevantCompetitionIds = relevantCompetitions.map((c) => c.id);

  // Sum up total trades and total volume from these competitions.
  const tradeStatsResult = await dbRead
    .select({
      totalTrades: drizzleCount(trades.id),
      totalVolume: sum(trades.tradeAmountUsd).mapWith(Number),
    })
    .from(trades)
    .where(inArray(trades.competitionId, relevantCompetitionIds));

  const voteStatsResult = await dbRead
    .select({
      totalVotes: drizzleCount(votes.id),
    })
    .from(votes)
    .where(inArray(votes.competitionId, relevantCompetitionIds));

  // agents remain 'active' in completed competitions
  // count distinct active agents in these competitions.
  const totalActiveAgents = await dbRead
    .select({
      totalActiveAgents: countDistinct(competitionAgents.agentId),
    })
    .from(competitionAgents)
    .where(
      and(
        inArray(competitionAgents.competitionId, relevantCompetitionIds),
        eq(competitionAgents.status, "active"),
      ),
    );

  return {
    activeAgents: totalActiveAgents[0]?.totalActiveAgents ?? 0,
    totalTrades: tradeStatsResult[0]?.totalTrades ?? 0,
    totalVolume: tradeStatsResult[0]?.totalVolume ?? 0,
    totalCompetitions: relevantCompetitions.length,
    totalVotes: voteStatsResult[0]?.totalVotes ?? 0,
    competitionIds: relevantCompetitionIds,
  };
}

/**
 * Get aggregated statistics across ALL competition types (global platform stats).
 * Use this for the global leaderboard and platform-wide metrics.
 * For type-specific stats, use getGlobalStats(type) instead.
 * Aggregates stats from both paper trading and perpetual futures competitions.
 * Only includes competitions with status 'ended'.
 * @returns Object containing combined stats: totalTrades (paper), totalPositions (perps), combined volume, etc.
 */
async function getGlobalStatsAllTypesImpl(): Promise<{
  activeAgents: number;
  totalTrades: number;
  totalPositions: number;
  totalVolume: number;
  totalCompetitions: number;
  totalVotes: number;
  competitionIds: string[];
}> {
  repositoryLogger.debug("getGlobalStatsAllTypes called");

  // Get all ended competitions, separated by type
  const allEndedCompetitions = await dbRead
    .select({ id: competitions.id, type: competitions.type })
    .from(competitions)
    .where(eq(competitions.status, "ended"));

  if (allEndedCompetitions.length === 0) {
    return {
      activeAgents: 0,
      totalTrades: 0,
      totalPositions: 0,
      totalVolume: 0,
      totalCompetitions: 0,
      totalVotes: 0,
      competitionIds: [],
    };
  }

  // Separate competition IDs by type
  const paperTradingIds = allEndedCompetitions
    .filter((c) => c.type === "trading")
    .map((c) => c.id);
  const perpsIds = allEndedCompetitions
    .filter((c) => c.type === "perpetual_futures")
    .map((c) => c.id);
  const allCompetitionIds = allEndedCompetitions.map((c) => c.id);

  // Run all queries in parallel
  const [
    tradeStats,
    positionStats,
    perpsVolumeStats,
    voteStats,
    activeAgentStats,
  ] = await Promise.all([
    // 1. Get trade stats for paper trading competitions only
    paperTradingIds.length > 0
      ? dbRead
          .select({
            totalTrades: drizzleCount(trades.id),
            totalVolume: sum(trades.tradeAmountUsd).mapWith(Number),
          })
          .from(trades)
          .where(inArray(trades.competitionId, paperTradingIds))
      : Promise.resolve([{ totalTrades: 0, totalVolume: 0 }]),

    // 2. Get position stats for perps competitions only
    perpsIds.length > 0
      ? dbRead
          .select({
            totalPositions: drizzleCount(perpetualPositions.id),
          })
          .from(perpetualPositions)
          .where(inArray(perpetualPositions.competitionId, perpsIds))
      : Promise.resolve([{ totalPositions: 0 }]),

    // 3. Get aggregated volume stats for perps competitions
    // Using lateral join for scalability - avoids materializing intermediate results
    perpsIds.length > 0
      ? (async () => {
          // Get distinct agents from all perps competitions
          const distinctAgents = dbRead
            .selectDistinct({
              agentId: perpsAccountSummaries.agentId,
            })
            .from(perpsAccountSummaries)
            .where(inArray(perpsAccountSummaries.competitionId, perpsIds))
            .as("distinct_agents");

          // Create subquery for lateral join - gets latest summary per agent
          const latestSummarySubquery = dbRead
            .select({
              totalVolume: perpsAccountSummaries.totalVolume,
            })
            .from(perpsAccountSummaries)
            .where(
              and(
                inArray(perpsAccountSummaries.competitionId, perpsIds),
                sql`${perpsAccountSummaries.agentId} = ${distinctAgents.agentId}`,
              ),
            )
            .orderBy(desc(perpsAccountSummaries.timestamp))
            .limit(1)
            .as("latest_summary");

          // Use leftJoinLateral to get latest summaries and aggregate
          const result = await dbRead
            .select({
              totalVolume: sum(latestSummarySubquery.totalVolume).mapWith(
                Number,
              ),
            })
            .from(distinctAgents)
            .leftJoinLateral(latestSummarySubquery, sql`true`);

          return result;
        })()
      : Promise.resolve([{ totalVolume: 0 }]),

    // 4. Get vote stats for all competitions
    dbRead
      .select({
        totalVotes: drizzleCount(votes.id),
      })
      .from(votes)
      .where(inArray(votes.competitionId, allCompetitionIds)),

    // 5. Get active agent count across all competitions
    dbRead
      .select({
        totalActiveAgents: countDistinct(competitionAgents.agentId),
      })
      .from(competitionAgents)
      .where(
        and(
          inArray(competitionAgents.competitionId, allCompetitionIds),
          eq(competitionAgents.status, "active"),
        ),
      ),
  ]);

  // Get the aggregated perps volume (already summed in the database)
  const perpsVolume = perpsVolumeStats[0]?.totalVolume ?? 0;

  // Combine volumes from both competition types
  const totalVolume = (tradeStats[0]?.totalVolume ?? 0) + perpsVolume;

  repositoryLogger.debug(
    `Global stats: ${allEndedCompetitions.length} competitions, ` +
      `${paperTradingIds.length} paper trading, ${perpsIds.length} perps`,
  );

  return {
    activeAgents: activeAgentStats[0]?.totalActiveAgents ?? 0,
    totalTrades: tradeStats[0]?.totalTrades ?? 0,
    totalPositions: positionStats[0]?.totalPositions ?? 0,
    totalVolume,
    totalCompetitions: allEndedCompetitions.length,
    totalVotes: voteStats[0]?.totalVotes ?? 0,
    competitionIds: allCompetitionIds,
  };
}

/**
 * Get bulk agent metrics for multiple agents
 * Returns raw query results for processing in the service layer
 *
 * @param agentIds Array of agent IDs to get metrics for
 * @returns Raw query results from database
 */
async function getBulkAgentMetricsImpl(
  agentIds: string[],
): Promise<RawAgentMetricsQueryResult> {
  if (agentIds.length === 0) {
    return {
      agentRanks: [],
      competitionCounts: [],
      voteCounts: [],
      tradeCounts: [],
      positionCounts: [],
      bestPlacements: [],
      bestPnls: [],
      totalRois: [],
      allAgentScores: [],
    };
  }

  repositoryLogger.debug(
    `getBulkAgentMetrics called for ${agentIds.length} agents`,
  );

  try {
    // Query 1: Agent basic info + global scores
    const agentRanksQuery = dbRead
      .select({
        agentId: agents.id,
        name: agents.name,
        description: agents.description,
        imageUrl: agents.imageUrl,
        metadata: agents.metadata,
        globalScore: agentScore.ordinal,
      })
      .from(agents)
      .leftJoin(agentScore, eq(agents.id, agentScore.agentId))
      .where(inArray(agents.id, agentIds));

    // Query 2: Competition counts (only completed competitions)
    const competitionCountsQuery = dbRead
      .select({
        agentId: competitionAgents.agentId,
        completedCompetitions: countDistinct(competitions.id),
      })
      .from(competitionAgents)
      .innerJoin(
        competitions,
        eq(competitionAgents.competitionId, competitions.id),
      )
      .where(
        and(
          inArray(competitionAgents.agentId, agentIds),
          eq(competitions.status, "ended"),
        ),
      )
      .groupBy(competitionAgents.agentId);

    // Query 3: Vote counts
    const voteCountsQuery = dbRead
      .select({
        agentId: votes.agentId,
        totalVotes: drizzleCount(),
      })
      .from(votes)
      .where(inArray(votes.agentId, agentIds))
      .groupBy(votes.agentId);

    // Query 4: Trade counts (for paper trading competitions)
    const tradeCountsQuery = dbRead
      .select({
        agentId: trades.agentId,
        totalTrades: drizzleCount(),
      })
      .from(trades)
      .where(inArray(trades.agentId, agentIds))
      .groupBy(trades.agentId);

    // Query 4b: Position counts (for perpetual futures competitions)
    const positionCountsQuery = dbRead
      .select({
        agentId: perpetualPositions.agentId,
        totalPositions: drizzleCount(),
      })
      .from(perpetualPositions)
      .where(inArray(perpetualPositions.agentId, agentIds))
      .groupBy(perpetualPositions.agentId);

    // Query 5: Best placements - get the best rank for each agent
    const bestPlacementsSubquery = dbRead
      .select({
        agentId: competitionsLeaderboard.agentId,
        minRank: min(competitionsLeaderboard.rank).as("minRank"),
      })
      .from(competitionsLeaderboard)
      .where(inArray(competitionsLeaderboard.agentId, agentIds))
      .groupBy(competitionsLeaderboard.agentId)
      .as("bestRanks");

    const bestPlacementsQuery = dbRead
      .select({
        competitionId: competitionsLeaderboard.competitionId,
        agentId: competitionsLeaderboard.agentId,
        rank: competitionsLeaderboard.rank,
        score: competitionsLeaderboard.score,
        totalAgents: competitionsLeaderboard.totalAgents,
      })
      .from(competitionsLeaderboard)
      .innerJoin(
        bestPlacementsSubquery,
        and(
          eq(competitionsLeaderboard.agentId, bestPlacementsSubquery.agentId),
          eq(competitionsLeaderboard.rank, bestPlacementsSubquery.minRank),
        ),
      )
      .where(inArray(competitionsLeaderboard.agentId, agentIds));

    // Query 6: Best Profit/Loss
    const bestPnlQuery = dbRead
      .selectDistinctOn([competitionsLeaderboard.agentId], {
        competitionId: competitionsLeaderboard.competitionId,
        agentId: competitionsLeaderboard.agentId,
        pnl: tradingCompetitionsLeaderboard.pnl,
      })
      .from(competitionsLeaderboard)
      .innerJoin(
        tradingCompetitionsLeaderboard,
        eq(
          tradingCompetitionsLeaderboard.competitionsLeaderboardId,
          competitionsLeaderboard.id,
        ),
      )
      .where(inArray(competitionsLeaderboard.agentId, agentIds))
      .orderBy(
        competitionsLeaderboard.agentId,
        desc(tradingCompetitionsLeaderboard.pnl),
      );

    // Query 7: Total ROI - calculate ROI percentage across all finished competitions
    const totalRoiQuery = dbRead
      .select({
        agentId: competitionsLeaderboard.agentId,
        totalPnl: sum(tradingCompetitionsLeaderboard.pnl).as("totalPnl"),
        totalStartingValue: sum(
          tradingCompetitionsLeaderboard.startingValue,
        ).as("totalStartingValue"),
      })
      .from(competitionsLeaderboard)
      .innerJoin(
        tradingCompetitionsLeaderboard,
        eq(
          tradingCompetitionsLeaderboard.competitionsLeaderboardId,
          competitionsLeaderboard.id,
        ),
      )
      .innerJoin(
        competitions,
        eq(competitionsLeaderboard.competitionId, competitions.id),
      )
      .where(
        and(
          inArray(competitionsLeaderboard.agentId, agentIds),
          eq(competitions.status, "ended"),
        ),
      )
      .groupBy(competitionsLeaderboard.agentId);

    // Query 8: Get all agent scores for rank calculation in service layer
    const allAgentScoresQuery = dbRead
      .select({
        agentId: agentScore.agentId,
        ordinal: agentScore.ordinal,
      })
      .from(agentScore)
      .orderBy(agentScore.ordinal);

    // Execute all queries in parallel
    const [
      agentRanks,
      competitionCounts,
      voteCounts,
      tradeCounts,
      positionCounts,
      bestPlacements,
      bestPnls,
      totalRois,
      allAgentScores,
    ] = await Promise.all([
      agentRanksQuery,
      competitionCountsQuery,
      voteCountsQuery,
      tradeCountsQuery,
      positionCountsQuery,
      bestPlacementsQuery,
      bestPnlQuery,
      totalRoiQuery,
      allAgentScoresQuery,
    ]);

    // Return raw query results for processing in service layer
    repositoryLogger.debug(
      `Successfully retrieved bulk metrics data for ${agentIds.length} agents`,
    );

    return {
      agentRanks,
      competitionCounts,
      voteCounts,
      tradeCounts,
      positionCounts,
      bestPlacements,
      bestPnls,
      totalRois,
      allAgentScores,
    };
  } catch (error) {
    repositoryLogger.error("Error in getBulkAgentMetrics:", error);
    throw error;
  }
}

/**
 * Get global agent metrics using separate queries
 * @returns Array of agent metrics with all required data
 */
async function getOptimizedGlobalAgentMetricsImpl(): Promise<
  Array<{
    id: string;
    name: string;
    handle: string;
    description: string | null;
    imageUrl: string | null;
    metadata: unknown;
    score: number;
    numCompetitions: number;
    voteCount: number;
  }>
> {
  repositoryLogger.debug("getOptimizedGlobalAgentMetrics called");

  try {
    // Get all agents with their basic info and scores
    const agentsWithScores = await dbRead
      .select({
        id: agents.id,
        name: agents.name,
        handle: agents.handle,
        description: agents.description,
        imageUrl: agents.imageUrl,
        metadata: agents.metadata,
        score: agentScore.ordinal,
      })
      .from(agentScore)
      .innerJoin(agents, eq(agentScore.agentId, agents.id));

    if (agentsWithScores.length === 0) {
      return [];
    }

    const agentIds = agentsWithScores.map((agent) => agent.id);

    // Get competition counts for all agents in one query
    const competitionCounts = await dbRead
      .select({
        agentId: competitionAgents.agentId,
        numCompetitions: countDistinct(competitionAgents.competitionId),
      })
      .from(competitionAgents)
      .where(inArray(competitionAgents.agentId, agentIds))
      .groupBy(competitionAgents.agentId);

    // Get vote counts for all agents in one query
    const voteCounts = await dbRead
      .select({
        agentId: votes.agentId,
        voteCount: drizzleCount(votes.id),
      })
      .from(votes)
      .where(inArray(votes.agentId, agentIds))
      .groupBy(votes.agentId);

    // Create lookup maps
    const competitionCountMap = new Map(
      competitionCounts.map((c) => [c.agentId, c.numCompetitions]),
    );
    const voteCountMap = new Map(
      voteCounts.map((v) => [v.agentId, v.voteCount]),
    );

    // Combine all data
    const result = agentsWithScores.map((agent) => ({
      ...agent,
      numCompetitions: competitionCountMap.get(agent.id) ?? 0,
      voteCount: voteCountMap.get(agent.id) ?? 0,
    }));

    repositoryLogger.debug(
      `Retrieved ${result.length} agent metrics with optimized query`,
    );

    return result;
  } catch (error) {
    repositoryLogger.error("Error in getOptimizedGlobalAgentMetrics:", error);
    throw error;
  }
}
=======
const repository = new LeaderboardRepository(dbRead, repositoryLogger);
>>>>>>> fec42d52

// ----------------------------------------------------------------------------
// EXPORTED REPOSITORY FUNCTIONS WITH TIMING
// ----------------------------------------------------------------------------

/**
 * All repository functions wrapped with timing and metrics
 * These are the functions that should be imported by services
 */

export const getGlobalStats = createTimedRepositoryFunction(
  repository.getGlobalStats.bind(repository),
  "LeaderboardRepository",
  "getGlobalStats",
);

export const getGlobalStatsAllTypes = createTimedRepositoryFunction(
  getGlobalStatsAllTypesImpl,
  "LeaderboardRepository",
  "getGlobalStatsAllTypes",
);

export const getBulkAgentMetrics = createTimedRepositoryFunction(
  repository.getBulkAgentMetrics.bind(repository),
  "LeaderboardRepository",
  "getBulkAgentMetrics",
);

export const getOptimizedGlobalAgentMetrics = createTimedRepositoryFunction(
  repository.getOptimizedGlobalAgentMetrics.bind(repository),
  "LeaderboardRepository",
  "getOptimizedGlobalAgentMetrics",
);<|MERGE_RESOLUTION|>--- conflicted
+++ resolved
@@ -1,600 +1,14 @@
-<<<<<<< HEAD
-import {
-  and,
-  countDistinct,
-  desc,
-  count as drizzleCount,
-  eq,
-  inArray,
-  min,
-  sql,
-  sum,
-} from "drizzle-orm";
-
-import {
-  agents,
-  competitionAgents,
-  competitions,
-  competitionsLeaderboard,
-  votes,
-} from "@recallnet/db-schema/core/defs";
-import { agentScore } from "@recallnet/db-schema/ranking/defs";
-import {
-  perpetualPositions,
-  perpsAccountSummaries,
-  trades,
-  tradingCompetitionsLeaderboard,
-} from "@recallnet/db-schema/trading/defs";
-=======
 import { LeaderboardRepository } from "@recallnet/db/repositories/leaderboard";
->>>>>>> fec42d52
 
 import { dbRead } from "@/database/db.js";
 import { repositoryLogger } from "@/lib/logger.js";
 import { createTimedRepositoryFunction } from "@/lib/repository-timing.js";
 
-/**
- * Leaderboard Repository
- * Handles database operations for leaderboards
- */
-<<<<<<< HEAD
+const repository = new LeaderboardRepository(dbRead, repositoryLogger);
 
-/**
- * Get statistics for a SPECIFIC competition type.
- * Use this when you need filtered stats for just paper trading OR perps.
- * For global/aggregate stats across all types, use getGlobalStatsAllTypes() instead.
- * Relevant competitions are those with status 'ended'.
- * @param type The type of competition ('trading' or 'perpetual_futures')
- * @returns Object containing stats for the specified competition type only
- */
-async function getGlobalStatsImpl(type: CompetitionType): Promise<{
-  activeAgents: number;
-  totalTrades: number;
-  totalVolume: number;
-  totalCompetitions: number;
-  totalVotes: number;
-  competitionIds: string[];
-}> {
-  repositoryLogger.debug("getGlobalStats called for type:", type);
-
-  // Filter competitions by `type` and `status` IN ['active', 'ended'].
-  const relevantCompetitions = await dbRead
-    .select({ id: competitions.id })
-    .from(competitions)
-    .where(and(eq(competitions.type, type), eq(competitions.status, "ended")));
-
-  if (relevantCompetitions.length === 0) {
-    return {
-      activeAgents: 0,
-      totalTrades: 0,
-      totalVolume: 0,
-      totalCompetitions: 0,
-      totalVotes: 0,
-      competitionIds: [],
-    };
-  }
-
-  const relevantCompetitionIds = relevantCompetitions.map((c) => c.id);
-
-  // Sum up total trades and total volume from these competitions.
-  const tradeStatsResult = await dbRead
-    .select({
-      totalTrades: drizzleCount(trades.id),
-      totalVolume: sum(trades.tradeAmountUsd).mapWith(Number),
-    })
-    .from(trades)
-    .where(inArray(trades.competitionId, relevantCompetitionIds));
-
-  const voteStatsResult = await dbRead
-    .select({
-      totalVotes: drizzleCount(votes.id),
-    })
-    .from(votes)
-    .where(inArray(votes.competitionId, relevantCompetitionIds));
-
-  // agents remain 'active' in completed competitions
-  // count distinct active agents in these competitions.
-  const totalActiveAgents = await dbRead
-    .select({
-      totalActiveAgents: countDistinct(competitionAgents.agentId),
-    })
-    .from(competitionAgents)
-    .where(
-      and(
-        inArray(competitionAgents.competitionId, relevantCompetitionIds),
-        eq(competitionAgents.status, "active"),
-      ),
-    );
-
-  return {
-    activeAgents: totalActiveAgents[0]?.totalActiveAgents ?? 0,
-    totalTrades: tradeStatsResult[0]?.totalTrades ?? 0,
-    totalVolume: tradeStatsResult[0]?.totalVolume ?? 0,
-    totalCompetitions: relevantCompetitions.length,
-    totalVotes: voteStatsResult[0]?.totalVotes ?? 0,
-    competitionIds: relevantCompetitionIds,
-  };
-}
-
-/**
- * Get aggregated statistics across ALL competition types (global platform stats).
- * Use this for the global leaderboard and platform-wide metrics.
- * For type-specific stats, use getGlobalStats(type) instead.
- * Aggregates stats from both paper trading and perpetual futures competitions.
- * Only includes competitions with status 'ended'.
- * @returns Object containing combined stats: totalTrades (paper), totalPositions (perps), combined volume, etc.
- */
-async function getGlobalStatsAllTypesImpl(): Promise<{
-  activeAgents: number;
-  totalTrades: number;
-  totalPositions: number;
-  totalVolume: number;
-  totalCompetitions: number;
-  totalVotes: number;
-  competitionIds: string[];
-}> {
-  repositoryLogger.debug("getGlobalStatsAllTypes called");
-
-  // Get all ended competitions, separated by type
-  const allEndedCompetitions = await dbRead
-    .select({ id: competitions.id, type: competitions.type })
-    .from(competitions)
-    .where(eq(competitions.status, "ended"));
-
-  if (allEndedCompetitions.length === 0) {
-    return {
-      activeAgents: 0,
-      totalTrades: 0,
-      totalPositions: 0,
-      totalVolume: 0,
-      totalCompetitions: 0,
-      totalVotes: 0,
-      competitionIds: [],
-    };
-  }
-
-  // Separate competition IDs by type
-  const paperTradingIds = allEndedCompetitions
-    .filter((c) => c.type === "trading")
-    .map((c) => c.id);
-  const perpsIds = allEndedCompetitions
-    .filter((c) => c.type === "perpetual_futures")
-    .map((c) => c.id);
-  const allCompetitionIds = allEndedCompetitions.map((c) => c.id);
-
-  // Run all queries in parallel
-  const [
-    tradeStats,
-    positionStats,
-    perpsVolumeStats,
-    voteStats,
-    activeAgentStats,
-  ] = await Promise.all([
-    // 1. Get trade stats for paper trading competitions only
-    paperTradingIds.length > 0
-      ? dbRead
-          .select({
-            totalTrades: drizzleCount(trades.id),
-            totalVolume: sum(trades.tradeAmountUsd).mapWith(Number),
-          })
-          .from(trades)
-          .where(inArray(trades.competitionId, paperTradingIds))
-      : Promise.resolve([{ totalTrades: 0, totalVolume: 0 }]),
-
-    // 2. Get position stats for perps competitions only
-    perpsIds.length > 0
-      ? dbRead
-          .select({
-            totalPositions: drizzleCount(perpetualPositions.id),
-          })
-          .from(perpetualPositions)
-          .where(inArray(perpetualPositions.competitionId, perpsIds))
-      : Promise.resolve([{ totalPositions: 0 }]),
-
-    // 3. Get aggregated volume stats for perps competitions
-    // Using lateral join for scalability - avoids materializing intermediate results
-    perpsIds.length > 0
-      ? (async () => {
-          // Get distinct agents from all perps competitions
-          const distinctAgents = dbRead
-            .selectDistinct({
-              agentId: perpsAccountSummaries.agentId,
-            })
-            .from(perpsAccountSummaries)
-            .where(inArray(perpsAccountSummaries.competitionId, perpsIds))
-            .as("distinct_agents");
-
-          // Create subquery for lateral join - gets latest summary per agent
-          const latestSummarySubquery = dbRead
-            .select({
-              totalVolume: perpsAccountSummaries.totalVolume,
-            })
-            .from(perpsAccountSummaries)
-            .where(
-              and(
-                inArray(perpsAccountSummaries.competitionId, perpsIds),
-                sql`${perpsAccountSummaries.agentId} = ${distinctAgents.agentId}`,
-              ),
-            )
-            .orderBy(desc(perpsAccountSummaries.timestamp))
-            .limit(1)
-            .as("latest_summary");
-
-          // Use leftJoinLateral to get latest summaries and aggregate
-          const result = await dbRead
-            .select({
-              totalVolume: sum(latestSummarySubquery.totalVolume).mapWith(
-                Number,
-              ),
-            })
-            .from(distinctAgents)
-            .leftJoinLateral(latestSummarySubquery, sql`true`);
-
-          return result;
-        })()
-      : Promise.resolve([{ totalVolume: 0 }]),
-
-    // 4. Get vote stats for all competitions
-    dbRead
-      .select({
-        totalVotes: drizzleCount(votes.id),
-      })
-      .from(votes)
-      .where(inArray(votes.competitionId, allCompetitionIds)),
-
-    // 5. Get active agent count across all competitions
-    dbRead
-      .select({
-        totalActiveAgents: countDistinct(competitionAgents.agentId),
-      })
-      .from(competitionAgents)
-      .where(
-        and(
-          inArray(competitionAgents.competitionId, allCompetitionIds),
-          eq(competitionAgents.status, "active"),
-        ),
-      ),
-  ]);
-
-  // Get the aggregated perps volume (already summed in the database)
-  const perpsVolume = perpsVolumeStats[0]?.totalVolume ?? 0;
-
-  // Combine volumes from both competition types
-  const totalVolume = (tradeStats[0]?.totalVolume ?? 0) + perpsVolume;
-
-  repositoryLogger.debug(
-    `Global stats: ${allEndedCompetitions.length} competitions, ` +
-      `${paperTradingIds.length} paper trading, ${perpsIds.length} perps`,
-  );
-
-  return {
-    activeAgents: activeAgentStats[0]?.totalActiveAgents ?? 0,
-    totalTrades: tradeStats[0]?.totalTrades ?? 0,
-    totalPositions: positionStats[0]?.totalPositions ?? 0,
-    totalVolume,
-    totalCompetitions: allEndedCompetitions.length,
-    totalVotes: voteStats[0]?.totalVotes ?? 0,
-    competitionIds: allCompetitionIds,
-  };
-}
-
-/**
- * Get bulk agent metrics for multiple agents
- * Returns raw query results for processing in the service layer
- *
- * @param agentIds Array of agent IDs to get metrics for
- * @returns Raw query results from database
- */
-async function getBulkAgentMetricsImpl(
-  agentIds: string[],
-): Promise<RawAgentMetricsQueryResult> {
-  if (agentIds.length === 0) {
-    return {
-      agentRanks: [],
-      competitionCounts: [],
-      voteCounts: [],
-      tradeCounts: [],
-      positionCounts: [],
-      bestPlacements: [],
-      bestPnls: [],
-      totalRois: [],
-      allAgentScores: [],
-    };
-  }
-
-  repositoryLogger.debug(
-    `getBulkAgentMetrics called for ${agentIds.length} agents`,
-  );
-
-  try {
-    // Query 1: Agent basic info + global scores
-    const agentRanksQuery = dbRead
-      .select({
-        agentId: agents.id,
-        name: agents.name,
-        description: agents.description,
-        imageUrl: agents.imageUrl,
-        metadata: agents.metadata,
-        globalScore: agentScore.ordinal,
-      })
-      .from(agents)
-      .leftJoin(agentScore, eq(agents.id, agentScore.agentId))
-      .where(inArray(agents.id, agentIds));
-
-    // Query 2: Competition counts (only completed competitions)
-    const competitionCountsQuery = dbRead
-      .select({
-        agentId: competitionAgents.agentId,
-        completedCompetitions: countDistinct(competitions.id),
-      })
-      .from(competitionAgents)
-      .innerJoin(
-        competitions,
-        eq(competitionAgents.competitionId, competitions.id),
-      )
-      .where(
-        and(
-          inArray(competitionAgents.agentId, agentIds),
-          eq(competitions.status, "ended"),
-        ),
-      )
-      .groupBy(competitionAgents.agentId);
-
-    // Query 3: Vote counts
-    const voteCountsQuery = dbRead
-      .select({
-        agentId: votes.agentId,
-        totalVotes: drizzleCount(),
-      })
-      .from(votes)
-      .where(inArray(votes.agentId, agentIds))
-      .groupBy(votes.agentId);
-
-    // Query 4: Trade counts (for paper trading competitions)
-    const tradeCountsQuery = dbRead
-      .select({
-        agentId: trades.agentId,
-        totalTrades: drizzleCount(),
-      })
-      .from(trades)
-      .where(inArray(trades.agentId, agentIds))
-      .groupBy(trades.agentId);
-
-    // Query 4b: Position counts (for perpetual futures competitions)
-    const positionCountsQuery = dbRead
-      .select({
-        agentId: perpetualPositions.agentId,
-        totalPositions: drizzleCount(),
-      })
-      .from(perpetualPositions)
-      .where(inArray(perpetualPositions.agentId, agentIds))
-      .groupBy(perpetualPositions.agentId);
-
-    // Query 5: Best placements - get the best rank for each agent
-    const bestPlacementsSubquery = dbRead
-      .select({
-        agentId: competitionsLeaderboard.agentId,
-        minRank: min(competitionsLeaderboard.rank).as("minRank"),
-      })
-      .from(competitionsLeaderboard)
-      .where(inArray(competitionsLeaderboard.agentId, agentIds))
-      .groupBy(competitionsLeaderboard.agentId)
-      .as("bestRanks");
-
-    const bestPlacementsQuery = dbRead
-      .select({
-        competitionId: competitionsLeaderboard.competitionId,
-        agentId: competitionsLeaderboard.agentId,
-        rank: competitionsLeaderboard.rank,
-        score: competitionsLeaderboard.score,
-        totalAgents: competitionsLeaderboard.totalAgents,
-      })
-      .from(competitionsLeaderboard)
-      .innerJoin(
-        bestPlacementsSubquery,
-        and(
-          eq(competitionsLeaderboard.agentId, bestPlacementsSubquery.agentId),
-          eq(competitionsLeaderboard.rank, bestPlacementsSubquery.minRank),
-        ),
-      )
-      .where(inArray(competitionsLeaderboard.agentId, agentIds));
-
-    // Query 6: Best Profit/Loss
-    const bestPnlQuery = dbRead
-      .selectDistinctOn([competitionsLeaderboard.agentId], {
-        competitionId: competitionsLeaderboard.competitionId,
-        agentId: competitionsLeaderboard.agentId,
-        pnl: tradingCompetitionsLeaderboard.pnl,
-      })
-      .from(competitionsLeaderboard)
-      .innerJoin(
-        tradingCompetitionsLeaderboard,
-        eq(
-          tradingCompetitionsLeaderboard.competitionsLeaderboardId,
-          competitionsLeaderboard.id,
-        ),
-      )
-      .where(inArray(competitionsLeaderboard.agentId, agentIds))
-      .orderBy(
-        competitionsLeaderboard.agentId,
-        desc(tradingCompetitionsLeaderboard.pnl),
-      );
-
-    // Query 7: Total ROI - calculate ROI percentage across all finished competitions
-    const totalRoiQuery = dbRead
-      .select({
-        agentId: competitionsLeaderboard.agentId,
-        totalPnl: sum(tradingCompetitionsLeaderboard.pnl).as("totalPnl"),
-        totalStartingValue: sum(
-          tradingCompetitionsLeaderboard.startingValue,
-        ).as("totalStartingValue"),
-      })
-      .from(competitionsLeaderboard)
-      .innerJoin(
-        tradingCompetitionsLeaderboard,
-        eq(
-          tradingCompetitionsLeaderboard.competitionsLeaderboardId,
-          competitionsLeaderboard.id,
-        ),
-      )
-      .innerJoin(
-        competitions,
-        eq(competitionsLeaderboard.competitionId, competitions.id),
-      )
-      .where(
-        and(
-          inArray(competitionsLeaderboard.agentId, agentIds),
-          eq(competitions.status, "ended"),
-        ),
-      )
-      .groupBy(competitionsLeaderboard.agentId);
-
-    // Query 8: Get all agent scores for rank calculation in service layer
-    const allAgentScoresQuery = dbRead
-      .select({
-        agentId: agentScore.agentId,
-        ordinal: agentScore.ordinal,
-      })
-      .from(agentScore)
-      .orderBy(agentScore.ordinal);
-
-    // Execute all queries in parallel
-    const [
-      agentRanks,
-      competitionCounts,
-      voteCounts,
-      tradeCounts,
-      positionCounts,
-      bestPlacements,
-      bestPnls,
-      totalRois,
-      allAgentScores,
-    ] = await Promise.all([
-      agentRanksQuery,
-      competitionCountsQuery,
-      voteCountsQuery,
-      tradeCountsQuery,
-      positionCountsQuery,
-      bestPlacementsQuery,
-      bestPnlQuery,
-      totalRoiQuery,
-      allAgentScoresQuery,
-    ]);
-
-    // Return raw query results for processing in service layer
-    repositoryLogger.debug(
-      `Successfully retrieved bulk metrics data for ${agentIds.length} agents`,
-    );
-
-    return {
-      agentRanks,
-      competitionCounts,
-      voteCounts,
-      tradeCounts,
-      positionCounts,
-      bestPlacements,
-      bestPnls,
-      totalRois,
-      allAgentScores,
-    };
-  } catch (error) {
-    repositoryLogger.error("Error in getBulkAgentMetrics:", error);
-    throw error;
-  }
-}
-
-/**
- * Get global agent metrics using separate queries
- * @returns Array of agent metrics with all required data
- */
-async function getOptimizedGlobalAgentMetricsImpl(): Promise<
-  Array<{
-    id: string;
-    name: string;
-    handle: string;
-    description: string | null;
-    imageUrl: string | null;
-    metadata: unknown;
-    score: number;
-    numCompetitions: number;
-    voteCount: number;
-  }>
-> {
-  repositoryLogger.debug("getOptimizedGlobalAgentMetrics called");
-
-  try {
-    // Get all agents with their basic info and scores
-    const agentsWithScores = await dbRead
-      .select({
-        id: agents.id,
-        name: agents.name,
-        handle: agents.handle,
-        description: agents.description,
-        imageUrl: agents.imageUrl,
-        metadata: agents.metadata,
-        score: agentScore.ordinal,
-      })
-      .from(agentScore)
-      .innerJoin(agents, eq(agentScore.agentId, agents.id));
-
-    if (agentsWithScores.length === 0) {
-      return [];
-    }
-
-    const agentIds = agentsWithScores.map((agent) => agent.id);
-
-    // Get competition counts for all agents in one query
-    const competitionCounts = await dbRead
-      .select({
-        agentId: competitionAgents.agentId,
-        numCompetitions: countDistinct(competitionAgents.competitionId),
-      })
-      .from(competitionAgents)
-      .where(inArray(competitionAgents.agentId, agentIds))
-      .groupBy(competitionAgents.agentId);
-
-    // Get vote counts for all agents in one query
-    const voteCounts = await dbRead
-      .select({
-        agentId: votes.agentId,
-        voteCount: drizzleCount(votes.id),
-      })
-      .from(votes)
-      .where(inArray(votes.agentId, agentIds))
-      .groupBy(votes.agentId);
-
-    // Create lookup maps
-    const competitionCountMap = new Map(
-      competitionCounts.map((c) => [c.agentId, c.numCompetitions]),
-    );
-    const voteCountMap = new Map(
-      voteCounts.map((v) => [v.agentId, v.voteCount]),
-    );
-
-    // Combine all data
-    const result = agentsWithScores.map((agent) => ({
-      ...agent,
-      numCompetitions: competitionCountMap.get(agent.id) ?? 0,
-      voteCount: voteCountMap.get(agent.id) ?? 0,
-    }));
-
-    repositoryLogger.debug(
-      `Retrieved ${result.length} agent metrics with optimized query`,
-    );
-
-    return result;
-  } catch (error) {
-    repositoryLogger.error("Error in getOptimizedGlobalAgentMetrics:", error);
-    throw error;
-  }
-}
-=======
-const repository = new LeaderboardRepository(dbRead, repositoryLogger);
->>>>>>> fec42d52
-
-// ----------------------------------------------------------------------------
+// =============================================================================
 // EXPORTED REPOSITORY FUNCTIONS WITH TIMING
-// ----------------------------------------------------------------------------
+// =============================================================================
 
 /**
  * All repository functions wrapped with timing and metrics
@@ -608,7 +22,7 @@
 );
 
 export const getGlobalStatsAllTypes = createTimedRepositoryFunction(
-  getGlobalStatsAllTypesImpl,
+  repository.getGlobalStatsAllTypes.bind(repository),
   "LeaderboardRepository",
   "getGlobalStatsAllTypes",
 );
