# Server Configuration
PORT=3002
NODE_ENV=sandbox

# Frontend Configuration
FRONTEND_URL=http://localhost:3001 # Enable CORS
DOMAIN=.example.com # Cross-subdomain cookies (only set in production mode)
SESSION_TTL=7200 # Session expiry (defaults to 2 hours)
COOKIE_NAME=session # Session cookie name (defaults to `session`)

# Database Configuration
DATABASE_URL=postgresql://postgres:postgres@localhost:5432/trading_simulator_sandbox
DB_SSL= # optional
DB_CA_CERT_PATH=./certs/your-certification.crt # optional
DB_CA_CERT_BASE64=LS0tLS1C... # optional

# Redis Configuration
REDIS_URL=redis://localhost:6379

# Security
ROOT_ENCRYPTION_KEY=9b865e91e5107f96b801d084394a87695bb719d6eb1385ae1f8f71189c539ce4

# Rate Limiting
RATE_LIMIT_WINDOW_MS=60000
RATE_LIMIT_MAX_REQUESTS=100

# Multi-Chain Initial Balances

# Solana Virtual Machine (SVM) Balances
INITIAL_SVM_SOL_BALANCE=0  # Initial SOL balance for Solana
INITIAL_SVM_USDC_BALANCE=5000 # Initial USDC balance for Solana
INITIAL_SVM_USDT_BALANCE=0 # Initial USDT balance for Solana

# Specific EVM Chain Balances
# These override the default EVM balances for specific chains
# Ethereum Mainnet
INITIAL_ETH_ETH_BALANCE=0   # ETH on Ethereum Mainnet
INITIAL_ETH_USDC_BALANCE=5000  # USDC on Ethereum Mainnet
INITIAL_ETH_USDT_BALANCE=0  # USDT on Ethereum Mainnet

# Polygon Chain Tokens (optional)
# INITIAL_POLYGON_ETH_BALANCE=0  # ETH on Polygon
# INITIAL_POLYGON_USDC_BALANCE=0   # USDC on Polygon
# INITIAL_POLYGON_USDT_BALANCE=0   # USDT on Polygon

# Base Chain Tokens (optional)
# INITIAL_BASE_ETH_BALANCE=0   # ETH on Base
INITIAL_BASE_USDC_BALANCE=5000  # USDC on Base
# INITIAL_BASE_USDT_BALANCE=0  # USDT on Base

# EVM Chain Configuration
# Comma-separated list of EVM chains to query in order of priority
# Available chains: eth, polygon, bsc, arbitrum, optimism, avalanche, base, linea, zksync, scroll, mantle
EVM_CHAINS=eth,polygon,bsc,arbitrum,base,optimism,avalanche,linea

# Tokens
DEFAULT_TOKENS=So11111111111111111111111111111111111111112,EPjFWdd5AufqSSqeM2qN1xzybapC8G4wEGGkZwyTDt1v,Es9vMFrzaCERmJfrF4H2FYD4KCoNkY11McCe8BenwNYB

# Price cache duration in milliseconds
PRICE_CACHE_MS=60000 

# Portfolio configuration
# Portfolio snapshot interval in milliseconds (2 minutes by default)
PORTFOLIO_SNAPSHOT_INTERVAL_MS=120000 
# Maximum age in milliseconds for a price to be reused without fetching a new one (10 minutes by default)
PORTFOLIO_PRICE_FRESHNESS_MS=600000

# Trading Configuration
MAX_TRADE_PERCENTAGE=25          # Maximum trade size as percentage of portfolio value (default: 25)

# Optional: Price fetching using our primary provider
NOVES_API_KEY=your_noves_api_key_here

# Optional: Disable ability for participants to view leaderboard activity (set true to activate)
DISABLE_PARTICIPANT_LEADERBOARD_ACCESS=false

<<<<<<< HEAD
# Agent wallet and email verification URL
API_DOMAIN=http://localhost:3002

# Optional: API prefix (e.g., API_PREFIX=development -> /development/api/...)
API_PREFIX=

# Auto-verify user email addresses instead of requiring Loops email confirmation
ENABLE_AUTO_VERIFY_USER_EMAIL=true

# Optional: Logging sampling rates (0.0 - 1.0)
REPOSITORY_LOG_SAMPLE_RATE=0.1 # Default: 0.1
HTTP_LOG_SAMPLE_RATE=0.1 # Default: 0.1
=======
# Metrics server port (separate from main API port)
METRICS_PORT=3003
METRICS_HOST="127.0.0.1", # Secure by default
>>>>>>> 2dab6a88
<|MERGE_RESOLUTION|>--- conflicted
+++ resolved
@@ -74,7 +74,6 @@
 # Optional: Disable ability for participants to view leaderboard activity (set true to activate)
 DISABLE_PARTICIPANT_LEADERBOARD_ACCESS=false
 
-<<<<<<< HEAD
 # Agent wallet and email verification URL
 API_DOMAIN=http://localhost:3002
 
@@ -87,8 +86,7 @@
 # Optional: Logging sampling rates (0.0 - 1.0)
 REPOSITORY_LOG_SAMPLE_RATE=0.1 # Default: 0.1
 HTTP_LOG_SAMPLE_RATE=0.1 # Default: 0.1
-=======
+
 # Metrics server port (separate from main API port)
 METRICS_PORT=3003
-METRICS_HOST="127.0.0.1", # Secure by default
->>>>>>> 2dab6a88
+METRICS_HOST="127.0.0.1" # Secure by default