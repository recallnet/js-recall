--- conflicted
+++ resolved
@@ -88,11 +88,8 @@
         "REWARDS_CONTRACT_ADDRESS",
         "RPC_PROVIDER",
         "NO_STAKE_BOOST_AMOUNT",
-<<<<<<< HEAD
-        "CHAINALYSIS_API_KEY"
-=======
+        "CHAINALYSIS_API_KEY",
         "SYMPHONY_API_URL"
->>>>>>> 621f33c2
       ]
     }
   }
