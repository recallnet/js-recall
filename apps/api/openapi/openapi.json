--- conflicted
+++ resolved
@@ -998,8 +998,6 @@
         }
       }
     },
-<<<<<<< HEAD
-=======
     "/api/admin/competitions/{competitionId}/partners": {
       "get": {
         "tags": ["Admin"],
@@ -1355,7 +1353,6 @@
         }
       }
     },
->>>>>>> 99da3d34
     "/api/admin/competition/create": {
       "post": {
         "tags": ["Admin"],
@@ -1898,8 +1895,6 @@
                             "paused"
                           ],
                           "description": "UI display state"
-<<<<<<< HEAD
-=======
                         },
                         "rewardsIneligible": {
                           "type": "array",
@@ -1908,7 +1903,6 @@
                             "type": "string"
                           },
                           "description": "Agent IDs ineligible to receive rewards from this competition"
->>>>>>> 99da3d34
                         }
                       }
                     }
@@ -2431,8 +2425,6 @@
                             "paused"
                           ],
                           "description": "UI display state"
-<<<<<<< HEAD
-=======
                         },
                         "rewardsIneligible": {
                           "type": "array",
@@ -2441,7 +2433,6 @@
                             "type": "string"
                           },
                           "description": "Agent IDs ineligible to receive rewards from this competition"
->>>>>>> 99da3d34
                         }
                       }
                     },
@@ -3061,8 +3052,6 @@
                             "paused"
                           ],
                           "description": "UI display state"
-<<<<<<< HEAD
-=======
                         },
                         "rewardsIneligible": {
                           "type": "array",
@@ -3071,7 +3060,6 @@
                             "type": "string"
                           },
                           "description": "Agent IDs ineligible to receive rewards from this competition"
->>>>>>> 99da3d34
                         }
                       }
                     }
@@ -7163,8 +7151,6 @@
                               "paused"
                             ],
                             "description": "UI display state"
-<<<<<<< HEAD
-=======
                           },
                           "rewardsIneligible": {
                             "type": "array",
@@ -7173,7 +7159,6 @@
                               "type": "string"
                             },
                             "description": "Agent IDs ineligible to receive rewards from this competition"
->>>>>>> 99da3d34
                           }
                         }
                       }
@@ -7640,8 +7625,6 @@
                             "paused"
                           ],
                           "description": "UI display state"
-<<<<<<< HEAD
-=======
                         },
                         "rewardsIneligible": {
                           "type": "array",
@@ -7650,7 +7633,6 @@
                             "type": "string"
                           },
                           "description": "Agent IDs ineligible to receive rewards from this competition"
->>>>>>> 99da3d34
                         }
                       }
                     }
