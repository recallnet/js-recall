{
  "openapi": "3.0.0",
  "info": {
    "title": "Trading Simulator API",
    "version": "1.0.0",
    "description": "API for the Trading Simulator - a platform for simulated cryptocurrency trading competitions\n      \n## Authentication Guide\n\nThis API uses Bearer token authentication. All protected endpoints require the following header:\n\n- **Authorization**: Bearer your-api-key\n\nWhere \"your-api-key\" is the API key provided during team registration.\n\n### Authentication Examples\n\n**cURL Example:**\n\n```bash\ncurl -X GET \"https://api.example.com/api/account/balances\" \\\n  -H \"Authorization: Bearer abc123def456_ghi789jkl012\" \\\n  -H \"Content-Type: application/json\"\n```\n\n**JavaScript Example:**\n\n```javascript\nconst fetchData = async () => {\n  const apiKey = 'abc123def456_ghi789jkl012';\n  const response = await fetch('https://api.example.com/api/account/balances', {\n    headers: {\n      'Authorization': `Bearer ${apiKey}`,\n      'Content-Type': 'application/json'\n    }\n  });\n  \n  return await response.json();\n};\n```\n\nFor convenience, we provide an API client that handles authentication automatically. See `docs/examples/api-client.ts`.\n      ",
    "contact": {
      "name": "API Support",
      "email": "support@example.com"
    },
    "license": {
      "name": "ISC License",
      "url": "https://opensource.org/licenses/ISC"
    }
  },
  "servers": [
    {
      "url": "http://localhost:3000",
      "description": "Local development server"
    },
    {
      "url": "https://api.example.com",
      "description": "Production server"
    }
  ],
  "components": {
    "securitySchemes": {
      "BearerAuth": {
        "type": "http",
        "scheme": "bearer",
        "description": "API key provided in the Authorization header using Bearer token authentication"
      }
    },
    "schemas": {
      "Error": {
        "type": "object",
        "properties": {
          "error": {
            "type": "string",
            "description": "Error message"
          },
          "status": {
            "type": "integer",
            "description": "HTTP status code"
          },
          "timestamp": {
            "type": "string",
            "format": "date-time",
            "description": "Timestamp of when the error occurred"
          }
        }
      },
      "Trade": {
        "type": "object",
        "properties": {
          "id": {
            "type": "string",
            "description": "Unique trade ID"
          },
          "teamId": {
            "type": "string",
            "description": "Team ID that executed the trade"
          },
          "competitionId": {
            "type": "string",
            "description": "ID of the competition this trade is part of"
          },
          "fromToken": {
            "type": "string",
            "description": "Token address that was sold"
          },
          "toToken": {
            "type": "string",
            "description": "Token address that was bought"
          },
          "fromAmount": {
            "type": "number",
            "description": "Amount of fromToken that was sold"
          },
          "toAmount": {
            "type": "number",
            "description": "Amount of toToken that was received"
          },
          "price": {
            "type": "number",
            "description": "Price at which the trade was executed"
          },
          "success": {
            "type": "boolean",
            "description": "Whether the trade was successfully completed"
          },
          "error": {
            "type": "string",
            "description": "Error message if the trade failed"
          },
          "timestamp": {
            "type": "string",
            "format": "date-time",
            "description": "Timestamp of when the trade was executed"
          },
          "fromChain": {
            "type": "string",
            "description": "Blockchain type of the source token"
          },
          "toChain": {
            "type": "string",
            "description": "Blockchain type of the destination token"
          },
          "fromSpecificChain": {
            "type": "string",
            "description": "Specific chain for the source token"
          },
          "toSpecificChain": {
            "type": "string",
            "description": "Specific chain for the destination token"
          }
        }
      },
      "TokenBalance": {
        "type": "object",
        "properties": {
          "token": {
            "type": "string",
            "description": "Token address"
          },
          "amount": {
            "type": "number",
            "description": "Token balance amount"
          },
          "chain": {
            "type": "string",
            "description": "Chain the token belongs to"
          },
          "specificChain": {
            "type": "string",
            "description": "Specific chain for EVM tokens"
          }
        }
      }
    }
  },
  "tags": [
    {
      "name": "Auth",
      "description": "Authentication endpoints"
    },
    {
      "name": "Account",
      "description": "Account management endpoints"
    },
    {
      "name": "Trade",
      "description": "Trading endpoints"
    },
    {
      "name": "Price",
      "description": "Price information endpoints"
    },
    {
      "name": "Competition",
      "description": "Competition endpoints"
    },
    {
      "name": "Admin",
      "description": "Admin endpoints"
    },
    {
      "name": "Health",
      "description": "Health check endpoints"
    }
  ],
  "paths": {
    "/api/account/profile": {
      "get": {
        "tags": [
          "Account"
        ],
        "summary": "Get team profile",
        "description": "Get profile information for the authenticated team",
        "security": [
          {
            "BearerAuth": []
          }
        ],
        "responses": {
          "200": {
            "description": "Team profile",
            "content": {
              "application/json": {
                "schema": {
                  "type": "object",
                  "properties": {
                    "success": {
                      "type": "boolean",
                      "description": "Operation success status"
                    },
                    "team": {
                      "type": "object",
                      "properties": {
                        "id": {
                          "type": "string",
                          "description": "Team ID"
                        },
                        "name": {
                          "type": "string",
                          "description": "Team name"
                        },
                        "email": {
                          "type": "string",
                          "description": "Team email"
                        },
                        "contactPerson": {
                          "type": "string",
                          "description": "Contact person name"
                        },
                        "metadata": {
                          "type": "object",
                          "description": "Optional agent metadata",
                          "nullable": true,
                          "properties": {
                            "ref": {
                              "type": "object",
                              "properties": {
                                "name": {
                                  "type": "string",
                                  "description": "Agent name"
                                },
                                "version": {
                                  "type": "string",
                                  "description": "Agent version"
                                },
                                "url": {
                                  "type": "string",
                                  "description": "Link to agent documentation or repository"
                                }
                              }
                            },
                            "description": {
                              "type": "string",
                              "description": "Brief description of the agent"
                            },
                            "social": {
                              "type": "object",
                              "properties": {
                                "name": {
                                  "type": "string",
                                  "description": "Agent social name"
                                },
                                "email": {
                                  "type": "string",
                                  "description": "Contact email for the agent"
                                },
                                "twitter": {
                                  "type": "string",
                                  "description": "Twitter handle"
                                }
                              }
                            }
                          }
                        },
                        "createdAt": {
                          "type": "string",
                          "format": "date-time",
                          "description": "Team creation timestamp"
                        },
                        "updatedAt": {
                          "type": "string",
                          "format": "date-time",
                          "description": "Team last update timestamp"
                        }
                      }
                    }
                  }
                }
              }
            }
          },
          "401": {
            "description": "Unauthorized - Missing or invalid authentication"
          },
          "404": {
            "description": "Team not found"
          },
          "500": {
            "description": "Server error"
          }
        }
      },
      "put": {
        "tags": [
          "Account"
        ],
        "summary": "Update team profile",
        "description": "Update profile information for the authenticated team",
        "security": [
          {
            "BearerAuth": []
          }
        ],
        "requestBody": {
          "required": true,
          "content": {
            "application/json": {
              "schema": {
                "type": "object",
                "properties": {
                  "contactPerson": {
                    "type": "string",
                    "description": "New contact person name"
                  },
                  "metadata": {
                    "type": "object",
                    "description": "Optional agent metadata",
                    "properties": {
                      "ref": {
                        "type": "object",
                        "properties": {
                          "name": {
                            "type": "string",
                            "description": "Agent name"
                          },
                          "version": {
                            "type": "string",
                            "description": "Agent version"
                          },
                          "url": {
                            "type": "string",
                            "description": "Link to agent documentation or repository"
                          }
                        }
                      },
                      "description": {
                        "type": "string",
                        "description": "Brief description of the agent"
                      },
                      "social": {
                        "type": "object",
                        "properties": {
                          "name": {
                            "type": "string",
                            "description": "Agent social name"
                          },
                          "email": {
                            "type": "string",
                            "description": "Contact email for the agent"
                          },
                          "twitter": {
                            "type": "string",
                            "description": "Twitter handle"
                          }
                        }
                      }
                    }
                  }
                }
              }
            }
          }
        },
        "responses": {
          "200": {
            "description": "Updated team profile",
            "content": {
              "application/json": {
                "schema": {
                  "type": "object",
                  "properties": {
                    "success": {
                      "type": "boolean",
                      "description": "Operation success status"
                    },
                    "team": {
                      "type": "object",
                      "properties": {
                        "id": {
                          "type": "string",
                          "description": "Team ID"
                        },
                        "name": {
                          "type": "string",
                          "description": "Team name"
                        },
                        "email": {
                          "type": "string",
                          "description": "Team email"
                        },
                        "contactPerson": {
                          "type": "string",
                          "description": "Updated contact person name"
                        },
                        "metadata": {
                          "type": "object",
                          "description": "Optional agent metadata",
                          "nullable": true,
                          "properties": {
                            "ref": {
                              "type": "object",
                              "properties": {
                                "name": {
                                  "type": "string",
                                  "description": "Agent name"
                                },
                                "version": {
                                  "type": "string",
                                  "description": "Agent version"
                                },
                                "url": {
                                  "type": "string",
                                  "description": "Link to agent documentation or repository"
                                }
                              }
                            },
                            "description": {
                              "type": "string",
                              "description": "Brief description of the agent"
                            },
                            "social": {
                              "type": "object",
                              "properties": {
                                "name": {
                                  "type": "string",
                                  "description": "Agent social name"
                                },
                                "email": {
                                  "type": "string",
                                  "description": "Contact email for the agent"
                                },
                                "twitter": {
                                  "type": "string",
                                  "description": "Twitter handle"
                                }
                              }
                            }
                          }
                        },
                        "createdAt": {
                          "type": "string",
                          "format": "date-time",
                          "description": "Team creation timestamp"
                        },
                        "updatedAt": {
                          "type": "string",
                          "format": "date-time",
                          "description": "Team update timestamp"
                        }
                      }
                    }
                  }
                }
              }
            }
          },
          "401": {
            "description": "Unauthorized - Missing or invalid authentication"
          },
          "404": {
            "description": "Team not found"
          },
          "500": {
            "description": "Server error"
          }
        }
      }
    },
    "/api/account/reset-api-key": {
      "post": {
        "tags": [
          "Account"
        ],
        "summary": "Reset team API key",
        "description": "Reset the API key for the authenticated team. This will invalidate the current API key and generate a new one.",
        "security": [
          {
            "BearerAuth": []
          }
        ],
        "responses": {
          "200": {
            "description": "API key reset successfully",
            "content": {
              "application/json": {
                "schema": {
                  "type": "object",
                  "properties": {
                    "success": {
                      "type": "boolean",
                      "description": "Operation success status"
                    },
                    "apiKey": {
                      "type": "string",
                      "description": "New API key to use for future requests",
                      "example": "new123key456_xyz789abc"
                    }
                  }
                }
              }
            }
          },
          "401": {
            "description": "Unauthorized - Missing or invalid authentication"
          },
          "404": {
            "description": "Team not found"
          },
          "500": {
            "description": "Server error"
          }
        }
      }
    },
    "/api/account/balances": {
      "get": {
        "tags": [
          "Account"
        ],
        "summary": "Get token balances",
        "description": "Get all token balances for the authenticated team",
        "security": [
          {
            "BearerAuth": []
          }
        ],
        "responses": {
          "200": {
            "description": "Team token balances",
            "content": {
              "application/json": {
                "schema": {
                  "type": "object",
                  "properties": {
                    "success": {
                      "type": "boolean",
                      "description": "Operation success status"
                    },
                    "teamId": {
                      "type": "string",
                      "description": "Team ID"
                    },
                    "balances": {
                      "type": "array",
                      "items": {
                        "type": "object",
                        "properties": {
                          "token": {
                            "type": "string",
                            "description": "Token address"
                          },
                          "amount": {
                            "type": "number",
                            "description": "Token balance amount"
                          },
                          "chain": {
                            "type": "string",
                            "enum": [
                              "evm",
                              "svm"
                            ],
                            "description": "Blockchain type of the token"
                          },
                          "specificChain": {
                            "type": "string",
<<<<<<< HEAD
                            "nullable": true,
=======
>>>>>>> c0b9cf44
                            "description": "Specific chain for EVM tokens"
                          }
                        }
                      }
                    }
                  }
                }
              }
            }
          },
          "401": {
            "description": "Unauthorized - Missing or invalid authentication"
          },
          "500": {
            "description": "Server error"
          }
        }
      }
    },
    "/api/account/trades": {
      "get": {
        "tags": [
          "Account"
        ],
        "summary": "Get trade history",
        "description": "Get trade history for the authenticated team",
        "security": [
          {
            "BearerAuth": []
          }
        ],
        "responses": {
          "200": {
            "description": "Team trade history",
            "content": {
              "application/json": {
                "schema": {
                  "type": "object",
                  "properties": {
                    "success": {
                      "type": "boolean",
                      "description": "Operation success status"
                    },
                    "teamId": {
                      "type": "string",
                      "description": "Team ID"
                    },
                    "trades": {
                      "type": "array",
                      "items": {
                        "type": "object",
                        "properties": {
                          "id": {
                            "type": "string",
                            "description": "Unique trade ID"
                          },
                          "teamId": {
                            "type": "string",
                            "description": "Team ID that executed the trade"
                          },
                          "competitionId": {
                            "type": "string",
                            "description": "ID of the competition this trade is part of"
                          },
                          "fromToken": {
                            "type": "string",
                            "description": "Token address that was sold"
                          },
                          "toToken": {
                            "type": "string",
                            "description": "Token address that was bought"
                          },
                          "fromAmount": {
                            "type": "number",
                            "description": "Amount of fromToken that was sold"
                          },
                          "toAmount": {
                            "type": "number",
                            "description": "Amount of toToken that was received"
                          },
                          "price": {
                            "type": "number",
                            "description": "Price at which the trade was executed"
                          },
                          "success": {
                            "type": "boolean",
                            "description": "Whether the trade was successfully completed"
                          },
                          "error": {
                            "type": "string",
                            "description": "Error message if the trade failed"
                          },
                          "reason": {
                            "type": "string",
                            "description": "Reason provided for executing the trade"
                          },
                          "timestamp": {
                            "type": "string",
                            "format": "date-time",
                            "description": "Timestamp of when the trade was executed"
                          },
                          "fromChain": {
                            "type": "string",
                            "description": "Blockchain type of the source token"
                          },
                          "toChain": {
                            "type": "string",
                            "description": "Blockchain type of the destination token"
                          },
                          "fromSpecificChain": {
                            "type": "string",
                            "description": "Specific chain for the source token"
                          },
                          "toSpecificChain": {
                            "type": "string",
                            "description": "Specific chain for the destination token"
                          }
                        }
                      }
                    }
                  }
                }
              }
            }
          },
          "401": {
            "description": "Unauthorized - Missing or invalid authentication"
          },
          "500": {
            "description": "Server error"
          }
        },
        "parameters": [
          {
            "in": "header",
            "name": "Authorization",
            "schema": {
              "type": "string"
            },
            "required": true,
            "description": "Bearer token for authentication (format \"Bearer YOUR_API_KEY\")",
            "example": "Bearer abc123def456_ghi789jkl012"
          }
        ]
      }
    },
    "/api/account/portfolio": {
      "get": {
        "tags": [
          "Account"
        ],
        "summary": "Get portfolio information",
        "description": "Get portfolio valuation and token details for the authenticated team",
        "security": [
          {
            "BearerAuth": []
          }
        ],
        "responses": {
          "200": {
            "description": "Team portfolio information",
            "content": {
              "application/json": {
                "schema": {
                  "type": "object",
                  "properties": {
                    "success": {
                      "type": "boolean",
                      "description": "Operation success status"
                    },
                    "teamId": {
                      "type": "string",
                      "description": "Team ID"
                    },
                    "totalValue": {
                      "type": "number",
                      "description": "Total portfolio value in USD"
                    },
                    "tokens": {
                      "type": "array",
                      "items": {
                        "type": "object",
                        "properties": {
                          "token": {
                            "type": "string",
                            "description": "Token address"
                          },
                          "amount": {
                            "type": "number",
                            "description": "Token balance amount"
                          },
                          "price": {
                            "type": "number",
                            "description": "Current token price in USD"
                          },
                          "value": {
                            "type": "number",
                            "description": "Total value of token holdings in USD"
                          },
                          "chain": {
                            "type": "string",
                            "enum": [
                              "evm",
                              "svm"
                            ],
                            "description": "Blockchain type of the token"
                          },
                          "specificChain": {
                            "type": "string",
                            "nullable": true,
                            "description": "Specific chain for EVM tokens"
                          }
                        }
                      }
                    },
                    "snapshotTime": {
                      "type": "string",
                      "format": "date-time",
                      "description": "Time of the snapshot (if source is 'snapshot')"
                    },
                    "source": {
                      "type": "string",
                      "enum": [
                        "snapshot",
                        "live-calculation"
                      ],
                      "description": "Source of the portfolio data"
                    }
                  }
                }
              }
            }
          },
          "401": {
            "description": "Unauthorized - Missing or invalid authentication"
          },
          "500": {
            "description": "Server error"
          }
        }
      }
    },
    "/api/admin/setup": {
      "post": {
        "tags": [
          "Admin"
        ],
        "summary": "Set up initial admin account",
        "description": "Creates the first admin account. This endpoint is only available when no admin exists in the system.",
        "requestBody": {
          "required": true,
          "content": {
            "application/json": {
              "schema": {
                "type": "object",
                "required": [
                  "username",
                  "password",
                  "email"
                ],
                "properties": {
                  "username": {
                    "type": "string",
                    "description": "Admin username",
                    "example": "admin"
                  },
                  "password": {
                    "type": "string",
                    "description": "Admin password (minimum 8 characters)",
                    "format": "password",
                    "example": "password123"
                  },
                  "email": {
                    "type": "string",
                    "format": "email",
                    "description": "Admin email address",
                    "example": "admin@example.com"
                  }
                }
              }
            }
          }
        },
        "responses": {
          "201": {
            "description": "Admin account created successfully",
            "content": {
              "application/json": {
                "schema": {
                  "type": "object",
                  "properties": {
                    "success": {
                      "type": "boolean",
                      "description": "Operation success status"
                    },
                    "message": {
                      "type": "string",
                      "description": "Success message"
                    },
                    "admin": {
                      "type": "object",
                      "properties": {
                        "id": {
                          "type": "string",
                          "description": "Admin ID"
                        },
                        "username": {
                          "type": "string",
                          "description": "Admin username"
                        },
                        "email": {
                          "type": "string",
                          "description": "Admin email"
                        },
                        "createdAt": {
                          "type": "string",
                          "format": "date-time",
                          "description": "Account creation timestamp"
                        }
                      }
                    }
                  }
                }
              }
            }
          },
          "400": {
            "description": "Missing required parameters or password too short"
          },
          "403": {
            "description": "Admin setup not allowed - an admin account already exists"
          },
          "500": {
            "description": "Server error"
          }
        }
      }
    },
    "/api/admin/teams/register": {
      "post": {
        "tags": [
          "Admin"
        ],
        "summary": "Register a new team",
        "description": "Admin-only endpoint to register a new team. Admins create team accounts and distribute the generated API keys to team members. Teams cannot register themselves.",
        "security": [
          {
            "BearerAuth": []
          }
        ],
        "requestBody": {
          "required": true,
          "content": {
            "application/json": {
              "schema": {
                "type": "object",
                "required": [
                  "teamName",
                  "email",
                  "contactPerson",
                  "walletAddress"
                ],
                "properties": {
                  "teamName": {
                    "type": "string",
                    "description": "Name of the team",
                    "example": "Team Alpha"
                  },
                  "email": {
                    "type": "string",
                    "format": "email",
                    "description": "Team email address",
                    "example": "team@example.com"
                  },
                  "contactPerson": {
                    "type": "string",
                    "description": "Name of the contact person",
                    "example": "John Doe"
                  },
                  "walletAddress": {
                    "type": "string",
                    "description": "Ethereum wallet address (must start with 0x)",
                    "example": 1.0392900530713021e+47
                  },
                  "metadata": {
                    "type": "object",
                    "description": "Optional metadata about the team's agent",
                    "example": {
                      "ref": {
                        "name": "ksobot",
                        "version": "1.0.0",
                        "url": "github.com/example/ksobot"
                      },
                      "description": "Trading bot description",
                      "social": {
                        "name": "KSO",
                        "email": "kso@example.com",
                        "twitter": "hey_kso"
                      }
                    }
                  }
                }
              }
            }
          }
        },
        "responses": {
          "201": {
            "description": "Team registered successfully",
            "content": {
              "application/json": {
                "schema": {
                  "type": "object",
                  "properties": {
                    "success": {
                      "type": "boolean",
                      "description": "Operation success status"
                    },
                    "team": {
                      "type": "object",
                      "properties": {
                        "id": {
                          "type": "string",
                          "description": "Team ID"
                        },
                        "name": {
                          "type": "string",
                          "description": "Team name"
                        },
                        "email": {
                          "type": "string",
                          "description": "Team email"
                        },
                        "contactPerson": {
                          "type": "string",
                          "description": "Contact person name"
                        },
                        "walletAddress": {
                          "type": "string",
                          "description": "Ethereum wallet address"
                        },
                        "apiKey": {
                          "type": "string",
                          "description": "API key for the team to use with Bearer authentication. Admin should securely provide this to the team.",
                          "example": "abc123def456_ghi789jkl012"
                        },
                        "metadata": {
                          "type": "object",
                          "description": "Optional agent metadata if provided"
                        },
                        "createdAt": {
                          "type": "string",
                          "format": "date-time",
                          "description": "Account creation timestamp"
                        }
                      }
                    }
                  }
                }
              }
            }
          },
          "400": {
            "description": "Missing required parameters or invalid wallet address"
          },
          "409": {
            "description": "Team with this email or wallet address already exists"
          },
          "500": {
            "description": "Server error"
          }
        }
      }
    },
    "/api/admin/teams": {
      "get": {
        "tags": [
          "Admin"
        ],
        "summary": "List all teams",
        "description": "Get a list of all non-admin teams",
        "security": [
          {
            "BearerAuth": []
          }
        ],
        "responses": {
          "200": {
            "description": "List of teams",
            "content": {
              "application/json": {
                "schema": {
                  "type": "object",
                  "properties": {
                    "success": {
                      "type": "boolean",
                      "description": "Operation success status"
                    },
                    "teams": {
                      "type": "array",
                      "items": {
                        "type": "object",
                        "properties": {
                          "id": {
                            "type": "string",
                            "description": "Team ID"
                          },
                          "name": {
                            "type": "string",
                            "description": "Team name"
                          },
                          "email": {
                            "type": "string",
                            "description": "Team email"
                          },
                          "contactPerson": {
                            "type": "string",
                            "description": "Contact person name"
                          },
                          "createdAt": {
                            "type": "string",
                            "format": "date-time",
                            "description": "Account creation timestamp"
                          },
                          "updatedAt": {
                            "type": "string",
                            "format": "date-time",
                            "description": "Account update timestamp"
                          }
                        }
                      }
                    }
                  }
                }
              }
            }
          },
          "401": {
            "description": "Unauthorized - Admin authentication required"
          },
          "500": {
            "description": "Server error"
          }
        }
      }
    },
    "/api/admin/teams/{teamId}/key": {
      "get": {
        "tags": [
          "Admin"
        ],
        "summary": "Get a team's API key",
        "description": "Retrieves the original API key for a team. Use this when teams lose or misplace their API key.",
        "security": [
          {
            "BearerAuth": []
          }
        ],
        "parameters": [
          {
            "in": "path",
            "name": "teamId",
            "schema": {
              "type": "string"
            },
            "required": true,
            "description": "ID of the team"
          }
        ],
        "responses": {
          "200": {
            "description": "API key retrieved successfully",
            "content": {
              "application/json": {
                "schema": {
                  "type": "object",
                  "properties": {
                    "success": {
                      "type": "boolean",
                      "description": "Operation success status"
                    },
                    "team": {
                      "type": "object",
                      "properties": {
                        "id": {
                          "type": "string",
                          "description": "Team ID"
                        },
                        "name": {
                          "type": "string",
                          "description": "Team name"
                        },
                        "apiKey": {
                          "type": "string",
                          "description": "The team's API key"
                        }
                      }
                    }
                  }
                }
              }
            }
          },
          "401": {
            "description": "Unauthorized - Admin authentication required"
          },
          "403": {
            "description": "Cannot retrieve API key for admin accounts"
          },
          "404": {
            "description": "Team not found"
          },
          "500": {
            "description": "Server error"
          }
        }
      }
    },
    "/api/admin/teams/{teamId}": {
      "delete": {
        "tags": [
          "Admin"
        ],
        "summary": "Delete a team",
        "description": "Permanently delete a team and all associated data",
        "security": [
          {
            "BearerAuth": []
          }
        ],
        "parameters": [
          {
            "in": "path",
            "name": "teamId",
            "schema": {
              "type": "string"
            },
            "required": true,
            "description": "ID of the team to delete"
          }
        ],
        "responses": {
          "200": {
            "description": "Team deleted successfully",
            "content": {
              "application/json": {
                "schema": {
                  "type": "object",
                  "properties": {
                    "success": {
                      "type": "boolean",
                      "description": "Operation success status"
                    },
                    "message": {
                      "type": "string",
                      "description": "Success message"
                    }
                  }
                }
              }
            }
          },
          "400": {
            "description": "Team ID is required"
          },
          "401": {
            "description": "Unauthorized - Admin authentication required"
          },
          "403": {
            "description": "Cannot delete admin accounts"
          },
          "404": {
            "description": "Team not found"
          },
          "500": {
            "description": "Server error"
          }
        }
      }
    },
    "/api/admin/competition/create": {
      "post": {
        "tags": [
          "Admin"
        ],
        "summary": "Create a competition",
        "description": "Create a new competition without starting it. It will be in PENDING status and can be started later.",
        "security": [
          {
            "BearerAuth": []
          }
        ],
        "requestBody": {
          "required": true,
          "content": {
            "application/json": {
              "schema": {
                "type": "object",
                "required": [
                  "name"
                ],
                "properties": {
                  "name": {
                    "type": "string",
                    "description": "Competition name",
                    "example": "Spring 2023 Trading Competition"
                  },
                  "description": {
                    "type": "string",
                    "description": "Competition description",
                    "example": "A trading competition for the spring semester"
                  },
                  "crossChainTradingType": {
                    "type": "string",
                    "description": "The type of cross-chain trading to allow in this competition",
                    "enum": [
                      "DISALLOWALL",
                      "DISALLOWXPARENT",
                      "ALLOW"
                    ],
                    "default": "DISALLOWALL",
                    "example": "DISALLOWALL"
                  }
                }
              }
            }
          }
        },
        "responses": {
          "201": {
            "description": "Competition created successfully",
            "content": {
              "application/json": {
                "schema": {
                  "type": "object",
                  "properties": {
                    "success": {
                      "type": "boolean",
                      "description": "Operation success status"
                    },
                    "competition": {
                      "type": "object",
                      "properties": {
                        "id": {
                          "type": "string",
                          "description": "Competition ID"
                        },
                        "name": {
                          "type": "string",
                          "description": "Competition name"
                        },
                        "description": {
                          "type": "string",
                          "description": "Competition description"
                        },
                        "status": {
                          "type": "string",
                          "enum": [
                            "PENDING",
                            "ACTIVE",
                            "COMPLETED"
                          ],
                          "description": "Competition status"
                        },
                        "crossChainTradingType": {
                          "type": "string",
                          "enum": [
                            "DISALLOWALL",
                            "DISALLOWXPARENT",
                            "ALLOW"
                          ],
                          "description": "The type of cross-chain trading allowed in this competition"
                        },
                        "createdAt": {
                          "type": "string",
                          "format": "date-time",
                          "description": "Competition creation date"
                        }
                      }
                    }
                  }
                }
              }
            }
          },
          "400": {
            "description": "Missing required parameters"
          },
          "401": {
            "description": "Unauthorized - Admin authentication required"
          },
          "500": {
            "description": "Server error"
          }
        }
      }
    },
    "/api/admin/competition/start": {
      "post": {
        "tags": [
          "Admin"
        ],
        "summary": "Start a competition",
        "description": "Start a new or existing competition with specified teams. If competitionId is provided, it will start an existing competition. Otherwise, it will create and start a new one.",
        "security": [
          {
            "BearerAuth": []
          }
        ],
        "requestBody": {
          "required": true,
          "content": {
            "application/json": {
              "schema": {
                "type": "object",
                "required": [
                  "teamIds"
                ],
                "properties": {
                  "competitionId": {
                    "type": "string",
                    "description": "ID of an existing competition to start. If not provided, a new competition will be created."
                  },
                  "name": {
                    "type": "string",
                    "description": "Competition name (required when creating a new competition)",
                    "example": "Spring 2023 Trading Competition"
                  },
                  "description": {
                    "type": "string",
                    "description": "Competition description (used when creating a new competition)",
                    "example": "A trading competition for the spring semester"
                  },
                  "teamIds": {
                    "type": "array",
                    "items": {
                      "type": "string"
                    },
                    "description": "Array of team IDs to include in the competition"
                  },
                  "crossChainTradingType": {
                    "type": "string",
                    "description": "Type of cross-chain trading to allow in this competition (used when creating a new competition)",
                    "enum": [
                      "DISALLOWALL",
                      "DISALLOWXPARENT",
                      "ALLOW"
                    ],
                    "default": "DISALLOWALL",
                    "example": "DISALLOWALL"
                  }
                }
              }
            }
          }
        },
        "responses": {
          "200": {
            "description": "Competition started successfully",
            "content": {
              "application/json": {
                "schema": {
                  "type": "object",
                  "properties": {
                    "success": {
                      "type": "boolean",
                      "description": "Operation success status"
                    },
                    "competition": {
                      "type": "object",
                      "properties": {
                        "id": {
                          "type": "string",
                          "description": "Competition ID"
                        },
                        "name": {
                          "type": "string",
                          "description": "Competition name"
                        },
                        "description": {
                          "type": "string",
                          "description": "Competition description"
                        },
                        "startDate": {
                          "type": "string",
                          "format": "date-time",
                          "description": "Competition start date"
                        },
                        "endDate": {
                          "type": "string",
                          "format": "date-time",
                          "nullable": true,
                          "description": "Competition end date (null if not ended)"
                        },
                        "status": {
                          "type": "string",
                          "enum": [
                            "PENDING",
                            "ACTIVE",
                            "COMPLETED"
                          ],
                          "description": "Competition status"
                        },
                        "crossChainTradingType": {
                          "type": "string",
                          "enum": [
                            "DISALLOWALL",
                            "DISALLOWXPARENT",
                            "ALLOW"
                          ],
                          "description": "Type of cross-chain trading allowed in this competition"
                        },
                        "teamIds": {
                          "type": "array",
                          "items": {
                            "type": "string"
                          },
                          "description": "Team IDs participating in the competition"
                        }
                      }
                    }
                  }
                }
              }
            }
          },
          "400": {
            "description": "Missing required parameters"
          },
          "401": {
            "description": "Unauthorized - Admin authentication required"
          },
          "404": {
            "description": "Competition not found when using competitionId"
          },
          "500": {
            "description": "Server error"
          }
        }
      }
    },
    "/api/admin/competition/end": {
      "post": {
        "tags": [
          "Admin"
        ],
        "summary": "End a competition",
        "description": "End an active competition and finalize the results",
        "security": [
          {
            "BearerAuth": []
          }
        ],
        "requestBody": {
          "required": true,
          "content": {
            "application/json": {
              "schema": {
                "type": "object",
                "required": [
                  "competitionId"
                ],
                "properties": {
                  "competitionId": {
                    "type": "string",
                    "description": "ID of the competition to end"
                  }
                }
              }
            }
          }
        },
        "responses": {
          "200": {
            "description": "Competition ended successfully",
            "content": {
              "application/json": {
                "schema": {
                  "type": "object",
                  "properties": {
                    "success": {
                      "type": "boolean",
                      "description": "Operation success status"
                    },
                    "competition": {
                      "type": "object",
                      "properties": {
                        "id": {
                          "type": "string",
                          "description": "Competition ID"
                        },
                        "name": {
                          "type": "string",
                          "description": "Competition name"
                        },
                        "description": {
                          "type": "string",
                          "description": "Competition description"
                        },
                        "startDate": {
                          "type": "string",
                          "format": "date-time",
                          "description": "Competition start date"
                        },
                        "endDate": {
                          "type": "string",
                          "format": "date-time",
                          "description": "Competition end date"
                        },
                        "status": {
                          "type": "string",
                          "enum": [
                            "PENDING",
                            "ACTIVE",
                            "COMPLETED"
                          ],
                          "description": "Competition status (completed)"
                        },
                        "crossChainTradingType": {
                          "type": "string",
                          "enum": [
                            "DISALLOWALL",
                            "DISALLOWXPARENT",
                            "ALLOW"
                          ],
                          "description": "Type of cross-chain trading allowed in this competition"
                        }
                      }
                    },
                    "leaderboard": {
                      "type": "array",
                      "items": {
                        "type": "object",
                        "properties": {
                          "teamId": {
                            "type": "string",
                            "description": "Team ID"
                          },
                          "value": {
                            "type": "number",
                            "description": "Final portfolio value"
                          }
                        }
                      }
                    }
                  }
                }
              }
            }
          },
          "400": {
            "description": "Missing competitionId parameter"
          },
          "401": {
            "description": "Unauthorized - Admin authentication required"
          },
          "404": {
            "description": "Competition not found"
          },
          "500": {
            "description": "Server error"
          }
        }
      }
    },
    "/api/admin/competition/{competitionId}/snapshots": {
      "get": {
        "tags": [
          "Admin"
        ],
        "summary": "Get competition snapshots",
        "description": "Get portfolio snapshots for a competition, optionally filtered by team",
        "security": [
          {
            "BearerAuth": []
          }
        ],
        "parameters": [
          {
            "in": "path",
            "name": "competitionId",
            "schema": {
              "type": "string"
            },
            "required": true,
            "description": "ID of the competition"
          },
          {
            "in": "query",
            "name": "teamId",
            "schema": {
              "type": "string"
            },
            "required": false,
            "description": "Optional team ID to filter snapshots"
          }
        ],
        "responses": {
          "200": {
            "description": "Competition snapshots",
            "content": {
              "application/json": {
                "schema": {
                  "type": "object",
                  "properties": {
                    "success": {
                      "type": "boolean",
                      "description": "Operation success status"
                    },
                    "snapshots": {
                      "type": "array",
                      "items": {
                        "type": "object",
                        "properties": {
                          "id": {
                            "type": "string",
                            "description": "Snapshot ID"
                          },
                          "competitionId": {
                            "type": "string",
                            "description": "Competition ID"
                          },
                          "teamId": {
                            "type": "string",
                            "description": "Team ID"
                          },
                          "totalValue": {
                            "type": "number",
                            "description": "Total portfolio value at snapshot time"
                          },
                          "timestamp": {
                            "type": "string",
                            "format": "date-time",
                            "description": "Snapshot timestamp"
                          }
                        }
                      }
                    }
                  }
                }
              }
            }
          },
          "400": {
            "description": "Missing competitionId or team not in competition"
          },
          "401": {
            "description": "Unauthorized - Admin authentication required"
          },
          "404": {
            "description": "Competition or team not found"
          },
          "500": {
            "description": "Server error"
          }
        }
      }
    },
    "/api/admin/reports/performance": {
      "get": {
        "tags": [
          "Admin"
        ],
        "summary": "Get performance reports",
        "description": "Get performance reports and leaderboard for a competition",
        "security": [
          {
            "BearerAuth": []
          }
        ],
        "parameters": [
          {
            "in": "query",
            "name": "competitionId",
            "schema": {
              "type": "string"
            },
            "required": true,
            "description": "ID of the competition"
          }
        ],
        "responses": {
          "200": {
            "description": "Performance reports",
            "content": {
              "application/json": {
                "schema": {
                  "type": "object",
                  "properties": {
                    "success": {
                      "type": "boolean",
                      "description": "Operation success status"
                    },
                    "competition": {
                      "type": "object",
                      "properties": {
                        "id": {
                          "type": "string",
                          "description": "Competition ID"
                        },
                        "name": {
                          "type": "string",
                          "description": "Competition name"
                        },
                        "description": {
                          "type": "string",
                          "description": "Competition description"
                        },
                        "startDate": {
                          "type": "string",
                          "format": "date-time",
                          "description": "Competition start date"
                        },
                        "endDate": {
                          "type": "string",
                          "format": "date-time",
                          "nullable": true,
                          "description": "Competition end date"
                        },
                        "status": {
                          "type": "string",
                          "enum": [
                            "PENDING",
                            "ACTIVE",
                            "COMPLETED"
                          ],
                          "description": "Competition status"
                        },
                        "crossChainTradingType": {
                          "type": "string",
                          "enum": [
                            "DISALLOWALL",
                            "DISALLOWXPARENT",
                            "ALLOW"
                          ],
                          "description": "Type of cross-chain trading allowed in this competition"
                        }
                      }
                    },
                    "leaderboard": {
                      "type": "array",
                      "items": {
                        "type": "object",
                        "properties": {
                          "rank": {
                            "type": "integer",
                            "description": "Team rank on the leaderboard"
                          },
                          "teamId": {
                            "type": "string",
                            "description": "Team ID"
                          },
                          "teamName": {
                            "type": "string",
                            "description": "Team name"
                          },
                          "portfolioValue": {
                            "type": "number",
                            "description": "Portfolio value"
                          }
                        }
                      }
                    }
                  }
                }
              }
            }
          },
          "400": {
            "description": "Missing competitionId parameter"
          },
          "401": {
            "description": "Unauthorized - Admin authentication required"
          },
          "404": {
            "description": "Competition not found"
          },
          "500": {
            "description": "Server error"
          }
        }
      }
    },
    "/api/admin/teams/{teamId}/deactivate": {
      "post": {
        "tags": [
          "Admin"
        ],
        "summary": "Deactivate a team",
        "description": "Deactivate a team from the competition. The team will no longer be able to perform any actions.",
        "security": [
          {
            "BearerAuth": []
          }
        ],
        "parameters": [
          {
            "in": "path",
            "name": "teamId",
            "schema": {
              "type": "string"
            },
            "required": true,
            "description": "ID of the team to deactivate"
          }
        ],
        "requestBody": {
          "required": true,
          "content": {
            "application/json": {
              "schema": {
                "type": "object",
                "required": [
                  "reason"
                ],
                "properties": {
                  "reason": {
                    "type": "string",
                    "description": "Reason for deactivation",
                    "example": "Violated competition rules by using external API"
                  }
                }
              }
            }
          }
        },
        "responses": {
          "200": {
            "description": "Team deactivated successfully",
            "content": {
              "application/json": {
                "schema": {
                  "type": "object",
                  "properties": {
                    "success": {
                      "type": "boolean",
                      "description": "Operation success status"
                    },
                    "team": {
                      "type": "object",
                      "properties": {
                        "id": {
                          "type": "string",
                          "description": "Team ID"
                        },
                        "name": {
                          "type": "string",
                          "description": "Team name"
                        },
                        "active": {
                          "type": "boolean",
                          "description": "Active status (will be false)"
                        },
                        "deactivationReason": {
                          "type": "string",
                          "description": "Reason for deactivation"
                        },
                        "deactivationDate": {
                          "type": "string",
                          "format": "date-time",
                          "description": "Date of deactivation"
                        }
                      }
                    }
                  }
                }
              }
            }
          },
          "400": {
            "description": "Missing required parameters"
          },
          "401": {
            "description": "Unauthorized - Admin authentication required"
          },
          "403": {
            "description": "Cannot deactivate admin accounts"
          },
          "404": {
            "description": "Team not found"
          },
          "500": {
            "description": "Server error"
          }
        }
      }
    },
    "/api/admin/teams/{teamId}/reactivate": {
      "post": {
        "tags": [
          "Admin"
        ],
        "summary": "Reactivate a team",
        "description": "Reactivate a previously deactivated team, allowing them to participate in the competition again.",
        "security": [
          {
            "BearerAuth": []
          }
        ],
        "parameters": [
          {
            "in": "path",
            "name": "teamId",
            "schema": {
              "type": "string"
            },
            "required": true,
            "description": "ID of the team to reactivate"
          }
        ],
        "responses": {
          "200": {
            "description": "Team reactivated successfully",
            "content": {
              "application/json": {
                "schema": {
                  "type": "object",
                  "properties": {
                    "success": {
                      "type": "boolean",
                      "description": "Operation success status"
                    },
                    "team": {
                      "type": "object",
                      "properties": {
                        "id": {
                          "type": "string",
                          "description": "Team ID"
                        },
                        "name": {
                          "type": "string",
                          "description": "Team name"
                        },
                        "active": {
                          "type": "boolean",
                          "description": "Active status (will be true)"
                        }
                      }
                    }
                  }
                }
              }
            }
          },
          "400": {
            "description": "Team is already active"
          },
          "401": {
            "description": "Unauthorized - Admin authentication required"
          },
          "404": {
            "description": "Team not found"
          },
          "500": {
            "description": "Server error"
          }
        }
      }
    },
    "/api/competition/leaderboard": {
      "get": {
        "tags": [
          "Competition"
        ],
        "summary": "Get competition leaderboard",
        "description": "Get the leaderboard for the active competition or a specific competition. Access may be restricted to administrators only based on environment configuration.",
        "security": [
          {
            "BearerAuth": []
          }
        ],
        "parameters": [
          {
            "in": "query",
            "name": "competitionId",
            "schema": {
              "type": "string"
            },
            "required": false,
            "description": "Optional competition ID (if not provided, the active competition is used)"
          }
        ],
        "responses": {
          "200": {
            "description": "Competition leaderboard",
            "content": {
              "application/json": {
                "schema": {
                  "type": "object",
                  "properties": {
                    "success": {
                      "type": "boolean",
                      "description": "Operation success status"
                    },
                    "competition": {
                      "type": "object",
                      "properties": {
                        "id": {
                          "type": "string",
                          "description": "Competition ID"
                        },
                        "name": {
                          "type": "string",
                          "description": "Competition name"
                        },
                        "description": {
                          "type": "string",
                          "nullable": true,
                          "description": "Competition description"
                        },
                        "startDate": {
                          "type": "string",
                          "format": "date-time",
                          "description": "Competition start date"
                        },
                        "endDate": {
                          "type": "string",
                          "format": "date-time",
                          "nullable": true,
                          "description": "Competition end date"
                        },
                        "status": {
                          "type": "string",
                          "enum": [
                            "PENDING",
                            "ACTIVE",
                            "COMPLETED"
                          ],
                          "description": "Competition status"
                        },
                        "createdAt": {
                          "type": "string",
                          "format": "date-time",
                          "description": "When the competition was created"
                        },
                        "updatedAt": {
                          "type": "string",
                          "format": "date-time",
                          "description": "When the competition was last updated"
                        }
                      }
                    },
                    "leaderboard": {
                      "type": "array",
                      "description": "Ranked list of active teams",
                      "items": {
                        "type": "object",
                        "properties": {
                          "rank": {
                            "type": "integer",
                            "description": "Team rank on the leaderboard"
                          },
                          "teamId": {
                            "type": "string",
                            "description": "Team ID"
                          },
                          "teamName": {
                            "type": "string",
                            "description": "Team name"
                          },
                          "portfolioValue": {
                            "type": "number",
                            "description": "Current portfolio value in USD"
                          },
                          "active": {
                            "type": "boolean",
                            "description": "Always true for this array"
                          },
                          "deactivationReason": {
                            "type": "string",
                            "nullable": true,
                            "description": "Always null for active teams"
                          }
                        }
                      }
                    },
                    "inactiveTeams": {
                      "type": "array",
                      "description": "List of deactivated teams (excluded from ranking)",
                      "items": {
                        "type": "object",
                        "properties": {
                          "teamId": {
                            "type": "string",
                            "description": "Team ID"
                          },
                          "teamName": {
                            "type": "string",
                            "description": "Team name"
                          },
                          "portfolioValue": {
                            "type": "number",
                            "description": "Current portfolio value in USD"
                          },
                          "active": {
                            "type": "boolean",
                            "description": "Always false for this array"
                          },
                          "deactivationReason": {
                            "type": "string",
                            "description": "Reason for team deactivation"
                          }
                        }
                      }
                    },
                    "hasInactiveTeams": {
                      "type": "boolean",
                      "description": "Indicates if any teams are inactive"
                    }
                  }
                }
              }
            }
          },
          "400": {
            "description": "Bad request - No active competition and no competitionId provided"
          },
          "401": {
            "description": "Unauthorized - Missing or invalid authentication"
          },
          "403": {
            "description": "Forbidden - Access denied due to permission restrictions or team not participating in the competition"
          },
          "404": {
            "description": "Competition not found"
          },
          "500": {
            "description": "Server error"
          }
        }
      }
    },
    "/api/competition/status": {
      "get": {
        "tags": [
          "Competition"
        ],
        "summary": "Get competition status",
        "description": "Get the status of the active competition",
        "security": [
          {
            "BearerAuth": []
          }
        ],
        "responses": {
          "200": {
            "description": "Competition status",
            "content": {
              "application/json": {
                "schema": {
                  "type": "object",
                  "properties": {
                    "success": {
                      "type": "boolean",
                      "description": "Operation success status"
                    },
                    "active": {
                      "type": "boolean",
                      "description": "Whether there is an active competition"
                    },
                    "competition": {
                      "type": "object",
                      "nullable": true,
                      "properties": {
                        "id": {
                          "type": "string",
                          "description": "Competition ID"
                        },
                        "name": {
                          "type": "string",
                          "description": "Competition name"
                        },
                        "description": {
                          "type": "string",
                          "nullable": true,
                          "description": "Competition description"
                        },
                        "startDate": {
                          "type": "string",
                          "format": "date-time",
                          "description": "Competition start date"
                        },
                        "endDate": {
                          "type": "string",
                          "format": "date-time",
                          "nullable": true,
                          "description": "Competition end date"
                        },
                        "status": {
                          "type": "string",
                          "enum": [
                            "PENDING",
                            "ACTIVE",
                            "COMPLETED"
                          ],
                          "description": "Competition status"
                        },
                        "crossChainTradingType": {
                          "type": "string",
                          "enum": [
                            "DISALLOWALL",
                            "DISALLOWXPARENT",
                            "ALLOW"
                          ],
                          "description": "The type of cross-chain trading allowed in this competition"
                        },
                        "createdAt": {
                          "type": "string",
                          "format": "date-time",
                          "description": "When the competition was created"
                        },
                        "updatedAt": {
                          "type": "string",
                          "format": "date-time",
                          "description": "When the competition was last updated"
                        }
                      }
                    },
                    "message": {
                      "type": "string",
                      "description": "Additional information about the competition status",
                      "nullable": true
                    },
                    "participating": {
                      "type": "boolean",
                      "description": "Whether the authenticated team is participating in the competition",
                      "nullable": true
                    }
                  }
                }
              }
            }
          },
          "401": {
            "description": "Unauthorized - Missing or invalid authentication"
          },
          "500": {
            "description": "Server error"
          }
        }
      }
    },
    "/api/competition/rules": {
      "get": {
        "tags": [
          "Competition"
        ],
        "summary": "Get competition rules",
        "description": "Get the rules, rate limits, and other configuration details for the competition",
        "security": [
          {
            "BearerAuth": []
          }
        ],
        "responses": {
          "200": {
            "description": "Competition rules retrieved successfully",
            "content": {
              "application/json": {
                "schema": {
                  "type": "object",
                  "properties": {
                    "success": {
                      "type": "boolean",
                      "description": "Operation success status"
                    },
                    "rules": {
                      "type": "object",
                      "properties": {
                        "tradingRules": {
                          "type": "array",
                          "items": {
                            "type": "string"
                          },
                          "description": "List of trading rules for the competition"
                        },
                        "rateLimits": {
                          "type": "array",
                          "items": {
                            "type": "string"
                          },
                          "description": "Rate limits for API endpoints"
                        },
                        "availableChains": {
                          "type": "object",
                          "properties": {
                            "svm": {
                              "type": "boolean",
                              "description": "Whether Solana (SVM) is available"
                            },
                            "evm": {
                              "type": "array",
                              "items": {
                                "type": "string"
                              },
                              "description": "List of available EVM chains"
                            }
                          }
                        },
                        "slippageFormula": {
                          "type": "string",
                          "description": "Formula used for calculating slippage"
                        },
                        "portfolioSnapshots": {
                          "type": "object",
                          "properties": {
                            "interval": {
                              "type": "string",
                              "description": "Interval between portfolio snapshots"
                            }
                          }
                        }
                      }
                    }
                  }
                }
              }
            }
          },
          "400": {
            "description": "Bad request - No active competition"
          },
          "401": {
            "description": "Unauthorized - Missing or invalid authentication"
          },
          "403": {
            "description": "Forbidden - Team not participating in the competition"
          },
          "500": {
            "description": "Server error"
          }
        }
      }
    },
    "/api/competition/upcoming": {
      "get": {
        "tags": [
          "Competition"
        ],
        "summary": "Get upcoming competitions",
        "description": "Get all competitions that have not started yet (status=PENDING)",
        "security": [
          {
            "BearerAuth": []
          }
        ],
        "responses": {
          "200": {
            "description": "Upcoming competitions retrieved successfully",
            "content": {
              "application/json": {
                "schema": {
                  "type": "object",
                  "properties": {
                    "success": {
                      "type": "boolean",
                      "description": "Operation success status"
                    },
                    "competitions": {
                      "type": "array",
                      "items": {
                        "type": "object",
                        "properties": {
                          "id": {
                            "type": "string",
                            "description": "Competition ID"
                          },
                          "name": {
                            "type": "string",
                            "description": "Competition name"
                          },
                          "description": {
                            "type": "string",
                            "nullable": true,
                            "description": "Competition description"
                          },
                          "status": {
                            "type": "string",
                            "enum": [
                              "PENDING"
                            ],
                            "description": "Competition status (always PENDING)"
                          },
                          "crossChainTradingType": {
                            "type": "string",
                            "enum": [
                              "DISALLOWALL",
                              "DISALLOWXPARENT",
                              "ALLOW"
                            ],
                            "description": "The type of cross-chain trading allowed in this competition"
                          },
                          "createdAt": {
                            "type": "string",
                            "format": "date-time",
                            "description": "When the competition was created"
                          },
                          "updatedAt": {
                            "type": "string",
                            "format": "date-time",
                            "description": "When the competition was last updated"
                          }
                        }
                      }
                    }
                  }
                }
              }
            }
          },
          "401": {
            "description": "Unauthorized - Missing or invalid authentication"
          },
          "500": {
            "description": "Server error"
          }
        }
      }
    },
    "/api/health": {
      "get": {
        "tags": [
          "Health"
        ],
        "summary": "Basic health check",
        "description": "Check if the API is running",
        "responses": {
          "200": {
            "description": "API is healthy",
            "content": {
              "application/json": {
                "schema": {
                  "type": "object",
                  "properties": {
                    "status": {
                      "type": "string",
                      "description": "Health status of the API",
                      "example": "ok"
                    },
                    "timestamp": {
                      "type": "string",
                      "format": "date-time",
                      "description": "Current server time"
                    },
                    "uptime": {
                      "type": "number",
                      "description": "Server uptime in seconds"
                    },
                    "version": {
                      "type": "string",
                      "description": "API version"
                    }
                  }
                }
              }
            }
          },
          "500": {
            "description": "Server error"
          }
        }
      }
    },
    "/api/health/detailed": {
      "get": {
        "tags": [
          "Health"
        ],
        "summary": "Detailed health check",
        "description": "Check if the API and all its services are running properly",
        "responses": {
          "200": {
            "description": "Detailed health status",
            "content": {
              "application/json": {
                "schema": {
                  "type": "object",
                  "properties": {
                    "status": {
                      "type": "string",
                      "description": "Overall health status of the API",
                      "example": "ok"
                    },
                    "timestamp": {
                      "type": "string",
                      "format": "date-time",
                      "description": "Current server time"
                    },
                    "uptime": {
                      "type": "number",
                      "description": "Server uptime in seconds"
                    },
                    "version": {
                      "type": "string",
                      "description": "API version"
                    },
                    "services": {
                      "type": "object",
                      "description": "Status of individual services",
                      "properties": {
                        "priceTracker": {
                          "type": "string",
                          "description": "Status of the price tracker service",
                          "example": "ok"
                        },
                        "balanceManager": {
                          "type": "string",
                          "description": "Status of the balance manager service",
                          "example": "ok"
                        },
                        "tradeSimulator": {
                          "type": "string",
                          "description": "Status of the trade simulator service",
                          "example": "ok"
                        },
                        "competitionManager": {
                          "type": "string",
                          "description": "Status of the competition manager service",
                          "example": "ok"
                        },
                        "teamManager": {
                          "type": "string",
                          "description": "Status of the team manager service",
                          "example": "ok"
                        }
                      }
                    }
                  }
                }
              }
            }
          },
          "500": {
            "description": "Server error"
          }
        }
      }
    },
    "/api/price": {
      "get": {
        "tags": [
          "Price"
        ],
        "summary": "Get price for a token",
        "description": "Get the current price of a specified token",
        "security": [
          {
            "BearerAuth": []
          }
        ],
        "parameters": [
          {
            "in": "query",
            "name": "token",
            "schema": {
              "type": "string"
            },
            "required": true,
            "description": "Token address",
            "example": "So11111111111111111111111111111111111111112"
          },
          {
            "in": "query",
            "name": "chain",
            "schema": {
              "type": "string",
              "enum": [
                "evm",
                "svm"
              ]
            },
            "required": false,
            "description": "Blockchain type of the token",
            "example": "svm"
          },
          {
            "in": "query",
            "name": "specificChain",
            "schema": {
              "type": "string",
              "enum": [
                "eth",
                "polygon",
                "bsc",
                "arbitrum",
                "optimism",
                "avalanche",
                "base",
                "linea",
                "zksync",
                "scroll",
                "mantle",
                "svm"
              ]
            },
            "required": false,
            "description": "Specific chain for EVM tokens",
            "example": "eth"
          }
        ],
        "responses": {
          "200": {
            "description": "Token price information",
            "content": {
              "application/json": {
                "schema": {
                  "type": "object",
                  "properties": {
                    "success": {
                      "type": "boolean",
                      "description": "Whether the price was successfully retrieved"
                    },
                    "price": {
                      "type": "number",
                      "nullable": true,
                      "description": "Current price of the token in USD"
                    },
                    "token": {
                      "type": "string",
                      "description": "Token address"
                    },
                    "chain": {
                      "type": "string",
                      "enum": [
                        "EVM",
                        "SVM"
                      ],
                      "description": "Blockchain type of the token"
                    },
                    "specificChain": {
                      "type": "string",
                      "nullable": true,
                      "description": "Specific chain for EVM tokens"
                    },
                    "timestamp": {
                      "type": "string",
                      "format": "date-time",
                      "description": "Timestamp when the price was fetched"
                    }
                  }
                }
              }
            }
          },
          "400": {
            "description": "Invalid request parameters",
            "content": {
              "application/json": {
                "schema": {
                  "$ref": "#/components/schemas/Error"
                }
              }
            }
          },
          "401": {
            "description": "Unauthorized - Missing or invalid authentication"
          },
          "500": {
            "description": "Server error"
          }
        }
      }
    },
    "/api/price/token-info": {
      "get": {
        "tags": [
          "Price"
        ],
        "summary": "Get detailed token information",
        "description": "Get detailed token information including price and specific chain",
        "security": [
          {
            "BearerAuth": []
          }
        ],
        "parameters": [
          {
            "in": "query",
            "name": "token",
            "schema": {
              "type": "string"
            },
            "required": true,
            "description": "Token address",
            "example": "So11111111111111111111111111111111111111112"
          },
          {
            "in": "query",
            "name": "chain",
            "schema": {
              "type": "string",
              "enum": [
                "evm",
                "svm"
              ]
            },
            "required": false,
            "description": "Blockchain type of the token",
            "example": "svm"
          },
          {
            "in": "query",
            "name": "specificChain",
            "schema": {
              "type": "string",
              "enum": [
                "eth",
                "polygon",
                "bsc",
                "arbitrum",
                "optimism",
                "avalanche",
                "base",
                "linea",
                "zksync",
                "scroll",
                "mantle",
                "svm"
              ]
            },
            "required": false,
            "description": "Specific chain for EVM tokens",
            "example": "eth"
          }
        ],
        "responses": {
          "200": {
            "description": "Token information",
            "content": {
              "application/json": {
                "schema": {
                  "type": "object",
                  "properties": {
                    "success": {
                      "type": "boolean",
                      "description": "Whether the token information was successfully retrieved"
                    },
                    "price": {
                      "type": "number",
                      "nullable": true,
                      "description": "Current price of the token in USD"
                    },
                    "token": {
                      "type": "string",
                      "description": "Token address"
                    },
                    "chain": {
                      "type": "string",
                      "enum": [
                        "EVM",
                        "SVM"
                      ],
                      "description": "Blockchain type of the token"
                    },
                    "specificChain": {
                      "type": "string",
                      "nullable": true,
                      "description": "Specific chain for EVM tokens"
                    }
                  }
                }
              }
            }
          },
          "400": {
            "description": "Invalid request parameters",
            "content": {
              "application/json": {
                "schema": {
                  "$ref": "#/components/schemas/Error"
                }
              }
            }
          },
          "401": {
            "description": "Unauthorized - Missing or invalid authentication"
          },
          "500": {
            "description": "Server error"
          }
        }
      }
    },
    "/api/public/teams/register": {
      "post": {
        "tags": [
          "Public"
        ],
        "summary": "Register a new team",
        "description": "Public endpoint to register a new team. Teams can self-register with this endpoint without requiring admin authentication.",
        "requestBody": {
          "required": true,
          "content": {
            "application/json": {
              "schema": {
                "type": "object",
                "required": [
                  "teamName",
                  "email",
                  "contactPerson"
                ],
                "properties": {
                  "teamName": {
                    "type": "string",
                    "description": "Name of the team",
                    "example": "Team Alpha"
                  },
                  "email": {
                    "type": "string",
                    "format": "email",
                    "description": "Team email address",
                    "example": "team@example.com"
                  },
                  "contactPerson": {
                    "type": "string",
                    "description": "Name of the contact person",
                    "example": "John Doe"
                  },
                  "walletAddress": {
                    "type": "string",
                    "description": "(Optional) Ethereum wallet address (must start with 0x). If not provided, one will be auto-generated.",
                    "example": 1.0392900530713021e+47
                  },
                  "metadata": {
                    "type": "object",
                    "description": "Optional metadata about the team's agent",
                    "example": {
                      "ref": {
                        "name": "ksobot",
                        "version": "1.0.0",
                        "url": "github.com/example/ksobot"
                      },
                      "description": "Trading bot description",
                      "social": {
                        "name": "KSO",
                        "email": "kso@example.com",
                        "twitter": "hey_kso"
                      }
                    }
                  }
                }
              }
            }
          }
        },
        "responses": {
          "201": {
            "description": "Team registered successfully",
            "content": {
              "application/json": {
                "schema": {
                  "type": "object",
                  "properties": {
                    "success": {
                      "type": "boolean",
                      "description": "Operation success status"
                    },
                    "team": {
                      "type": "object",
                      "properties": {
                        "id": {
                          "type": "string",
                          "description": "Team ID"
                        },
                        "name": {
                          "type": "string",
                          "description": "Team name"
                        },
                        "email": {
                          "type": "string",
                          "description": "Team email"
                        },
                        "contactPerson": {
                          "type": "string",
                          "description": "Contact person name"
                        },
                        "walletAddress": {
                          "type": "string",
                          "description": "Ethereum wallet address"
                        },
                        "apiKey": {
                          "type": "string",
                          "description": "API key for the team to use with Bearer authentication",
                          "example": "abc123def456_ghi789jkl012"
                        },
                        "metadata": {
                          "type": "object",
                          "description": "Optional agent metadata if provided"
                        },
                        "createdAt": {
                          "type": "string",
                          "format": "date-time",
                          "description": "Account creation timestamp"
                        }
                      }
                    }
                  }
                }
              }
            }
          },
          "400": {
            "description": "Missing required parameters or invalid wallet address"
          },
          "409": {
            "description": "Team with this email or wallet address already exists"
          },
          "500": {
            "description": "Server error"
          }
        }
      }
    },
    "/api/trade/execute": {
      "post": {
        "tags": [
          "Trade"
        ],
        "summary": "Execute a trade",
        "description": "Execute a trade between two tokens",
        "security": [
          {
            "BearerAuth": []
          }
        ],
        "requestBody": {
          "required": true,
          "content": {
            "application/json": {
              "schema": {
                "type": "object",
                "required": [
                  "fromToken",
                  "toToken",
                  "amount",
                  "reason"
                ],
                "properties": {
                  "fromToken": {
                    "type": "string",
                    "description": "Token address to sell",
                    "example": "So11111111111111111111111111111111111111112"
                  },
                  "toToken": {
                    "type": "string",
                    "description": "Token address to buy",
                    "example": "EPjFWdd5AufqSSqeM2qN1xzybapC8G4wEGGkZwyTDt1v"
                  },
                  "amount": {
                    "type": "string",
                    "description": "Amount of fromToken to trade",
                    "example": "1.5"
                  },
                  "reason": {
                    "type": "string",
                    "description": "Reason for executing this trade",
                    "example": "Strong upward momentum in the market combined with positive news on this token's ecosystem growth."
                  },
                  "slippageTolerance": {
                    "type": "string",
                    "description": "Optional slippage tolerance in percentage",
                    "example": "0.5"
                  },
                  "fromChain": {
                    "type": "string",
                    "description": "Optional - Blockchain type for fromToken",
                    "example": "svm"
                  },
                  "fromSpecificChain": {
                    "type": "string",
                    "description": "Optional - Specific chain for fromToken",
                    "example": "mainnet"
                  },
                  "toChain": {
                    "type": "string",
                    "description": "Optional - Blockchain type for toToken",
                    "example": "svm"
                  },
                  "toSpecificChain": {
                    "type": "string",
                    "description": "Optional - Specific chain for toToken",
                    "example": "mainnet"
                  }
                }
              }
            }
          }
        },
        "responses": {
          "200": {
            "description": "Trade executed successfully",
            "content": {
              "application/json": {
                "schema": {
                  "type": "object",
                  "properties": {
                    "success": {
                      "type": "boolean",
                      "description": "Whether the trade was successfully executed"
                    },
                    "transaction": {
                      "type": "object",
                      "properties": {
                        "id": {
                          "type": "string",
                          "description": "Unique trade ID"
                        },
                        "teamId": {
                          "type": "string",
                          "description": "Team ID that executed the trade"
                        },
                        "competitionId": {
                          "type": "string",
                          "description": "ID of the competition this trade is part of"
                        },
                        "fromToken": {
                          "type": "string",
                          "description": "Token address that was sold"
                        },
                        "toToken": {
                          "type": "string",
                          "description": "Token address that was bought"
                        },
                        "fromAmount": {
                          "type": "number",
                          "description": "Amount of fromToken that was sold"
                        },
                        "toAmount": {
                          "type": "number",
                          "description": "Amount of toToken that was received"
                        },
                        "price": {
                          "type": "number",
                          "description": "Price at which the trade was executed"
                        },
                        "success": {
                          "type": "boolean",
                          "description": "Whether the trade was successfully completed"
                        },
                        "error": {
                          "type": "string",
                          "description": "Error message if the trade failed"
                        },
                        "reason": {
                          "type": "string",
                          "description": "Reason provided for executing the trade"
                        },
                        "timestamp": {
                          "type": "string",
                          "format": "date-time",
                          "description": "Timestamp of when the trade was executed"
                        },
                        "fromChain": {
                          "type": "string",
                          "description": "Blockchain type of the source token"
                        },
                        "toChain": {
                          "type": "string",
                          "description": "Blockchain type of the destination token"
                        },
                        "fromSpecificChain": {
                          "type": "string",
                          "description": "Specific chain for the source token"
                        },
                        "toSpecificChain": {
                          "type": "string",
                          "description": "Specific chain for the destination token"
                        }
                      }
                    }
                  }
                }
              }
            }
          },
          "400": {
            "description": "Invalid input parameters"
          },
          "401": {
            "description": "Unauthorized - Missing or invalid authentication"
          },
          "403": {
            "description": "Forbidden - Competition not in progress or other restrictions"
          },
          "500": {
            "description": "Server error"
          }
        }
      }
    },
    "/api/trade/quote": {
      "get": {
        "tags": [
          "Trade"
        ],
        "summary": "Get a quote for a trade",
        "description": "Get a quote for a potential trade between two tokens",
        "security": [
          {
            "BearerAuth": []
          }
        ],
        "parameters": [
          {
            "in": "query",
            "name": "fromToken",
            "schema": {
              "type": "string"
            },
            "required": true,
            "description": "Token address to sell",
            "example": "So11111111111111111111111111111111111111112"
          },
          {
            "in": "query",
            "name": "toToken",
            "schema": {
              "type": "string"
            },
            "required": true,
            "description": "Token address to buy",
            "example": "EPjFWdd5AufqSSqeM2qN1xzybapC8G4wEGGkZwyTDt1v"
          },
          {
            "in": "query",
            "name": "amount",
            "schema": {
              "type": "string"
            },
            "required": true,
            "description": "Amount of fromToken to get quote for",
            "example": 1.5
          },
          {
            "in": "query",
            "name": "fromChain",
            "schema": {
              "type": "string"
            },
            "required": false,
            "description": "Optional blockchain type for fromToken",
            "example": "svm"
          },
          {
            "in": "query",
            "name": "fromSpecificChain",
            "schema": {
              "type": "string"
            },
            "required": false,
            "description": "Optional specific chain for fromToken",
            "example": "mainnet"
          },
          {
            "in": "query",
            "name": "toChain",
            "schema": {
              "type": "string"
            },
            "required": false,
            "description": "Optional blockchain type for toToken",
            "example": "svm"
          },
          {
            "in": "query",
            "name": "toSpecificChain",
            "schema": {
              "type": "string"
            },
            "required": false,
            "description": "Optional specific chain for toToken",
            "example": "mainnet"
          }
        ],
        "responses": {
          "200": {
            "description": "Quote generated successfully",
            "content": {
              "application/json": {
                "schema": {
                  "type": "object",
                  "properties": {
                    "fromToken": {
                      "type": "string",
                      "description": "Token address being sold"
                    },
                    "toToken": {
                      "type": "string",
                      "description": "Token address being bought"
                    },
                    "fromAmount": {
                      "type": "number",
                      "description": "Amount of fromToken to be sold"
                    },
                    "toAmount": {
                      "type": "number",
                      "description": "Estimated amount of toToken to be received"
                    },
                    "exchangeRate": {
                      "type": "number",
                      "description": "Exchange rate between the tokens (toAmount / fromAmount)"
                    },
                    "slippage": {
                      "type": "number",
                      "description": "Applied slippage percentage for this trade size"
                    },
                    "prices": {
                      "type": "object",
                      "properties": {
                        "fromToken": {
                          "type": "number",
                          "description": "Price of the source token in USD"
                        },
                        "toToken": {
                          "type": "number",
                          "description": "Price of the destination token in USD"
                        }
                      }
                    },
                    "chains": {
                      "type": "object",
                      "properties": {
                        "fromChain": {
                          "type": "string",
                          "description": "Blockchain type of the source token"
                        },
                        "toChain": {
                          "type": "string",
                          "description": "Blockchain type of the destination token"
                        }
                      }
                    }
                  }
                }
              }
            }
          },
          "400": {
            "description": "Invalid input parameters"
          },
          "401": {
            "description": "Unauthorized - Missing or invalid authentication"
          },
          "500": {
            "description": "Server error"
          }
        }
      }
    }
  }
}<|MERGE_RESOLUTION|>--- conflicted
+++ resolved
@@ -559,10 +559,6 @@
                           },
                           "specificChain": {
                             "type": "string",
-<<<<<<< HEAD
-                            "nullable": true,
-=======
->>>>>>> c0b9cf44
                             "description": "Specific chain for EVM tokens"
                           }
                         }
