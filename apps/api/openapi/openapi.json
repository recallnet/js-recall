--- conflicted
+++ resolved
@@ -2195,7 +2195,9 @@
     },
     "/api/admin/competitions/{competitionId}/agents/{agentId}/remove": {
       "post": {
-        "tags": ["Admin"],
+        "tags": [
+          "Admin"
+        ],
         "summary": "Remove agent from competition",
         "description": "Remove an agent from a specific competition (admin operation)",
         "security": [
@@ -2229,7 +2231,9 @@
             "application/json": {
               "schema": {
                 "type": "object",
-                "required": ["reason"],
+                "required": [
+                  "reason"
+                ],
                 "properties": {
                   "reason": {
                     "type": "string",
@@ -2305,7 +2309,9 @@
     },
     "/api/admin/competitions/{competitionId}/agents/{agentId}/reactivate": {
       "post": {
-        "tags": ["Admin"],
+        "tags": [
+          "Admin"
+        ],
         "summary": "Reactivate agent in competition",
         "description": "Reactivate an agent in a specific competition (admin operation)",
         "security": [
@@ -7031,15 +7037,10 @@
     "/api/user/competitions": {
       "get": {
         "summary": "Get competitions for user's agents",
-<<<<<<< HEAD
         "description": "Retrieve all competitions that the authenticated user's agents have ever been registered for, regardless of current participation status",
-        "tags": ["User"],
-=======
-        "description": "Retrieve all competitions that the authenticated user's agents are participating in",
         "tags": [
           "User"
         ],
->>>>>>> 010bfe67
         "security": [
           {
             "SIWESession": []
