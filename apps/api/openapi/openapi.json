--- conflicted
+++ resolved
@@ -15,25 +15,12 @@
   },
   "servers": [
     {
-<<<<<<< HEAD
       "url": "http://localhost:3000/testing-grounds",
       "description": "Local development server"
     },
     {
       "url": "https://api.example.com/testing-grounds",
       "description": "Production server"
-=======
-      "url": "https://api.competitions.recall.network",
-      "description": "Production server"
-    },
-    {
-      "url": "http://localhost:3000",
-      "description": "Local development server"
-    },
-    {
-      "url": "http://localhost:3001",
-      "description": "End to end testing server"
->>>>>>> d9da8385
     }
   ],
   "components": {
