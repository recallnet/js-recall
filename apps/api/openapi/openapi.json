--- conflicted
+++ resolved
@@ -2284,8 +2284,6 @@
     "/api/admin/object-index/sync": {
       "post": {
         "tags": ["Admin"],
-<<<<<<< HEAD
-=======
         "summary": "Sync object index",
         "description": "Manually trigger population of object_index table with competition data",
         "security": [
@@ -2517,7 +2515,6 @@
     "/api/admin/competitions/{competitionId}/agents/{agentId}/remove": {
       "post": {
         "tags": ["Admin"],
->>>>>>> 93737fff
         "summary": "Remove agent from competition",
         "description": "Remove an agent from a specific competition (admin operation)",
         "security": [
