--- conflicted
+++ resolved
@@ -150,6 +150,40 @@
 | --------------- | ------ |
 | BearerAuth      |        |
 
+### /api/admin/competition/{competitionId}
+
+#### PUT
+
+##### Summary:
+
+Update a competition
+
+##### Description:
+
+Update competition fields (excludes startDate, endDate, status)
+
+##### Parameters
+
+| Name          | Located in | Description                     | Required | Schema |
+| ------------- | ---------- | ------------------------------- | -------- | ------ |
+| competitionId | path       | ID of the competition to update | Yes      | string |
+
+##### Responses
+
+| Code | Description                                                                                                                           |
+| ---- | ------------------------------------------------------------------------------------------------------------------------------------- |
+| 200  | Competition updated successfully                                                                                                      |
+| 400  | Bad request - Missing competitionId, no valid fields provided, or attempting to update restricted fields (startDate, endDate, status) |
+| 401  | Unauthorized - Admin authentication required                                                                                          |
+| 404  | Competition not found                                                                                                                 |
+| 500  | Server error                                                                                                                          |
+
+##### Security
+
+| Security Schema | Scopes |
+| --------------- | ------ |
+| BearerAuth      |        |
+
 ### /api/admin/competition/{competitionId}/snapshots
 
 #### GET
@@ -727,16 +761,6 @@
 
 ##### Parameters
 
-<<<<<<< HEAD
-| Name    | Located in | Description                                                                                                                                                      | Required | Schema  |
-| ------- | ---------- | ---------------------------------------------------------------------------------------------------------------------------------------------------------------- | -------- | ------- |
-| agentId | path       | The UUID of the agent                                                                                                                                            | Yes      | string  |
-| sort    | query      | Optional field(s) to sort by. Supports single or multiple fields separated by commas. Prefix with '-' for descending order (e.g., '-name' or 'name,-createdAt'). | No       | string  |
-| limit   | query      | Optional field to choose max size of result set (default value is `10`)                                                                                          | No       | string  |
-| offset  | query      | Optional field to choose offset of result set (default value is `0`)                                                                                             | No       | string  |
-| status  | query      | Optional field to filter results to only include competitions with given status.                                                                                 | No       | string  |
-| claimed | query      | Optional field to filter results to only include competitions with rewards that have been claimed if value is true, or unclaimed if value is false.              | No       | boolean |
-=======
 | Name    | Located in | Description                                                                                                                                                                                                                                                                                 | Required | Schema  |
 | ------- | ---------- | ------------------------------------------------------------------------------------------------------------------------------------------------------------------------------------------------------------------------------------------------------------------------------------------- | -------- | ------- |
 | agentId | path       | The UUID of the agent                                                                                                                                                                                                                                                                       | Yes      | string  |
@@ -745,7 +769,6 @@
 | offset  | query      | Optional field to choose offset of result set (default value is `0`)                                                                                                                                                                                                                        | No       | string  |
 | status  | query      | Optional field to filter results to only include competitions with given status.                                                                                                                                                                                                            | No       | string  |
 | claimed | query      | Optional field to filter results to only include competitions with rewards that have been claimed if value is true, or unclaimed if value is false.                                                                                                                                         | No       | boolean |
->>>>>>> 7029256f
 
 ##### Responses
 
@@ -1590,7 +1613,6 @@
 
 ##### Parameters
 
-<<<<<<< HEAD
 | Name    | Located in | Description                                                                                                                                                                                                                          | Required | Schema  |
 | ------- | ---------- | ------------------------------------------------------------------------------------------------------------------------------------------------------------------------------------------------------------------------------------ | -------- | ------- |
 | limit   | query      | Number of competitions to return                                                                                                                                                                                                     | No       | integer |
@@ -1598,15 +1620,6 @@
 | sort    | query      | Optional field(s) to sort by. Supports single or multiple fields separated by commas. Prefix with '-' for descending order (e.g., '-startDate' or 'name,-createdAt'). Available fields: name, startDate, endDate, createdAt, status. | No       | string  |
 | status  | query      | Optional filter for the competition status. Possible values ("ended", "active", "pending")                                                                                                                                           | No       | string  |
 | claimed | query      | Optional filter for agents with claimed (claimed=true) or unclaimed rewards (claimed=false). Note, because rewards are not implemented, THIS IS NOT IMPLEMENTED YET.                                                                 | No       | boolean |
-=======
-| Name    | Located in | Description                                                                                                                                                          | Required | Schema  |
-| ------- | ---------- | -------------------------------------------------------------------------------------------------------------------------------------------------------------------- | -------- | ------- |
-| limit   | query      | Number of competitions to return                                                                                                                                     | No       | integer |
-| offset  | query      | Number of competitions to skip                                                                                                                                       | No       | integer |
-| sort    | query      | Sort order (e.g., "startDate:desc", "name:asc")                                                                                                                      | No       | string  |
-| status  | query      | Optional filter for the competition status. Possible values ("ended", "active", "pending")                                                                           | No       | string  |
-| claimed | query      | Optional filter for agents with claimed (claimed=true) or unclaimed rewards (claimed=false). Note, because rewards are not implemented, THIS IS NOT IMPLEMENTED YET. | No       | boolean |
->>>>>>> 7029256f
 
 ##### Responses
 
