--- conflicted
+++ resolved
@@ -68,322 +68,6 @@
 | 500  | Server error                                              |
 
 ### /api/admin/arenas
-<<<<<<< HEAD
-
-#### POST
-
-##### Summary:
-
-Create a new arena
-
-##### Description:
-
-Create a new arena for grouping and organizing competitions
-
-##### Responses
-
-| Code | Description                                                      |
-| ---- | ---------------------------------------------------------------- |
-| 201  | Arena created successfully                                       |
-| 400  | Bad Request - Invalid arena ID format or missing required fields |
-| 401  | Unauthorized - Admin authentication required                     |
-| 409  | Conflict - Arena with this ID already exists                     |
-| 500  | Server error                                                     |
-
-##### Security
-
-| Security Schema | Scopes |
-| --------------- | ------ |
-| BearerAuth      |        |
-
-#### GET
-
-##### Summary:
-
-List all arenas
-
-##### Description:
-
-Get paginated list of arenas with optional name filtering
-
-##### Parameters
-
-| Name       | Located in | Description                                            | Required | Schema  |
-| ---------- | ---------- | ------------------------------------------------------ | -------- | ------- |
-| limit      | query      | Number of arenas to return                             | No       | integer |
-| offset     | query      | Number of arenas to skip                               | No       | integer |
-| sort       | query      | Sort field and direction (e.g., "name:asc")            | No       | string  |
-| nameFilter | query      | Filter arenas by name (case-insensitive partial match) | No       | string  |
-
-##### Responses
-
-| Code | Description                                  |
-| ---- | -------------------------------------------- |
-| 200  | Arenas retrieved successfully                |
-| 401  | Unauthorized - Admin authentication required |
-| 500  | Server error                                 |
-
-##### Security
-
-| Security Schema | Scopes |
-| --------------- | ------ |
-| BearerAuth      |        |
-
-### /api/admin/arenas/{id}
-
-#### GET
-
-##### Summary:
-
-Get arena by ID
-
-##### Description:
-
-Retrieve detailed information about a specific arena
-
-##### Parameters
-
-| Name | Located in | Description | Required | Schema |
-| ---- | ---------- | ----------- | -------- | ------ |
-| id   | path       | Arena ID    | Yes      | string |
-
-##### Responses
-
-| Code | Description                                  |
-| ---- | -------------------------------------------- |
-| 200  | Arena retrieved successfully                 |
-| 401  | Unauthorized - Admin authentication required |
-| 404  | Arena not found                              |
-| 500  | Server error                                 |
-
-##### Security
-
-| Security Schema | Scopes |
-| --------------- | ------ |
-| BearerAuth      |        |
-
-#### PUT
-
-##### Summary:
-
-Update an arena
-
-##### Description:
-
-Update arena metadata and classification
-
-##### Parameters
-
-| Name | Located in | Description | Required | Schema |
-| ---- | ---------- | ----------- | -------- | ------ |
-| id   | path       | Arena ID    | Yes      | string |
-
-##### Responses
-
-| Code | Description                                  |
-| ---- | -------------------------------------------- |
-| 200  | Arena updated successfully                   |
-| 401  | Unauthorized - Admin authentication required |
-| 404  | Arena not found                              |
-| 500  | Server error                                 |
-
-##### Security
-
-| Security Schema | Scopes |
-| --------------- | ------ |
-| BearerAuth      |        |
-
-#### DELETE
-
-##### Summary:
-
-Delete an arena
-
-##### Description:
-
-Delete an arena (fails if arena has associated competitions)
-
-##### Parameters
-
-| Name | Located in | Description | Required | Schema |
-| ---- | ---------- | ----------- | -------- | ------ |
-| id   | path       | Arena ID    | Yes      | string |
-
-##### Responses
-
-| Code | Description                                  |
-| ---- | -------------------------------------------- |
-| 200  | Arena deleted successfully                   |
-| 401  | Unauthorized - Admin authentication required |
-| 404  | Arena not found                              |
-| 409  | Conflict - Arena has associated competitions |
-| 500  | Server error                                 |
-
-##### Security
-
-| Security Schema | Scopes |
-| --------------- | ------ |
-| BearerAuth      |        |
-
-### /api/admin/partners
-
-#### POST
-
-##### Summary:
-
-Create a new partner
-
-##### Description:
-
-Create a new partner that can be associated with competitions
-
-##### Responses
-
-| Code | Description                                      |
-| ---- | ------------------------------------------------ |
-| 201  | Partner created successfully                     |
-| 400  | Bad Request - Invalid data                       |
-| 401  | Unauthorized - Admin authentication required     |
-| 409  | Conflict - Partner with this name already exists |
-| 500  | Server error                                     |
-
-##### Security
-
-| Security Schema | Scopes |
-| --------------- | ------ |
-| BearerAuth      |        |
-
-#### GET
-
-##### Summary:
-
-List all partners
-
-##### Description:
-
-Get paginated list of partners with optional name filtering
-
-##### Parameters
-
-| Name       | Located in | Description                                              | Required | Schema  |
-| ---------- | ---------- | -------------------------------------------------------- | -------- | ------- |
-| limit      | query      | Number of partners to return                             | No       | integer |
-| offset     | query      | Number of partners to skip                               | No       | integer |
-| sort       | query      | Sort field and direction                                 | No       | string  |
-| nameFilter | query      | Filter partners by name (case-insensitive partial match) | No       | string  |
-
-##### Responses
-
-| Code | Description                                  |
-| ---- | -------------------------------------------- |
-| 200  | Partners retrieved successfully              |
-| 401  | Unauthorized - Admin authentication required |
-| 500  | Server error                                 |
-
-##### Security
-
-| Security Schema | Scopes |
-| --------------- | ------ |
-| BearerAuth      |        |
-
-### /api/admin/partners/{id}
-
-#### GET
-
-##### Summary:
-
-Get partner by ID
-
-##### Description:
-
-Retrieve detailed information about a specific partner
-
-##### Parameters
-
-| Name | Located in | Description | Required | Schema        |
-| ---- | ---------- | ----------- | -------- | ------------- |
-| id   | path       | Partner ID  | Yes      | string (uuid) |
-
-##### Responses
-
-| Code | Description                                  |
-| ---- | -------------------------------------------- |
-| 200  | Partner retrieved successfully               |
-| 401  | Unauthorized - Admin authentication required |
-| 404  | Partner not found                            |
-| 500  | Server error                                 |
-
-##### Security
-
-| Security Schema | Scopes |
-| --------------- | ------ |
-| BearerAuth      |        |
-
-#### PUT
-
-##### Summary:
-
-Update a partner
-
-##### Description:
-
-Update partner information
-
-##### Parameters
-
-| Name | Located in | Description | Required | Schema        |
-| ---- | ---------- | ----------- | -------- | ------------- |
-| id   | path       | Partner ID  | Yes      | string (uuid) |
-
-##### Responses
-
-| Code | Description                                  |
-| ---- | -------------------------------------------- |
-| 200  | Partner updated successfully                 |
-| 401  | Unauthorized - Admin authentication required |
-| 404  | Partner not found                            |
-| 500  | Server error                                 |
-
-##### Security
-
-| Security Schema | Scopes |
-| --------------- | ------ |
-| BearerAuth      |        |
-
-#### DELETE
-
-##### Summary:
-
-Delete a partner
-
-##### Description:
-
-Delete a partner (cascades to remove all competition associations)
-
-##### Parameters
-
-| Name | Located in | Description | Required | Schema        |
-| ---- | ---------- | ----------- | -------- | ------------- |
-| id   | path       | Partner ID  | Yes      | string (uuid) |
-
-##### Responses
-
-| Code | Description                                  |
-| ---- | -------------------------------------------- |
-| 200  | Partner deleted successfully                 |
-| 401  | Unauthorized - Admin authentication required |
-| 404  | Partner not found                            |
-| 500  | Server error                                 |
-
-##### Security
-
-| Security Schema | Scopes |
-| --------------- | ------ |
-| BearerAuth      |        |
-
-### /api/admin/competition/create
-=======
->>>>>>> 99da3d34
 
 #### POST
 
@@ -855,6 +539,61 @@
 | 401  | Unauthorized                  |
 | 404  | Partner association not found |
 | 500  | Server error                  |
+
+##### Security
+
+| Security Schema | Scopes |
+| --------------- | ------ |
+| BearerAuth      |        |
+
+### /api/admin/competition/create
+
+#### POST
+
+##### Summary:
+
+Create a competition
+
+##### Description:
+
+Create a new competition without starting it. It will be in PENDING status and can be started later.
+
+##### Responses
+
+| Code | Description                                                                                                                   |
+| ---- | ----------------------------------------------------------------------------------------------------------------------------- |
+| 201  | Competition created successfully                                                                                              |
+| 400  | Bad Request - Various validation errors: - Missing required parameters - joinStartDate must be before or equal to joinEndDate |
+| 401  | Unauthorized - Admin authentication required                                                                                  |
+| 500  | Server error                                                                                                                  |
+
+##### Security
+
+| Security Schema | Scopes |
+| --------------- | ------ |
+| BearerAuth      |        |
+
+### /api/admin/competition/start
+
+#### POST
+
+##### Summary:
+
+Start a competition
+
+##### Description:
+
+Start a new or existing competition with specified agents. If competitionId is provided, it will start an existing competition. Otherwise, it will create and start a new one.
+
+##### Responses
+
+| Code | Description                                    |
+| ---- | ---------------------------------------------- |
+| 200  | Competition started successfully               |
+| 400  | Missing required parameters                    |
+| 401  | Unauthorized - Admin authentication required   |
+| 404  | Competition not found when using competitionId |
+| 500  | Server error                                   |
 
 ##### Security
 
