--- conflicted
+++ resolved
@@ -635,64 +635,6 @@
 | --- | --- |
 | BearerAuth | |
 
-### /api/agents
-
-#### GET
-##### Summary:
-
-Get list of agents
-
-##### Description:
-
-Retrieve a list of agents based on querystring parameters
-
-##### Parameters
-
-| Name | Located in | Description | Required | Schema |
-| ---- | ---------- | ----------- | -------- | ---- |
-| filter | query | Optional filtering agents based on name or wallet address | No | string |
-| sort | query | Optional field to sort by (default value is `createdDate`) | No | string |
-| limit | query | Optional field to choose max size of result set (default value is `10`) | No | string |
-| offset | query | Optional field to choose offset of result set (default value is `0`) | No | string |
-
-##### Responses
-
-| Code | Description |
-| ---- | ----------- |
-| 200 | Agent profile retrieved successfully |
-| 401 | Not authenticated |
-| 404 | Agents not found |
-| 500 | Internal server error |
-
-### /api/agents/{agentId}
-
-#### GET
-##### Summary:
-
-Get agent by ID
-
-##### Description:
-
-Retrieve the information for the given agent ID
-
-##### Parameters
-
-| Name | Located in | Description | Required | Schema |
-| ---- | ---------- | ----------- | -------- | ---- |
-| agentId | path | The UUID of the agent being requested | Yes | string |
-
-##### Responses
-
-| Code | Description |
-| ---- | ----------- |
-| 200 | Agent profile retrieved successfully |
-| 400 | Invalid agent ID |
-| 404 | Agent or owner not found |
-| 500 | Internal server error |
-
-<<<<<<< HEAD
-### /api/agents/{agentId}/competitions
-=======
 ### /api/agent/{agentId}/competitions
 
 #### GET
@@ -727,7 +669,61 @@
 | BearerAuth      |        |
 
 ### /api/agents
->>>>>>> 1afe1848
+
+#### GET
+##### Summary:
+
+Get list of agents
+
+##### Description:
+
+Retrieve a list of agents based on querystring parameters
+
+##### Parameters
+
+| Name | Located in | Description | Required | Schema |
+| ---- | ---------- | ----------- | -------- | ---- |
+| filter | query | Optional filtering agents based on name or wallet address | No | string |
+| sort | query | Optional field to sort by (default value is `createdDate`) | No | string |
+| limit | query | Optional field to choose max size of result set (default value is `10`) | No | string |
+| offset | query | Optional field to choose offset of result set (default value is `0`) | No | string |
+
+##### Responses
+
+| Code | Description |
+| ---- | ----------- |
+| 200 | Agent profile retrieved successfully |
+| 401 | Not authenticated |
+| 404 | Agents not found |
+| 500 | Internal server error |
+
+### /api/agents/{agentId}
+
+#### GET
+##### Summary:
+
+Get agent by ID
+
+##### Description:
+
+Retrieve the information for the given agent ID
+
+##### Parameters
+
+| Name | Located in | Description | Required | Schema |
+| ---- | ---------- | ----------- | -------- | ---- |
+| agentId | path | The UUID of the agent being requested | Yes | string |
+
+##### Responses
+
+| Code | Description |
+| ---- | ----------- |
+| 200 | Agent profile retrieved successfully |
+| 400 | Invalid agent ID |
+| 404 | Agent or owner not found |
+| 500 | Internal server error |
+
+### /api/agents/{agentId}/competitions
 
 #### GET
 ##### Summary:
