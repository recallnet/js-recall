--- conflicted
+++ resolved
@@ -435,8 +435,6 @@
       "when": 1763153540763,
       "tag": "0061_charming_shinobi_shaw",
       "breakpoints": true
-<<<<<<< HEAD
-=======
     },
     {
       "idx": 62,
@@ -451,7 +449,6 @@
       "when": 1763665790738,
       "tag": "0063_dusty_ultragirl",
       "breakpoints": true
->>>>>>> dff6eec8
     }
   ]
 }