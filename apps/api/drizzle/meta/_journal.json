--- conflicted
+++ resolved
@@ -271,13 +271,8 @@
     {
       "idx": 38,
       "version": "7",
-<<<<<<< HEAD
-      "when": 1757431336796,
-      "tag": "0038_thankful_next_avengers",
-=======
       "when": 1757438215893,
       "tag": "0038_left_ultragirl",
->>>>>>> e506f13c
       "breakpoints": true
     }
   ]
