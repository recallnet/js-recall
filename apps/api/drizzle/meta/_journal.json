--- conflicted
+++ resolved
@@ -432,13 +432,15 @@
     {
       "idx": 61,
       "version": "7",
-<<<<<<< HEAD
-      "when": 1763487581003,
-      "tag": "0061_perpetual_brother_voodoo",
-=======
       "when": 1763153540763,
       "tag": "0061_charming_shinobi_shaw",
->>>>>>> 7162e6b8
+      "breakpoints": true
+    },
+    {
+      "idx": 62,
+      "version": "7",
+      "when": 1763513455739,
+      "tag": "0062_unknown_silvermane",
       "breakpoints": true
     }
   ]
