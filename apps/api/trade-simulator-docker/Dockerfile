--- conflicted
+++ resolved
@@ -7,7 +7,6 @@
 COPY package.json pnpm-*.yaml .npmrc ./
 COPY packages/eslint-config/package.json packages/eslint-config/
 COPY packages/typescript-config/package.json packages/typescript-config/
-COPY packages/api-sdk/package.json packages/api-sdk/
 COPY packages/db-schema/package.json packages/db-schema/
 COPY packages/staking-contracts/package.json packages/staking-contracts/
 COPY apps/api/package.json apps/api/
@@ -17,13 +16,8 @@
 COPY . .
 
 # Build the application
-<<<<<<< HEAD
-RUN pnpm --filter=@recallnet/staking-contracts build && \
-=======
-RUN pnpm --filter=@recallnet/api-sdk build && \
-    pnpm --filter=@recallnet/db-schema build && \
+RUN pnpm --filter=@recallnet/db-schema build && \
     pnpm --filter=@recallnet/staking-contracts build && \
->>>>>>> 4a9aeb0c
     pnpm --filter=api build
 
 FROM node:22-alpine
