import axios from "axios";
import * as crypto from "crypto";
import { and, asc, eq } from "drizzle-orm";
import { getAddress } from "viem";
import { privateKeyToAccount } from "viem/accounts";
import { expect } from "vitest";

import { portfolioSnapshots } from "@recallnet/db-schema/trading/defs";

import { db } from "@/database/db.js";

import { ApiClient } from "./api-client.js";
import {
  CreateCompetitionResponse,
<<<<<<< HEAD
  ErrorResponse,
=======
  CrossChainTradingType,
>>>>>>> 3732e387
  StartCompetitionResponse,
  TradingConstraints,
  UserProfileResponse,
} from "./api-types.js";
import {
  createMockPrivyToken,
  createTestPrivyUser,
  generateRandomPrivyId,
} from "./privy.js";
import { getBaseUrl } from "./server.js";

// Configured test token address
export const TEST_TOKEN_ADDRESS =
  process.env.TEST_SOL_TOKEN_ADDRESS ||
  "4k3Dyjzvzp8eMZWUXbBCjEvwSkkk59S5iCNLY3QrkX6R";

/**
 * Create a test agent with automatic unique handle generation
 * This wrapper ensures all test agents have unique handles
 */
export async function createTestAgent(
  client: ApiClient,
  name: string,
  description?: string,
  imageUrl?: string,
  metadata?: Record<string, unknown>,
  handle?: string,
) {
  // Generate a unique handle if not provided
  const agentHandle =
    handle ||
    generateTestHandle(
      name
        .toLowerCase()
        .replace(/[^a-z0-9]/g, "")
        .slice(0, 8),
    );

  return client.createAgent(name, agentHandle, description, imageUrl, metadata);
}

/**
 * Generate a unique handle for testing
 * Ensures uniqueness by using timestamp and random suffix
 */
export function generateTestHandle(prefix: string = "agent"): string {
  // Clean the prefix: lowercase, remove non-alphanumeric except underscores
  const cleanPrefix = prefix
    .toLowerCase()
    .replace(/[^a-z0-9_]/g, "")
    .slice(0, 8);

  // If prefix is empty after cleaning, use a default
  const name = cleanPrefix || "agent";

  // Generate random suffix (4 chars)
  const random = Math.random().toString(36).slice(2, 6);

  // Combine with underscore separator
  let handle = `${name}_${random}`;

  // Ensure it's within length limit
  handle = handle.slice(0, 15);

  // Final safety check: if handle is somehow empty or only whitespace
  if (!handle || handle.trim().length === 0) {
    handle = `agent${Date.now().toString(36).slice(-6)}`;
  }

  return handle;
}

// HAY token - should be volatile & infrequently traded https://coinmarketcap.com/currencies/haycoin/
export const VOLATILE_TOKEN = "0xfa3e941d1f6b7b10ed84a0c211bfa8aee907965e";

// Fixed admin credentials - must match setup-admin.ts
export const ADMIN_USERNAME = "admin";
export const ADMIN_PASSWORD = "admin123";
export const ADMIN_EMAIL = "admin@test.com";

export const looseTradingConstraints = {
  minimum24hVolumeUsd: 5000,
  minimumFdvUsd: 50000,
  minimumLiquidityUsd: 5000,
  minimumPairAgeHours: 0,
  minTradesPerDay: null,
};

export const noTradingConstraints = {
  minimum24hVolumeUsd: 0,
  minimumFdvUsd: 0,
  minimumLiquidityUsd: 0,
  minimumPairAgeHours: 0,
  minTradesPerDay: null,
};

export const strictTradingConstraints = {
  minimum24hVolumeUsd: 100000,
  minimumFdvUsd: 1000000,
  minimumLiquidityUsd: 500000,
  minimumPairAgeHours: 24,
  minTradesPerDay: 10,
};

/**
 * Create a new API client for testing with random credentials
 * This is useful for creating a client that doesn't have predefined API credentials
 */
export function createTestClient(baseUrl?: string): ApiClient {
  // Generate a random key
  const segment1 = crypto.randomBytes(8).toString("hex"); // 16 chars
  const segment2 = crypto.randomBytes(8).toString("hex"); // 16 chars
  return new ApiClient(`${segment1}_${segment2}`, baseUrl);
}

/**
 * Register a new user and agent, and return a client configured with the agent's API credentials
 */
export async function registerUserAndAgentAndGetClient({
  adminApiKey,
  walletAddress,
  embeddedWalletAddress,
  privyId,
  userName,
  userEmail,
  userImageUrl,
  agentName,
  agentHandle,
  agentDescription,
  agentImageUrl,
  agentMetadata,
  agentWalletAddress,
}: {
  adminApiKey: string;
  walletAddress?: string;
  embeddedWalletAddress?: string;
  privyId?: string;
  userName?: string;
  userEmail?: string;
  userImageUrl?: string;
  agentName?: string;
  agentHandle?: string;
  agentDescription?: string;
  agentImageUrl?: string;
  agentMetadata?: Record<string, unknown>;
  agentWalletAddress?: string;
}) {
  const sdk = new ApiClient(adminApiKey);

  // Register a new user with optional agent creation
  const result = await sdk.registerUser({
    walletAddress: walletAddress || generateRandomEthAddress(),
    embeddedWalletAddress: embeddedWalletAddress || generateRandomEthAddress(),
    privyId: privyId || generateRandomPrivyId(),
    name: userName || `User ${generateRandomString(8)}`,
    email: userEmail || `user-${generateRandomString(8)}@test.com`,
    userImageUrl,
    agentName: agentName || `Agent ${generateRandomString(8)}`,
    agentHandle: agentHandle || generateTestHandle(agentName),
    agentDescription:
      agentDescription || `Test agent for ${agentName || "testing"}`,
    agentImageUrl,
    agentMetadata,
    agentWalletAddress: agentWalletAddress || generateRandomEthAddress(),
  });

  if (
    !result.success ||
    !result.user ||
    !result.agent ||
    typeof result.agent.id !== "string"
  ) {
    throw new Error("Failed to register user and agent");
  }

  // Create a client with the agent's API key
  const client = new ApiClient(result.agent.apiKey);

  return {
    client,
    user: {
      id: result.user.id || "",
      walletAddress: result.user.walletAddress || "",
      walletLastVerifiedAt: result.user.walletLastVerifiedAt || "",
      embeddedWalletAddress: result.user.embeddedWalletAddress || "",
      privyId: result.user.privyId || "",
      name: result.user.name || "",
      email: result.user.email || "",
      imageUrl: result.user.imageUrl || null,
      status: result.user.status || "active",
      metadata: result.user.metadata || null,
      createdAt: result.user.createdAt || new Date().toISOString(),
      updatedAt: result.user.updatedAt || new Date().toISOString(),
      lastLoginAt: result.user.lastLoginAt || new Date().toISOString(),
    },
    agent: {
      id: result.agent.id || "",
      ownerId: result.agent.ownerId || "",
      walletAddress: result.agent.walletAddress || "",
      name: result.agent.name || "",
      handle: result.agent.handle || "",
      description: result.agent.description || "",
      imageUrl: result.agent.imageUrl || null,
      status: result.agent.status || "active",
      metadata: result.agent.metadata || null,
      createdAt: result.agent.createdAt || new Date().toISOString(),
      updatedAt: result.agent.updatedAt || new Date().toISOString(),
    },
    apiKey: result.agent.apiKey || "",
  };
}

/**
 * Start a competition with given agents
 */
export async function startTestCompetition({
  adminClient,
  name,
  agentIds,
  sandboxMode,
  externalUrl,
  imageUrl,
  tradingConstraints,
}: {
  adminClient: ApiClient;
  name?: string;
  agentIds?: string[];
  sandboxMode?: boolean;
  externalUrl?: string;
  imageUrl?: string;
  tradingConstraints?: TradingConstraints;
}): Promise<StartCompetitionResponse> {
  const competitionName = name || `Test competition ${Date.now()}`;
  const result = await adminClient.startCompetition({
    name: competitionName,
    description: `Test competition description for ${competitionName}`,
    agentIds: agentIds || [],
    sandboxMode,
    externalUrl,
    imageUrl,
    tradingConstraints,
  });

  if (!result.success) {
    throw new Error("Failed to start competition");
  }

  return result as StartCompetitionResponse;
}

/**
 * Create a competition in PENDING state without starting it
 */
export async function createTestCompetition({
  adminClient,
  name,
  description,
  sandboxMode,
  externalUrl,
  imageUrl,
  type,
  tradingType,
  startDate,
  endDate,
  votingStartDate,
  votingEndDate,
  joinStartDate,
  joinEndDate,
  maxParticipants,
  tradingConstraints,
}: {
  adminClient: ApiClient;
  name?: string;
  description?: string;
  sandboxMode?: boolean;
  externalUrl?: string;
  imageUrl?: string;
  type?: string;
  tradingType?: CrossChainTradingType;
  startDate?: string;
  endDate?: string;
  votingStartDate?: string;
  votingEndDate?: string;
  joinStartDate?: string;
  joinEndDate?: string;
  maxParticipants?: number;
  tradingConstraints?: TradingConstraints;
}): Promise<CreateCompetitionResponse> {
  const competitionName = name || `Test competition ${Date.now()}`;
  const result = await adminClient.createCompetition({
    name: competitionName,
    description:
      description || `Test competition description for ${competitionName}`,
    tradingType,
    sandboxMode,
    externalUrl,
    imageUrl,
    type,
    startDate,
    endDate,
    votingStartDate,
    votingEndDate,
    joinStartDate,
    joinEndDate,
    maxParticipants,
    tradingConstraints,
  });

  if (!result.success) {
    throw new Error("Failed to create competition");
  }

  return result as CreateCompetitionResponse;
}

/**
 * Start an existing competition with given agents
 */
export async function startExistingTestCompetition({
  adminClient,
  competitionId,
  agentIds,
  sandboxMode,
  externalUrl,
  imageUrl,
}: {
  adminClient: ApiClient;
  competitionId: string;
  agentIds?: string[];
  sandboxMode?: boolean;
  externalUrl?: string;
  imageUrl?: string;
}): Promise<StartCompetitionResponse> {
  const result = await adminClient.startExistingCompetition({
    competitionId,
    agentIds: agentIds || [],
    sandboxMode,
    externalUrl,
    imageUrl,
  });

  if (!result.success) {
    throw new Error("Failed to start existing competition");
  }

  return result as StartCompetitionResponse;
}

/**
 * Wait for a specified amount of time (useful for testing async processes)
 */
export function wait(ms: number): Promise<void> {
  return new Promise((resolve) => setTimeout(resolve, ms));
}

/**
 * Generate a random string of specified length
 */
export function generateRandomString(length: number): string {
  const chars =
    "abcdefghijklmnopqrstuvwxyzABCDEFGHIJKLMNOPQRSTUVWXYZ0123456789";
  let result = "";
  for (let i = 0; i < length; i++) {
    result += chars.charAt(Math.floor(Math.random() * chars.length));
  }
  return result;
}

/**
 * Generate random hex string of specific length
 */
export function generateRandomEthAddress(): string {
  const hexChars = "0123456789abcdef";
  let result = "0x";
  for (let i = 0; i < 40; i++) {
    const randomIndex = Math.floor(Math.random() * hexChars.length);
    result += hexChars[randomIndex];
  }

  // Convert to proper EIP-55 checksum format using viem
  return getAddress(result).toLowerCase();
}

/**
 * Create a Privy-authenticated client for testing user routes
 * This generates a unique test user and returns a client with an active Privy session
 */
export async function createPrivyAuthenticatedClient({
  userName,
  userEmail,
  walletAddress,
  embeddedWalletAddress,
  privyId,
}: {
  userName?: string;
  userEmail?: string;
  walletAddress?: string;
  embeddedWalletAddress?: string;
  privyId?: string;
}) {
  // Generate a unique wallet for this test
  const testEmbeddedWallet =
    embeddedWalletAddress || generateRandomEthAddress();

  // Use unique names/emails for this test
  const timestamp = Date.now();
  const uniqueUserEmail = userEmail || `privy-user-${timestamp}@test.com`;

  // Generate a unique privyId for the user
  const uniquePrivyId = privyId || generateRandomPrivyId();

  // Create a session client (without API key)
  const privyUser = createTestPrivyUser({
    privyId: uniquePrivyId, // Use the actual privyId from the registered user
    name: userName ?? undefined,
    email: uniqueUserEmail,
    walletAddress: walletAddress || testEmbeddedWallet,
    provider: "email",
  });
  const privyToken = await createMockPrivyToken(privyUser);
  const sessionClient = new ApiClient(undefined, getBaseUrl());
  sessionClient.setJwtToken(privyToken);

  // Login will create (or backfill/update) a user with Privy-related information
  const loginResponse = await sessionClient.login();
  if (!loginResponse.success || !loginResponse.userId) {
    throw new Error(
      `Failed to login with Privy: ${(loginResponse as ErrorResponse).error}`,
    );
  }
  const userResponse = await sessionClient.getUserProfile();
  if (!userResponse.success) {
    throw new Error(
      `Failed to get user profile: ${(userResponse as ErrorResponse).error}`,
    );
  }
  let { user } = userResponse;
  // For convenience, we auto-update the user name. A "first time" login is
  // unaware of the user's name and infers it based on Google, email, etc.,
  // but we simulate a manual update to help with testing
  if (userName) {
    ({ user } = (await sessionClient.updateUserProfile({
      name: userName,
    })) as UserProfileResponse);
  }

  // Add a small delay to ensure session is properly saved
  await new Promise((resolve) => setTimeout(resolve, 100));

  return {
    client: sessionClient,
    user: {
      id: user.id,
      walletAddress: user.walletAddress || testEmbeddedWallet,
      embeddedWalletAddress: user.embeddedWalletAddress || testEmbeddedWallet,
      walletLastVerifiedAt: user.walletLastVerifiedAt || null,
      privyId: user.privyId,
      name: user.name || userName,
      email: user.email || uniqueUserEmail,
      imageUrl: user.imageUrl || null,
      status: user.status || "active",
      metadata: user.metadata || null,
      createdAt: user.createdAt || new Date().toISOString(),
      updatedAt: user.updatedAt || new Date().toISOString(),
      lastLoginAt: user.lastLoginAt || new Date().toISOString(),
    },
    // Include wallet info for potential future use
    wallet: user.walletAddress || testEmbeddedWallet,
    loginData: loginResponse,
  };
}

/**
 * Create verification message and signature for testing agent wallet verification
 * @param privateKey The private key to sign with
 * @param nonce The nonce for verification (required)
 * @param timestampOverride Optional timestamp override for testing
 * @param domain Optional domain override for testing (defaults to api.recall.net)
 * @returns Object with message and signature
 */
export async function createAgentVerificationSignature(
  privateKey: string,
  nonce: string,
  timestampOverride?: string,
  domain?: string,
): Promise<{ message: string; signature: string }> {
  const timestamp = timestampOverride || new Date().toISOString();

  const verificationDomain = domain || "http://localhost:3001";

  const message = `VERIFY_WALLET_OWNERSHIP
Timestamp: ${timestamp}
Domain: ${verificationDomain}
Purpose: WALLET_VERIFICATION
Nonce: ${nonce}`;

  const account = privateKeyToAccount(privateKey as `0x${string}`);
  const signature = await account.signMessage({ message });

  return { message, signature };
}

/**
 * Create 3 users and agents, and 20 competitions
 * @param adminApiKey an admin api key to generate users, agents, and competitions
 * @returns Object with created users, agents, and competitions
 */
export async function generateTestCompetitions(adminApiKey: string) {
  const adminClient = createTestClient();
  const loginSuccess = await adminClient.loginAsAdmin(adminApiKey);
  expect(loginSuccess).toBe(true);

  // Create an agent and user
  const {
    user: user1,
    agent: agent1,
    client: client1,
  } = await registerUserAndAgentAndGetClient({ adminApiKey });

  // Create a second and third user and agent so we can test that
  //  responses only include the correct agents
  const {
    user: user2,
    agent: agent2,
    client: client2,
  } = await registerUserAndAgentAndGetClient({ adminApiKey });

  const {
    user: user3,
    agent: agent3,
    client: client3,
  } = await registerUserAndAgentAndGetClient({ adminApiKey });

  const comps = [];
  for (let i = 0; i < 20; i++) {
    const result = await createTestCompetition({
      adminClient,
      name: `Competition ${i} ${Date.now()}`,
    });

    comps.push(result);

    // ensure there is a mix of agents and competitions to test against
    if (i < 15) {
      await client1.joinCompetition(result.competition.id, agent1.id);
      if (i % 2) {
        await client2.joinCompetition(result.competition.id, agent2.id);
      }
      if (!(i % 3)) {
        await client3.joinCompetition(result.competition.id, agent3.id);
      }
    } else {
      await client2.joinCompetition(result.competition.id, agent2.id);
      await client3.joinCompetition(result.competition.id, agent3.id);
    }
  }

  return {
    competitions: comps,
    agent1,
    agent2,
    agent3,
    client1,
    client2,
    client3,
    user1,
    user2,
    user3,
  };
}

export async function getStartingValue(agentId: string, competitionId: string) {
  // Direct database lookup for oldest portfolio snapshot
  const oldestSnapshot = await db
    .select()
    .from(portfolioSnapshots)
    .where(
      and(
        eq(portfolioSnapshots.agentId, agentId),
        eq(portfolioSnapshots.competitionId, competitionId),
      ),
    )
    .orderBy(asc(portfolioSnapshots.timestamp))
    .limit(1);

  const val = oldestSnapshot[0]?.totalValue;
  if (typeof val !== "number" || val <= 0) {
    throw new Error("no starting value found");
  }

  return val;
}

export async function getAdminApiKey() {
  // Create admin account
  const response = await axios.post(`${getBaseUrl()}/api/admin/setup`, {
    username: ADMIN_USERNAME,
    password: ADMIN_PASSWORD,
    email: ADMIN_EMAIL,
  });

  const adminApiKey = response.data.admin.apiKey;
  expect(adminApiKey).toBeDefined();

  return adminApiKey;
}<|MERGE_RESOLUTION|>--- conflicted
+++ resolved
@@ -12,11 +12,8 @@
 import { ApiClient } from "./api-client.js";
 import {
   CreateCompetitionResponse,
-<<<<<<< HEAD
+  CrossChainTradingType,
   ErrorResponse,
-=======
-  CrossChainTradingType,
->>>>>>> 3732e387
   StartCompetitionResponse,
   TradingConstraints,
   UserProfileResponse,
