--- conflicted
+++ resolved
@@ -5,12 +5,8 @@
 import { privateKeyToAccount } from "viem/accounts";
 import { expect } from "vitest";
 
-<<<<<<< HEAD
-=======
-import { ApiSDK } from "@recallnet/api-sdk";
 import { portfolioSnapshots } from "@recallnet/db-schema/trading/defs";
 
->>>>>>> f21fdea0
 import { db } from "@/database/db.js";
 
 import { ApiClient } from "./api-client.js";
