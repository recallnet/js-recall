/**
 * API response types and base interfaces
 */

// Base response type for all API responses
export interface ApiResponse {
  success: boolean;
  message?: string;
}

// Error response
export interface ErrorResponse {
  success: false;
  error: string;
  status: number;
}

// Enum for blockchain types
export enum BlockchainType {
  EVM = "evm",
  SVM = "svm",
}

// Enum for specific chains
export enum SpecificChain {
  ETH = "eth",
  POLYGON = "polygon",
  BSC = "bsc",
  ARBITRUM = "arbitrum",
  OPTIMISM = "optimism",
  AVALANCHE = "avalanche",
  BASE = "base",
  LINEA = "linea",
  ZKSYNC = "zksync",
  SCROLL = "scroll",
  MANTLE = "mantle",
  SVM = "svm",
}

// Cross-chain trading type values
export const CROSS_CHAIN_TRADING_TYPE = {
  DISALLOW_ALL: "disallowAll",
  DISALLOW_X_PARENT: "disallowXParent",
  ALLOW: "allow",
} as const;

// Cross-chain trading type
export type CrossChainTradingType =
  (typeof CROSS_CHAIN_TRADING_TYPE)[keyof typeof CROSS_CHAIN_TRADING_TYPE];

// Competition status values
export const COMPETITION_STATUS = {
  PENDING: "pending",
  ACTIVE: "active",
  ENDED: "ended",
} as const;

// Competition type values
export const COMPETITION_TYPE = {
  TRADING: "trading",
  PERPETUAL_FUTURES: "perpetual_futures",
} as const;

// Competition type
export type CompetitionType =
  (typeof COMPETITION_TYPE)[keyof typeof COMPETITION_TYPE];

/**
 * USER AND AGENT TYPES
 */

// User, admin, agent status
export const ACTOR_STATUS = {
  ACTIVE: "active",
  INACTIVE: "inactive",
  SUSPENDED: "suspended",
  DELETED: "deleted",
} as const;

// Actor status
export type ActorStatus = (typeof ACTOR_STATUS)[keyof typeof ACTOR_STATUS];

// User interface
export interface User {
  id: string;
  walletAddress: string;
  walletLastVerifiedAt?: string;
  embeddedWalletAddress: string;
  privyId: string;
  name: string | null;
  email: string | null;
  isSubscribed: boolean;
  imageUrl: string | null;
  metadata: Record<string, unknown> | null;
  status: string;
  createdAt: string;
  updatedAt: string;
  lastLoginAt: string;
}

// User metadata structure
export interface UserMetadata {
  [key: string]: unknown;
}

// Agent metadata structure
export interface AgentMetadata {
  ref?: {
    name?: string;
    version?: string;
    url?: string;
  };
  description?: string;
  social?: {
    name?: string;
    email?: string;
    twitter?: string;
  };
  [key: string]: unknown;
}

// Agent trophy structure (from ended competitions)
export interface AgentTrophy {
  competitionId: string;
  name: string;
  rank: number;
  imageUrl: string;
  createdAt: string;
}

// Agent interface
export interface Agent {
  id: string;
  ownerId: string;
  walletAddress?: string;
  isVerified: boolean;
  name: string;
  handle: string;
  description?: string;
  imageUrl?: string;
  email?: string;
  apiKey?: string; // Only included in certain admin responses
  metadata?: AgentMetadata;
  stats?: {
    completedCompetitions: number;
    totalTrades: number;
    totalPositions?: number; // For perps competitions
    totalVotes: number;
    bestPlacement?: {
      competitionId: string;
      rank: number;
      totalAgents: number;
    };
    bestPnl: number;
    rank?: number;
    score?: number;
    totalRoi: number | null;
  };
  skills?: string[];
  hasUnclaimedRewards?: boolean;
  trophies?: AgentTrophy[];
  status: ActorStatus;
  deactivationReason?: string;
  deactivationDate?: string;
  createdAt: string;
  updatedAt: string;
}

export interface PublicAgentResponse {
  success: true;
  agent: Agent;
}

export interface AgentsGetResponse {
  success: true;
  agents: Agent[];
  pagination: unknown;
}

// User registration response
export interface UserRegistrationResponse extends ApiResponse {
  success: true;
  user: User;
  agent?: Agent;
}

// User profile response
export interface UserProfileResponse extends ApiResponse {
  user: User;
}

// Agent profile response
export interface AgentProfileResponse extends ApiResponse {
  agent: Agent;
  owner: {
    id: string;
    name?: string;
    email?: string;
    walletAddress: string;
  };
}

// Get user agents response
export interface GetUserAgentsResponse extends ApiResponse {
  success: true;
  userId: string;
  agents: Agent[];
}

// Admin user response
export interface AdminUserResponse extends ApiResponse {
  success: true;
  user: User;
}

// Admin users list response
export interface AdminUsersListResponse extends ApiResponse {
  success: true;
  users: User[];
}

// Admin agent response
export interface AdminAgentResponse extends ApiResponse {
  success: true;
  agent: Agent & { apiKey: string }; // Include API key for admin responses
}

// Admin agents list response
export interface AdminAgentsListResponse extends ApiResponse {
  success: true;
  agents: Agent[];
}

// Agent API key response (admin endpoint)
export interface AgentApiKeyResponse extends ApiResponse {
  success: true;
  agent: {
    id: string;
    name: string;
    apiKey: string;
  };
}

// User agent API key response (user endpoint)
export interface UserAgentApiKeyResponse extends ApiResponse {
  success: true;
  agentId: string;
  agentName: string;
  apiKey: string;
}

/**
 * TRADING TYPES
 */

// Token balance type
export interface TokenBalance {
  tokenAddress: string;
  amount: number;
  chain: BlockchainType;
  specificChain: SpecificChain;
  symbol: string;
  price: number;
  value: number;
}

// Balances response
export interface BalancesResponse extends ApiResponse {
  agentId: string;
  balances: TokenBalance[];
}

// Token portfolio item
export interface TokenPortfolioItem {
  token: string;
  amount: number;
  price: number;
  value: number;
  chain: BlockchainType;
  specificChain: SpecificChain | null;
  symbol: string;
}

// Trade transaction
export interface TradeTransaction {
  id: string;
  agentId: string;
  competitionId: string;
  fromToken: string;
  toToken: string;
  fromAmount: number;
  toAmount: number;
  price: number;
  success: boolean;
  error?: string;
  reason: string;
  tradeAmountUsd?: number;
  timestamp: string;
  fromChain: string;
  toChain: string;
  fromSpecificChain: string | null;
  toSpecificChain: string | null;
  toTokenSymbol: string;
  fromTokenSymbol: string;
}

// Trade history response
export interface TradeHistoryResponse extends ApiResponse {
  agentId: string;
  trades: TradeTransaction[];
}

// Trade execution response
export interface TradeResponse extends ApiResponse {
  transaction: TradeTransaction;
}

// Trade execution parameters
export interface TradeExecutionParams {
  fromToken: string;
  toToken: string;
  amount: string;
  reason: string;
  slippageTolerance?: string;
  fromChain?: BlockchainType;
  toChain?: BlockchainType;
  fromSpecificChain?: SpecificChain;
  toSpecificChain?: SpecificChain;
}

/**
 * COMPETITION TYPES
 */

// Competition status
export type CompetitionStatus =
  (typeof COMPETITION_STATUS)[keyof typeof COMPETITION_STATUS];

// Portfolio source
export enum PortfolioSource {
  SNAPSHOT = "snapshot",
  LIVE_CALCULATION = "live-calculation",
}

// Competition details
export interface Competition {
  id: string;
  name: string;
  description: string | null;
  externalUrl: string | null;
  imageUrl: string | null;
  startDate: string | null;
  endDate: string | null;
  status: CompetitionStatus;
  type?: CompetitionType; // Competition type (trading or perpetual_futures)
  crossChainTradingType: CrossChainTradingType;
  sandboxMode: boolean; // Controls automatic joining of newly registered agents
  createdAt: string;
  updatedAt: string;
  agentIds?: string[];
  stats?: {
    totalTrades?: number; // Optional - only for paper trading
    totalPositions?: number; // Optional - only for perps
    totalAgents: number;
    totalVolume: number;
    totalVotes: number;
    uniqueTokens?: number; // Optional - only for paper trading
    competitionType?: string; // Type indicator for clients
  };
  // Vote-related fields
  votingStartDate: string | null;
  votingEndDate: string | null;
  votingEnabled?: boolean;
  userVotingInfo?: CompetitionVotingState;
  // Join date constraint fields
  joinStartDate: string | null;
  joinEndDate: string | null;
  // Participant limit field
  maxParticipants: number | null;
  registeredParticipants: number;
  tradingConstraints?: TradingConstraints;
  rewards?: {
    rank: number;
    reward: number;
    agentId?: string;
  }[];
}

// Leaderboard entry (per-competition leaderboard)
export interface LeaderboardEntry {
  rank: number;
  agentId: string;
  agentName: string;
  portfolioValue: number;
  active: boolean;
  deactivationReason?: string;
}

// Inactive agent entry (no rank assignment)
export interface InactiveAgentEntry {
  agentId: string;
  agentName: string;
  portfolioValue: number;
  active: boolean;
  deactivationReason: string;
}

// Competition leaderboard response
export interface LeaderboardResponse extends ApiResponse {
  competition: Competition;
  leaderboard: LeaderboardEntry[];
  inactiveAgents: InactiveAgentEntry[];
  hasInactiveAgents: boolean;
}

// Competition status response
export interface CompetitionStatusResponse extends ApiResponse {
  active: boolean;
  competition: Competition | null;
  message?: string;
  participating?: boolean;
}

// Admin response for creating a competition
export interface CreateCompetitionResponse extends ApiResponse {
  success: true;
  competition: Competition;
}

// Admin response for starting a competition
export interface StartCompetitionResponse extends ApiResponse {
  success: true;
  competition: Competition;
  initializedAgents: string[];
}

// End competition response
export interface EndCompetitionResponse extends ApiResponse {
  success: true;
  competition: Competition;
  leaderboard: {
    agentId: string;
    value: number;
  }[];
}

// Upcoming competitions response
export interface UpcomingCompetitionsResponse extends ApiResponse {
  success: true;
  competitions: Competition[];
  pagination: {
    total: number;
    limit: number;
    offset: number;
    hasMore: boolean;
  };
}

// User competitions response
export interface UserCompetitionsResponse extends ApiResponse {
  success: true;
  competitions: CompetitionWithAgents[];
  pagination: {
    total: number;
    limit: number;
    offset: number;
    hasMore: boolean;
  };
}

export interface CompetitionWithAgents extends Competition {
  agents: (Agent & { rank: number })[];
}

// Competition rules response
export interface CompetitionRulesResponse extends ApiResponse {
  competition: Competition;
  rules: {
    tradingRules: string[];
    rateLimits: string[];
    availableChains: {
      svm: boolean;
      evm: string[];
    };
    slippageFormula: string;
    tradingConstraints?: {
      minimumPairAgeHours: number;
      minimum24hVolumeUsd: number;
      minimumLiquidityUsd: number;
      minimumFdvUsd: number;
      minTradesPerDay?: number;
    };
  };
}

// Competition detail response
export interface CompetitionDetailResponse extends ApiResponse {
  competition: Competition;
}

// Competition agent interface
export interface CompetitionAgent {
  id: string;
  name: string;
  description?: string | null;
  imageUrl?: string | null;
  score: number;
  rank: number;
  portfolioValue: number;
  active: boolean;
  deactivationReason?: string | null;
  pnl: number; // Total profit/loss from competition start (USD)
  pnlPercent: number; // PnL as percentage of starting value
  change24h: number; // Portfolio value change in last 24 hours (USD)
  change24hPercent: number; // 24h change as percentage
  voteCount: number; // Number of votes this agent has received
}

// Competition constraints
export interface TradingConstraints {
  minimumPairAgeHours?: number;
  minimum24hVolumeUsd?: number;
  minimumLiquidityUsd?: number;
  minimumFdvUsd?: number;
  minTradesPerDay?: number | null;
}

// Competition agents response
export interface CompetitionAgentsResponse extends ApiResponse {
  competitionId: string;
  agents: CompetitionAgent[];
  pagination: {
    total: number;
    limit: number;
    offset: number;
    hasMore: boolean;
  };
}

/**
 * PORTFOLIO SNAPSHOTS
 */

// Portfolio snapshot
export interface PortfolioSnapshot {
  id: string;
  agentId: string;
  competitionId: string;
  totalValue: number;
  timestamp: string;
}

// Portfolio snapshots response
export interface SnapshotResponse extends ApiResponse {
  success: true;
  agentId: string;
  snapshots: PortfolioSnapshot[];
}

/**
 * PRICING AND TOKEN TYPES
 */

// Quote response
export interface QuoteResponse extends ApiResponse {
  fromToken: string;
  toToken: string;
  fromAmount: number;
  toAmount: number;
  exchangeRate: number;
  slippage: number;
  prices: {
    fromToken: number;
    toToken: number;
  };
  symbols: {
    fromTokenSymbol: string;
    toTokenSymbol: string;
  };
  chains: {
    fromChain: string;
    toChain: string;
  };
  fromSpecificChain?: string;
  toSpecificChain?: string;
}

// Price response
export interface PriceResponse extends ApiResponse {
  price: number | null;
  token: string;
  chain: BlockchainType;
  specificChain: SpecificChain | null;
  symbol: string;
  timestamp?: string;
}

/**
 * HEALTH CHECK TYPES
 */

// Health check response
export interface HealthCheckResponse extends ApiResponse {
  status: "ok" | "error";
  version?: string;
  uptime?: number;
  timestamp: string;
  services?: {
    database?: {
      status: "ok" | "error";
      message?: string;
    };
    cache?: {
      status: "ok" | "error";
      message?: string;
    };
    priceProviders?: {
      status: "ok" | "error";
      providers?: {
        name: string;
        status: "ok" | "error";
        message?: string;
      }[];
    };
  };
}

// Detailed health check response
export interface DetailedHealthCheckResponse extends ApiResponse {
  status: "ok" | "error";
  timestamp: string;
  uptime: number;
  version: string;
  services: {
    priceTracker: string;
    balanceManager: string;
    tradeSimulator: string;
    competitionManager: string;
    userManager: string;
    agentManager: string;
  };
}

// Reset API key response
export interface ResetApiKeyResponse extends ApiResponse {
  success: true;
  apiKey: string;
  previousKey?: string;
}

/**
 * AUTHENTICATION TYPES
 */

/**
 * Response from the agent nonce endpoint
 */
export interface AgentNonceResponse {
  nonce: string;
}

/**
 * Response from the login endpoint
 */
export interface LoginResponse extends ApiResponse {
  success: true;
  userId: string;
  wallet: string;
}

/**
 * AGENT WALLET VERIFICATION TYPES
 */

/**
 * Response from the agent wallet verification endpoint
 */
export interface AgentWalletVerificationResponse extends ApiResponse {
  success: true;
  walletAddress: string;
  message: string;
}

// TODO: figure out types wrt duplication in admin controller
export interface AdminSearchUsersAndAgentsResponse {
  success: boolean;
  join: boolean;
  results: {
    users: {
      id: string;
      walletAddress: string;
      name: string | null;
      email: string | null;
      imageUrl: string | null;
      metadata: unknown;
      status: ActorStatus;
      createdAt: Date;
      updatedAt: Date;
    }[];
    agents: {
      id: string;
      ownerId: string;
      walletAddress: string | null;
      name: string;
      description: string | null;
      imageUrl: string | null;
      apiKey: string;
      metadata: unknown;
      status: ActorStatus;
      createdAt: Date;
      updatedAt: Date;
    }[];
  };
}

export interface AdminSearchResults {
  users: User[];
  agents: Agent[];
}

export interface AdminSearchParams {
  user?: {
    email?: string;
    name?: string;
    walletAddress?: string;
    status?: ActorStatus;
  };
  agent?: {
    name?: string;
    ownerId?: string;
    walletAddress?: string;
    status?: ActorStatus;
  };
  join?: boolean;
}

/**
 * Competition Join/Leave Response Types
 */

// Competition join response
export interface CompetitionJoinResponse extends ApiResponse {
  success: true;
  message: string;
}

// Competition leave response
export interface CompetitionLeaveResponse extends ApiResponse {
  success: true;
  message: string;
}

// Agent rank (global rankings)
export interface LeaderboardAgent {
  id: string;
  name: string;
  imageUrl?: string;
  metadata?: AgentMetadata;
  rank: number;
  score: number;
  numCompetitions: number;
  voteCount: number;
}

// Global leaderboard response
export interface GlobalLeaderboardResponse extends ApiResponse {
  success: true;
  stats: {
    activeAgents: number;
    totalTrades: number;
    totalPositions?: number; // For perps competitions
    totalVolume: number;
    totalCompetitions: number;
    totalVotes: number;
  };
  agents: LeaderboardAgent[];
  pagination: {
    total: number;
    limit: number;
    offset: number;
    hasMore: boolean;
  };
}

// Competition timeline response
export interface CompetitionTimelineResponse extends ApiResponse {
  competitionId: string;
  timeline: Array<{
    agentId: string;
    agentName: string;
    timeline: Array<{
      date: string;
      totalValue: number;
    }>;
  }>;
}

// ===========================
// ---------------------------
// Vote-related types
// ---------------------------

/**
 * Response type for casting a vote
 */
export interface VoteResponse extends ApiResponse {
  vote: {
    id: string;
    userId: string;
    agentId: string;
    competitionId: string;
    createdAt: string;
  };
}

/**
 * Response type for getting user votes
 */
export interface UserVotesResponse extends ApiResponse {
  votes: Array<{
    id: string;
    agentId: string;
    competitionId: string;
    createdAt: string;
  }>;
  pagination?: {
    total: number;
    limit: number;
    offset: number;
    hasMore: boolean;
  };
}

/**
 * User vote info object
 */
export interface UserVoteInfo {
  hasVoted: boolean;
  agentId?: string;
  votedAt?: string;
}

/**
 * Competition voting state object
 */
export interface CompetitionVotingState {
  canVote: boolean;
  reason?: string;
  info: UserVoteInfo;
}

/**
 * Response type for getting voting state
 */
export interface VotingStateResponse extends ApiResponse {
  votingState: CompetitionVotingState;
}

/**
 * Enhanced competition with agent-specific metrics
 */
export interface EnhancedCompetition extends Competition {
  portfolioValue: number;
  pnl: number;
  pnlPercent: number;
  totalTrades?: number; // Optional - only for paper trading
  totalPositions?: number; // Optional - only for perps
  competitionType?: string; // Type indicator for clients
  bestPlacement?: {
    rank: number;
    totalAgents: number;
  };
}

/**
 * Agent competitions response with enhanced metrics
 */
export interface AgentCompetitionsResponse extends ApiResponse {
  success: true;
  competitions: EnhancedCompetition[];
  pagination: {
    total: number;
    limit: number;
    offset: number;
    hasMore: boolean;
  };
}

/**
 * Admin per-competition agent management response types
 */

// Remove agent from competition response
export interface AdminRemoveAgentFromCompetitionResponse extends ApiResponse {
  success: true;
  message: string;
  agent: {
    id: string;
    name: string;
  };
  competition: {
    id: string;
    name: string;
  };
  reason: string;
}

// Reactivate agent in competition response
export interface AdminReactivateAgentInCompetitionResponse extends ApiResponse {
  success: true;
  message: string;
  agent: {
    id: string;
    name: string;
  };
  competition: {
    id: string;
    name: string;
  };
}

// Admin add agent to competition response
export interface AdminAddAgentToCompetitionResponse extends ApiResponse {
  success: true;
  message: string;
  agent: {
    id: string;
    name: string;
    ownerId: string;
  };
  competition: {
    id: string;
    name: string;
    status: string;
  };
}

/**
 * Response type for linking a wallet to a user
 */
export interface LinkUserWalletResponse extends ApiResponse {
  success: true;
  user: User;
}

/**
<<<<<<< HEAD
 * PERPETUAL FUTURES TYPES
 */

// Perps position
export interface PerpsPosition {
  id: string;
  agentId: string;
  competitionId: string;
  positionId: string | null;
  marketId: string | null;
  marketSymbol: string | null;
  asset: string;
  isLong: boolean;
  leverage: number;
  size: number;
  collateral: number;
  averagePrice: number;
  markPrice: number;
  liquidationPrice: number | null;
  unrealizedPnl: number;
  pnlPercentage: number;
  realizedPnl: number;
  status: string;
  openedAt: string;
  closedAt: string | null;
  timestamp: string;
}

// Perps account summary
export interface PerpsAccountSummary {
  id: string;
  agentId: string;
  competitionId: string;
  accountId: string;
  totalEquity: string;
  availableBalance: string;
  marginUsed: string;
  totalPnl: string;
  totalVolume: string;
  openPositions: number;
  timestamp: string;
}

// Perps positions response
export interface PerpsPositionsResponse extends ApiResponse {
  success: true;
  agentId: string;
  positions: PerpsPosition[];
}

// Perps account response
export interface PerpsAccountResponse extends ApiResponse {
  success: true;
  agentId: string;
  account: PerpsAccountSummary;
}

// Perps position with embedded agent info (for competition-wide endpoints)
export interface PerpsPositionWithAgent extends PerpsPosition {
  agent: {
    id: string;
    name: string;
    imageUrl: string | null;
    description: string | null;
  };
}

// Competition perps positions response (old endpoint - agent-specific)
export interface CompetitionPerpsPositionsResponse extends ApiResponse {
  success: true;
  competitionId: string;
  positions: PerpsPosition[];
  pagination: {
    total: number;
    limit: number;
    offset: number;
    hasMore: boolean;
  };
}

// Competition all perps positions response (new endpoint - all agents)
export interface CompetitionAllPerpsPositionsResponse extends ApiResponse {
  success: true;
  positions: PerpsPositionWithAgent[];
  pagination: {
    total: number;
    limit: number;
    offset: number;
    hasMore: boolean;
  };
}

export interface AgentPerpsPositionsResponse extends ApiResponse {
  success: true;
  competitionId: string;
  agentId: string;
  positions: PerpsPosition[];
}

export interface CompetitionPerpsSummaryResponse extends ApiResponse {
  success: true;
  competitionId: string;
  summary: {
    totalAgents: number;
    totalPositions: number;
    totalVolume: number;
    averageEquity: number;
  };
  timestamp: string;
=======
 * Response type for getting user subscription status
 */
export interface UserSubscriptionResponse extends ApiResponse {
  success: true;
  userId: string;
  isSubscribed: boolean;
>>>>>>> fec42d52
}<|MERGE_RESOLUTION|>--- conflicted
+++ resolved
@@ -944,7 +944,6 @@
 }
 
 /**
-<<<<<<< HEAD
  * PERPETUAL FUTURES TYPES
  */
 
@@ -1054,12 +1053,12 @@
     averageEquity: number;
   };
   timestamp: string;
-=======
+}
+/*
  * Response type for getting user subscription status
  */
 export interface UserSubscriptionResponse extends ApiResponse {
   success: true;
   userId: string;
   isSubscribed: boolean;
->>>>>>> fec42d52
 }