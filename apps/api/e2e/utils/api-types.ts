--- conflicted
+++ resolved
@@ -467,12 +467,6 @@
       evm: string[];
     };
     slippageFormula: string;
-<<<<<<< HEAD
-    portfolioSnapshots: {
-      schedule: string;
-    };
-=======
->>>>>>> de3fdf9c
     tradingConstraints?: {
       minimumPairAgeHours: number;
       minimum24hVolumeUsd: number;
@@ -513,7 +507,6 @@
   minimumLiquidityUsd?: number;
   minimumFdvUsd?: number;
   minTradesPerDay?: number | null;
-<<<<<<< HEAD
 }
 
 // Competition configuration interface
@@ -529,8 +522,6 @@
   specificChain: SpecificChain;
   tokenSymbol: string;
   amount: number;
-=======
->>>>>>> de3fdf9c
 }
 
 // Competition agents response
