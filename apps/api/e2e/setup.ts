/**
 * Global Setup
 *
 *
 * Initializes the test environment, including the database and server.
 */
import { config } from "dotenv";
import fs from "fs";
import path from "path";

import { createLogger } from "@/lib/logger.js";

import { dbManager } from "./utils/db-manager.js";
<<<<<<< HEAD
import { MockSymphonyServer } from "./utils/mock-symphony-server.js";
=======
import {
  startLoopsMockServer,
  stopLoopsMockServer,
} from "./utils/loops-mock.js";
>>>>>>> fec42d52
import { startServer, stopServer } from "./utils/server.js";

// Path to log file
const logFile = path.resolve(__dirname, "e2e-server.log");

// Create a test-specific logger
const testLogger = createLogger("E2E-Setup");

// Mock Symphony server instance
let mockSymphonyServer: MockSymphonyServer | null = null;

// Function to log to both Pino logger and file
const log = (message: string) => {
  testLogger.info(message);
  fs.appendFileSync(logFile, message + "\n");
};

// Setup function to run before all tests
export async function setup() {
  // Load test environment variables
  const envTestPath = path.resolve(__dirname, "../.env.test");
  const envTestExists = fs.existsSync(envTestPath);

  // Log important environment loading information
  testLogger.info("========== E2E TEST ENVIRONMENT SETUP ==========");
  testLogger.info(`Looking for .env.test at: ${envTestPath}`);
  testLogger.info(`.env.test file exists: ${envTestExists}`);

  // Check if leaderboard-access test is being run by examining command line arguments
  const args = process.argv.slice(2);
  testLogger.info({ args }, "42 setup");
  const isLeaderboardTest = args.some(
    (arg) =>
      arg.includes("leaderboard-access.test") ||
      arg.includes("leaderboard-access"),
  );

  const isTradingTest = args.some(
    (arg) => arg.includes("trading.test") || arg.includes("trading"),
  );
  testLogger.info(`Is trading test: ${isTradingTest}`);
  const isBaseTradingTest = args.some(
    (arg) => arg.includes("base-trades.test") || arg.includes("base-trades"),
  );

  if (envTestExists) {
    // Save original values for debugging
    const originalBaseUsdcBalance = process.env.INITIAL_BASE_USDC_BALANCE;
    const originalLeaderboardAccess =
      process.env.DISABLE_PARTICIPANT_LEADERBOARD_ACCESS;

    // Force override with .env.test values (but don't override leaderboard setting if in leaderboard test)
    const result = config({
      path: envTestPath,
      override: true,
      // Only use processEnv when running the leaderboard test
      ...(isLeaderboardTest && {
        // Preserve our manual setting instead of loading from .env.test
        ignoreProcessEnv: false, // This tells dotenv to use process.env as the starting point
      }),
      ...(isTradingTest && {
        //
        ignoreProcessEnv: false,
      }),
      ...(isBaseTradingTest && {
        //
        ignoreProcessEnv: false,
      }),
    });

    testLogger.info(
      `Loaded .env.test file: ${result.parsed ? "successfully" : "failed"}`,
    );
    if (result.parsed) {
      testLogger.info(
        `Loaded ${Object.keys(result.parsed).length} variables from .env.test`,
      );

      // Check specific test-critical variables
      testLogger.info("Critical variables after loading .env.test:");
      testLogger.info(
        `- INITIAL_BASE_USDC_BALANCE: ${process.env.INITIAL_BASE_USDC_BALANCE} (was: ${originalBaseUsdcBalance})`,
      );
      testLogger.info(
        `- DISABLE_PARTICIPANT_LEADERBOARD_ACCESS: ${process.env.DISABLE_PARTICIPANT_LEADERBOARD_ACCESS} (was: ${originalLeaderboardAccess})`,
      );
    }
  } else {
    testLogger.warn(
      "⚠️ WARNING: .env.test file not found! Tests will use .env or default values.",
    );

    // Try loading from .env as fallback and log the result
    const envMainPath = path.resolve(__dirname, "../.env");
    const envMainExists = fs.existsSync(envMainPath);
    testLogger.info(`Using .env as fallback. File exists: ${envMainExists}`);

    if (envMainExists) {
      const result = config({ path: envMainPath, override: true });
      testLogger.info(
        `Loaded .env file: ${result.parsed ? "successfully" : "failed"}`,
      );
    }
  }
  if (isLeaderboardTest) {
    process.env.DISABLE_PARTICIPANT_LEADERBOARD_ACCESS = "true";
    testLogger.info(
      `DISABLE_PARTICIPANT_LEADERBOARD_ACCESS set to: ${process.env.DISABLE_PARTICIPANT_LEADERBOARD_ACCESS}`,
    );
  }
  if (isTradingTest) {
    process.env.MAX_TRADE_PERCENTAGE = "10";
    testLogger.info(
      `MAX_TRADE_PERCENTAGE set to: ${process.env.MAX_TRADE_PERCENTAGE}`,
    );
  }
  if (isBaseTradingTest) {
    process.env.MAX_TRADE_PERCENTAGE = "15";
    testLogger.info(
      `MAX_TRADE_PERCENTAGE set to: ${process.env.MAX_TRADE_PERCENTAGE}`,
    );
  }

  // Extend cache freshness to 10 minutes for all e2e tests to prevent cache expiration issues
  process.env.PRICE_CACHE_TTL_MS = "600000"; // 10 minutes
  testLogger.info(
    `PRICE_CACHE_TTL_MS set to: ${process.env.PRICE_CACHE_TTL_MS}`,
  );

  // Ensure TEST_MODE is set
  process.env.TEST_MODE = "true";

  // Ensure METRICS_PORT is set for test environment
  if (!process.env.METRICS_PORT) {
    process.env.METRICS_PORT = "3003";
  }

  // Ensure Loos variables are set (to trigger the `EmailService` logic properly)
  if (!process.env.LOOPS_BASE_URL) {
    process.env.LOOPS_BASE_URL = "http://127.0.0.1:4010";
  }
  if (!process.env.LOOPS_API_KEY) {
    process.env.LOOPS_API_KEY = "test-api-key";
  }
  if (!process.env.LOOPS_MAILING_LIST_ID) {
    process.env.LOOPS_MAILING_LIST_ID = "test-mailing-list";
  }

  log("🚀 Setting up E2E test environment...");

  try {
    // Start Loops mock server first
    log("🔄 Starting Loops mock server...");
    await startLoopsMockServer(process.env.LOOPS_BASE_URL);

    // Initialize database using our new DbManager
    log("📦 Initializing database...");
    await dbManager.initialize();

    // Start mock Symphony server for perps testing
    log("🎭 Starting mock Symphony server...");
    mockSymphonyServer = new MockSymphonyServer(4567);
    await mockSymphonyServer.start();

    // Set Symphony API URL to point to our mock server
    const SYMPHONY_API_URL = "http://localhost:4567";
    testLogger.info(`SYMPHONY_API_URL set to: ${SYMPHONY_API_URL}`);

    // Start server
    log("🌐 Starting server...");
    await startServer();

    log("✅ Test environment ready");
  } catch (error) {
    log(
      "❌ Failed to set up test environment: " +
        (error instanceof Error ? error.message : String(error)),
    );
    throw error;
  }
}

// Teardown function to run after all tests
export async function teardown() {
  log("🧹 Cleaning up test environment...");

  // Stop mock Symphony server
  if (mockSymphonyServer) {
    log("🛑 Stopping mock Symphony server...");
    await mockSymphonyServer.stop();
    mockSymphonyServer = null;
  }

  // Close database connection using our DbManager
  log("🔌 Closing database connection...");
  await dbManager.close();

  // Stop server
  log("🛑 Stopping server...");
  stopServer();

  // Stop Loops mock server
  await stopLoopsMockServer();

  log("✅ Test environment cleaned up");
}<|MERGE_RESOLUTION|>--- conflicted
+++ resolved
@@ -11,14 +11,11 @@
 import { createLogger } from "@/lib/logger.js";
 
 import { dbManager } from "./utils/db-manager.js";
-<<<<<<< HEAD
-import { MockSymphonyServer } from "./utils/mock-symphony-server.js";
-=======
 import {
   startLoopsMockServer,
   stopLoopsMockServer,
 } from "./utils/loops-mock.js";
->>>>>>> fec42d52
+import { MockSymphonyServer } from "./utils/mock-symphony-server.js";
 import { startServer, stopServer } from "./utils/server.js";
 
 // Path to log file
