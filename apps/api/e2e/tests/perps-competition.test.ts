--- conflicted
+++ resolved
@@ -530,27 +530,125 @@
     const positionsResponse = await agentClient.getPerpsPositions();
 
     expect(positionsResponse.success).toBe(true);
-<<<<<<< HEAD
-    if (positionsResponse.success) {
-      expect(positionsResponse.agentId).toBe(agent.id);
-      expect(Array.isArray(positionsResponse.positions)).toBe(true);
-
-      // The mock Symphony server should provide some positions
-      if (positionsResponse.positions.length > 0) {
-        const position = positionsResponse.positions[0];
-        expect(position).toBeDefined();
-        expect(position?.agentId).toBe(agent.id);
-        expect(position?.competitionId).toBe(competition.id);
-        expect(position?.marketSymbol).toBeDefined();
-        expect(position?.isLong).toBeDefined();
-        expect(typeof position?.isLong).toBe("boolean");
-        expect(position?.size).toBeDefined();
-        expect(position?.averagePrice).toBeDefined();
-      }
-=======
 
     // Type assertion since we've verified success
     const typedPositionsResponse = positionsResponse as PerpsPositionsResponse;
+    expect(typedPositionsResponse.agentId).toBe(agent.id);
+    expect(Array.isArray(typedPositionsResponse.positions)).toBe(true);
+
+    // The mock Symphony server should provide some positions
+    if (typedPositionsResponse.positions.length > 0) {
+      const position = typedPositionsResponse.positions[0];
+      expect(position).toBeDefined();
+      expect(position?.agentId).toBe(agent.id);
+      expect(position?.competitionId).toBe(competition.id);
+      expect(position?.marketSymbol).toBeDefined();
+      expect(position?.isLong).toBeDefined();
+      expect(position?.size).toBeDefined();
+      expect(position?.averagePrice).toBeDefined();
+    }
+  });
+
+  test("should get perps account summary for authenticated agent", async () => {
+    // Setup admin client
+    const adminClient = createTestClient(getBaseUrl());
+    await adminClient.loginAsAdmin(adminApiKey);
+
+    // Register agent for this test and get the API client
+    const { agent, client: agentClient } =
+      await registerUserAndAgentAndGetClient({
+        adminApiKey,
+        agentName: "Perps Account Test Agent",
+      });
+
+    // Start a perps competition with the agent
+    const competitionResponse = await startPerpsTestCompetition({
+      adminClient,
+      name: `Perps Account Test ${Date.now()}`,
+      agentIds: [agent.id],
+    });
+
+    expect(competitionResponse.success).toBe(true);
+    const competition = competitionResponse.competition;
+
+    // Wait for competition start to fully commit
+    await wait(1000);
+
+    // Trigger sync from Symphony (simulating what the cron job does)
+    const services = new ServiceRegistry();
+    await services.perpsDataProcessor.processPerpsCompetition(competition.id);
+
+    // Wait for sync to complete
+    await wait(500);
+
+    // Test getting account summary for the authenticated agent
+    const accountResponse = await agentClient.getPerpsAccount();
+
+    expect(accountResponse.success).toBe(true);
+
+    // Type assertion since we've verified success
+    const typedAccountResponse = accountResponse as PerpsAccountResponse;
+    expect(typedAccountResponse.agentId).toBe(agent.id);
+    expect(typedAccountResponse.account).toBeDefined();
+
+    const account = typedAccountResponse.account;
+    expect(account.agentId).toBe(agent.id);
+    expect(account.competitionId).toBe(competition.id);
+    // After sync, should have data from mock Symphony server (default $500 initial capital)
+    expect(account.totalEquity).toBe("500");
+    expect(account.availableBalance).toBe("500");
+    expect(account.marginUsed).toBe("0");
+    expect(account.totalPnl).toBe("0");
+    expect(account.totalVolume).toBe("0");
+    expect(account.openPositions).toBe(0);
+    expect(account.timestamp).toBeDefined();
+  });
+
+  test("should get perps positions for an agent in a competition", async () => {
+    // Setup admin client
+    const adminClient = createTestClient(getBaseUrl());
+    await adminClient.loginAsAdmin(adminApiKey);
+
+    // Register agent for this test
+    const { agent, client: agentClient } =
+      await registerUserAndAgentAndGetClient({
+        adminApiKey,
+        agentName: "Competition Perps Positions Test Agent",
+      });
+
+    // Start a perps competition with the agent
+    const competitionResponse = await startPerpsTestCompetition({
+      adminClient,
+      name: `Competition Perps Positions Test ${Date.now()}`,
+      agentIds: [agent.id],
+    });
+
+    expect(competitionResponse.success).toBe(true);
+    const competition = competitionResponse.competition;
+
+    // Wait for competition start to fully commit
+    await wait(1000);
+
+    // Trigger sync from Symphony (simulating what the cron job does)
+    const services = new ServiceRegistry();
+    await services.perpsDataProcessor.processPerpsCompetition(competition.id);
+
+    // Wait for sync to complete
+    await wait(500);
+
+    // Test getting positions via competition endpoint (requires auth)
+    const positionsResponse =
+      await agentClient.getAgentPerpsPositionsInCompetition(
+        competition.id,
+        agent.id,
+      );
+
+    expect(positionsResponse.success).toBe(true);
+
+    // Type assertion since we've verified success
+    const typedPositionsResponse =
+      positionsResponse as AgentPerpsPositionsResponse;
+    expect(typedPositionsResponse.competitionId).toBe(competition.id);
     expect(typedPositionsResponse.agentId).toBe(agent.id);
     expect(Array.isArray(typedPositionsResponse.positions)).toBe(true);
 
@@ -565,144 +663,6 @@
       // expect(position?.isLong).toBeDefined();
       expect(position?.size).toBeDefined();
       expect(position?.averagePrice).toBeDefined();
->>>>>>> 761d1c2d
-    }
-  });
-
-  test("should get perps account summary for authenticated agent", async () => {
-    // Setup admin client
-    const adminClient = createTestClient(getBaseUrl());
-    await adminClient.loginAsAdmin(adminApiKey);
-
-    // Register agent for this test and get the API client
-    const { agent, client: agentClient } =
-      await registerUserAndAgentAndGetClient({
-        adminApiKey,
-        agentName: "Perps Account Test Agent",
-      });
-
-    // Start a perps competition with the agent
-    const competitionResponse = await startPerpsTestCompetition({
-      adminClient,
-      name: `Perps Account Test ${Date.now()}`,
-      agentIds: [agent.id],
-    });
-
-    expect(competitionResponse.success).toBe(true);
-    const competition = competitionResponse.competition;
-
-    // Wait for competition start to fully commit
-    await wait(1000);
-
-    // Trigger sync from Symphony (simulating what the cron job does)
-    const services = new ServiceRegistry();
-    await services.perpsDataProcessor.processPerpsCompetition(competition.id);
-
-    // Wait for sync to complete
-    await wait(500);
-
-    // Test getting account summary for the authenticated agent
-    const accountResponse = await agentClient.getPerpsAccount();
-
-    expect(accountResponse.success).toBe(true);
-
-    // Type assertion since we've verified success
-    const typedAccountResponse = accountResponse as PerpsAccountResponse;
-    expect(typedAccountResponse.agentId).toBe(agent.id);
-    expect(typedAccountResponse.account).toBeDefined();
-
-    const account = typedAccountResponse.account;
-    expect(account.agentId).toBe(agent.id);
-    expect(account.competitionId).toBe(competition.id);
-    // After sync, should have data from mock Symphony server (default $500 initial capital)
-    expect(account.totalEquity).toBe("500");
-    expect(account.availableBalance).toBe("500");
-    expect(account.marginUsed).toBe("0");
-    expect(account.totalPnl).toBe("0");
-    expect(account.totalVolume).toBe("0");
-    expect(account.openPositions).toBe(0);
-    expect(account.timestamp).toBeDefined();
-  });
-
-  test("should get perps positions for an agent in a competition", async () => {
-    // Setup admin client
-    const adminClient = createTestClient(getBaseUrl());
-    await adminClient.loginAsAdmin(adminApiKey);
-
-    // Register agent for this test
-    const { agent, client: agentClient } =
-      await registerUserAndAgentAndGetClient({
-        adminApiKey,
-        agentName: "Competition Perps Positions Test Agent",
-      });
-
-    // Start a perps competition with the agent
-    const competitionResponse = await startPerpsTestCompetition({
-      adminClient,
-      name: `Competition Perps Positions Test ${Date.now()}`,
-      agentIds: [agent.id],
-    });
-
-    expect(competitionResponse.success).toBe(true);
-    const competition = competitionResponse.competition;
-
-    // Wait for competition start to fully commit
-    await wait(1000);
-
-    // Trigger sync from Symphony (simulating what the cron job does)
-    const services = new ServiceRegistry();
-    await services.perpsDataProcessor.processPerpsCompetition(competition.id);
-
-    // Wait for sync to complete
-    await wait(500);
-
-    // Test getting positions via competition endpoint (requires auth)
-    const positionsResponse =
-      await agentClient.getAgentPerpsPositionsInCompetition(
-        competition.id,
-        agent.id,
-      );
-
-    expect(positionsResponse.success).toBe(true);
-<<<<<<< HEAD
-    if (positionsResponse.success) {
-      expect(positionsResponse.competitionId).toBe(competition.id);
-      expect(positionsResponse.agentId).toBe(agent.id);
-      expect(Array.isArray(positionsResponse.positions)).toBe(true);
-
-      // The mock Symphony server should provide some positions
-      if (positionsResponse.positions.length > 0) {
-        const position = positionsResponse.positions[0];
-        expect(position).toBeDefined();
-        expect(position?.agentId).toBe(agent.id);
-        expect(position?.competitionId).toBe(competition.id);
-        expect(position?.marketSymbol).toBeDefined();
-        expect(position?.isLong).toBeDefined();
-        expect(typeof position?.isLong).toBe("boolean");
-        expect(position?.size).toBeDefined();
-        expect(position?.averagePrice).toBeDefined();
-      }
-=======
-
-    // Type assertion since we've verified success
-    const typedPositionsResponse =
-      positionsResponse as AgentPerpsPositionsResponse;
-    expect(typedPositionsResponse.competitionId).toBe(competition.id);
-    expect(typedPositionsResponse.agentId).toBe(agent.id);
-    expect(Array.isArray(typedPositionsResponse.positions)).toBe(true);
-
-    // The mock Symphony server should provide some positions
-    if (typedPositionsResponse.positions.length > 0) {
-      const position = typedPositionsResponse.positions[0];
-      expect(position).toBeDefined();
-      expect(position?.agentId).toBe(agent.id);
-      expect(position?.competitionId).toBe(competition.id);
-      expect(position?.marketSymbol).toBeDefined();
-      // TODO: Re-enable when API returns isLong instead of side
-      // expect(position?.isLong).toBeDefined();
-      expect(position?.size).toBeDefined();
-      expect(position?.averagePrice).toBeDefined();
->>>>>>> 761d1c2d
     }
   });
 
@@ -896,25 +856,6 @@
     const agent1Positions = await agent1Client.getPerpsPositions();
     expect(agent1Positions.success).toBe(true);
 
-<<<<<<< HEAD
-      const btcPosition = agent1Positions.positions.find(
-        (p) => p.marketSymbol === "BTC",
-      );
-      expect(btcPosition).toBeDefined();
-      expect(btcPosition?.isLong).toBe(true);
-      expect(btcPosition?.size).toBe(0.5);
-      expect(btcPosition?.averagePrice).toBe(45000);
-      expect(btcPosition?.markPrice).toBe(47000);
-      expect(btcPosition?.unrealizedPnl).toBe(1000);
-
-      const ethPosition = agent1Positions.positions.find(
-        (p) => p.marketSymbol === "ETH",
-      );
-      expect(ethPosition).toBeDefined();
-      expect(ethPosition?.isLong).toBe(false);
-      expect(ethPosition?.size).toBe(2);
-    }
-=======
     // Type assertion since we've verified success
     const typedAgent1Positions = agent1Positions as PerpsPositionsResponse;
     expect(typedAgent1Positions.positions).toHaveLength(2);
@@ -923,13 +864,11 @@
       (p) => p.marketSymbol === "BTC",
     );
     expect(btcPosition).toBeDefined();
-    // TODO: Re-enable when API returns isLong instead of side
-    // expect(btcPosition?.isLong).toBe(true);
-    // TODO: Change back to numbers when API is fixed (from mzk/perps-live-trading-frontend)
-    expect(btcPosition?.size).toBe("0.5");
-    expect(btcPosition?.averagePrice).toBe("45000");
-    expect(btcPosition?.markPrice).toBe("47000");
-    expect(btcPosition?.unrealizedPnl).toBe("1000");
+    expect(btcPosition?.isLong).toBe(true);
+    expect(btcPosition?.size).toBe(0.5);
+    expect(btcPosition?.averagePrice).toBe(45000);
+    expect(btcPosition?.markPrice).toBe(47000);
+    expect(btcPosition?.unrealizedPnl).toBe(1000);
 
     const ethPosition = typedAgent1Positions.positions.find(
       (p) => p.marketSymbol === "ETH",
@@ -939,7 +878,6 @@
     // expect(ethPosition?.isLong).toBe(false);
     // TODO: Change back to number when API is fixed (from mzk/perps-live-trading-frontend)
     expect(ethPosition?.size).toBe("2");
->>>>>>> 761d1c2d
 
     // Verify agent1's account summary
     const agent1Account = await agent1Client.getPerpsAccount();
@@ -956,17 +894,6 @@
     // Verify agent2's position (SOL with negative PnL) was persisted
     const agent2Positions = await agent2Client.getPerpsPositions();
     expect(agent2Positions.success).toBe(true);
-<<<<<<< HEAD
-    if (agent2Positions.success) {
-      expect(agent2Positions.positions).toHaveLength(1);
-
-      const solPosition = agent2Positions.positions[0];
-      expect(solPosition?.marketSymbol).toBe("SOL");
-      expect(solPosition?.isLong).toBe(true);
-      expect(solPosition?.size).toBe(10);
-      expect(solPosition?.unrealizedPnl).toBe(-50);
-    }
-=======
 
     // Type assertion since we've verified success
     const typedAgent2Positions = agent2Positions as PerpsPositionsResponse;
@@ -974,12 +901,9 @@
 
     const solPosition = typedAgent2Positions.positions[0];
     expect(solPosition?.marketSymbol).toBe("SOL");
-    // TODO: Re-enable when API returns isLong instead of side
-    // expect(solPosition?.isLong).toBe(true);
-    // TODO: Change back to numbers when API is fixed (from mzk/perps-live-trading-frontend)
-    expect(solPosition?.size).toBe("10");
-    expect(solPosition?.unrealizedPnl).toBe("-50");
->>>>>>> 761d1c2d
+    expect(solPosition?.isLong).toBe(true);
+    expect(solPosition?.size).toBe(10);
+    expect(solPosition?.unrealizedPnl).toBe(-50);
 
     // Verify agent2's account summary
     const agent2Account = await agent2Client.getPerpsAccount();
