--- conflicted
+++ resolved
@@ -3129,38 +3129,4 @@
     expect(agentFoxtrotRank).toBe(agentHotelRank);
     expect(agentFoxtrotRank).toBe(1);
   });
-<<<<<<< HEAD
-=======
-
-  describe("Email Verification", () => {
-    test("unauthenticated user cannot verify email", async () => {
-      // Create unauthenticated client
-      const unauthenticatedClient = createTestClient();
-
-      // Try to verify email without authentication
-      const unauthResponse = await unauthenticatedClient.verifyEmail();
-      expect(unauthResponse.success).toBe(false);
-      expect((unauthResponse as ErrorResponse).status).toBe(401);
-    });
-
-    test("email verification endpoint returns consistent response structure", async () => {
-      // Create a SIWE-authenticated client
-      const { client: siweClient } = await createSiweAuthenticatedClient({
-        adminApiKey,
-        userName: "Response Structure Test User",
-        userEmail: "response-structure-test@example.com",
-      });
-
-      // Test response structure with invalid token (we know this will fail)
-      const response = await siweClient.verifyEmail();
-
-      // Verify response structure regardless of success/failure
-      expect(response).toHaveProperty("success");
-      expect(response.success).toBe(true);
-      expect(response.message).toBe(
-        "Email verification initiated successfully",
-      );
-    });
-  });
->>>>>>> 3ed261d2
 });