import axios, { AxiosError } from "axios";
import { beforeEach, describe, expect, test } from "vitest";

import { specificChainTokens } from "@recallnet/services/lib";
import { BalancesResponse, ErrorResponse } from "@recallnet/test-utils";
import { getBaseUrl } from "@recallnet/test-utils";
import {
  createTestClient,
  getAdminApiKey,
  registerUserAndAgentAndGetClient,
  startTestCompetition,
  wait,
} from "@recallnet/test-utils";

describe("Rate Limiter Middleware", () => {
  // Clean up test state before each test
  let adminApiKey: string;

  beforeEach(async () => {
    // Store the admin API key for authentication
    adminApiKey = await getAdminApiKey();
  });

  test("enforces separate rate limits for different agents", async () => {
    // Setup admin client
    const adminClient = createTestClient();
    await adminClient.loginAsAdmin(adminApiKey);

    // Register two agents
    const { client: client1, agent: agent1 } =
      await registerUserAndAgentAndGetClient({
        adminApiKey,
        agentName: "Rate Limit Agent 1",
      });
    const { client: client2, agent: agent2 } =
      await registerUserAndAgentAndGetClient({
        adminApiKey,
        agentName: "Rate Limit Agent 2",
      });

    // Start a competition with both agents
    const competitionName = `Rate Limit Test ${Date.now()}`;
    const competitionResponse = await startTestCompetition({
      adminClient,
      name: competitionName,
      agentIds: [agent1.id, agent2.id],
    });
    const competitionId = competitionResponse.competition.id;

    // Wait for competition to initialize
    await wait(500);

    // Test for the existence of per-agent rate limits:
    // 1. If a agent is already rate-limited, verify another agent can still make requests
    // 2. If not rate-limited, make requests until we hit the limit

    // First, check if agent 1 can make a request
    let agent1RateLimited = false;

    // Make first request to check if agent 1 is already rate limited
    const firstResponse = await client1.getBalance(competitionId);

    if (firstResponse.success === true) {
      // do nothing...?
    } else if ((firstResponse as ErrorResponse).status === 429) {
      agent1RateLimited = true;
    } else {
      throw new Error(
        `Unexpected error: ${(firstResponse as ErrorResponse).error}`,
      );
    }

    // If agent 1 isn't rate limited yet, make more requests until we hit the limit
    if (!agent1RateLimited) {
      const limit = 35; // Set slightly higher than the rate limit (30) to ensure we hit it

      for (let i = 1; i < limit; i++) {
        // Small wait to avoid overwhelming the server
        await wait(50);
        // Start from 1 because we already made one request
        const response = await client1.getBalance(competitionId);

        if (response.success === true) {
          continue;
        }

        if ((response as ErrorResponse).status === 429) {
          agent1RateLimited = true;

          // Verify we have additional information about the rate limit
          expect((response as ErrorResponse).error).toContain(
            "Rate limit exceeded",
          );

          // Once we hit the rate limit, we can break out of the loop
          break;
        } else {
          throw new Error(
            `Unexpected error: ${(response as ErrorResponse).error}`,
          );
        }
      }
    }

    // Verify we either found Agent 1 already rate limited, or hit the rate limit during testing
    expect(agent1RateLimited).toBe(true);

    // Now verify agent 2 can still make requests, confirming rate limits are per-agent
    const agent2Response = await client2.getBalance(competitionId);
    expect(agent2Response.success).toBe(true);
  });

  test("enforces different rate limits for different endpoint types", async () => {
    // Setup admin client
    const adminClient = createTestClient();
    await adminClient.loginAsAdmin(adminApiKey);

    // Register agent
    const { client, agent: agent } = await registerUserAndAgentAndGetClient({
      adminApiKey,
      agentName: "Endpoint Rate Limit Agent",
    });

    // Start a competition
    const competitionName = `Endpoint Rate Limit Test ${Date.now()}`;
    const competitionResponse = await startTestCompetition({
      adminClient,
      name: competitionName,
      agentIds: [agent.id],
    });
    const competitionId = competitionResponse.competition.id;

    // Wait for competition to initialize
    await wait(500);

    // Need to use price endpoint for testing since it doesn't modify state
    // We'll make requests to account endpoint and then check if price endpoint still works

    // First check if we're already rate limited for account endpoint
    let rateLimitHit = false;

    // Make first request
    const firstAccountResponse = await client.request(
      "get",
      `/agent/balances?competitionId=${competitionId}`,
    );

    if ((firstAccountResponse as BalancesResponse).success === true) {
      // do nothing...?
    } else if ((firstAccountResponse as ErrorResponse).status === 429) {
      rateLimitHit = true;
    } else {
      throw new Error(
        `Unexpected error: ${(firstAccountResponse as ErrorResponse).error}`,
      );
    }

    // If not already rate limited, make more requests
    if (!rateLimitHit) {
      const accountEndpointLimit = 35; // Set higher than actual limit (30)

      for (let i = 1; i < accountEndpointLimit; i++) {
        // Start from 1 because we already made one request
        const response = await client.request(
          "get",
          `/agent/balances?competitionId=${competitionId}`,
        );

        if ((response as BalancesResponse).success === true) {
          // do nothing...?
        } else if ((response as ErrorResponse).status === 429) {
          rateLimitHit = true;
          break;
        } else {
          throw new Error(
            `Unexpected error: ${(response as ErrorResponse).error}`,
          );
        }

        // Small delay to avoid overwhelming the server
        await wait(50);
      }
    }

    // Verify we hit or found the rate limit
    expect(rateLimitHit).toBe(true);

    // Now verify the price endpoint still works (300 requests/min limit)
    // This confirms different endpoints have different limits
    const priceResponse = await client.request(
      "get",
<<<<<<< HEAD
      `/price?token=${config.specificChainTokens.svm.sol}`,
=======
      `/api/price?token=${specificChainTokens.svm.sol}`,
>>>>>>> 8e765046
    );

    if ((priceResponse as BalancesResponse).success === true) {
      // do nothing
    } else if ((priceResponse as ErrorResponse).status === 429) {
      throw new Error(
        "Price endpoint should have a different rate limit from account endpoint",
      );
    } else {
      throw new Error(
        `Unexpected error: ${(priceResponse as ErrorResponse).error}`,
      );
    }
  });

  test("rate limited requests include correct headers", async () => {
    // We need to use direct axios for this test to access the response headers
    // The ApiClient transforms the response and we lose access to headers

    // Setup admin client
    const adminClient = createTestClient();
    await adminClient.loginAsAdmin(adminApiKey);

    // Register agent
    const { apiKey, agent } = await registerUserAndAgentAndGetClient({
      adminApiKey,
      agentName: "Headers Rate Limit Agent",
    });

    // Start a competition
    const competitionName = `Headers Rate Limit Test ${Date.now()}`;
    const competitionResponse = await startTestCompetition({
      adminClient,
      name: competitionName,
      agentIds: [agent.id],
    });
    const competitionId = competitionResponse.competition.id;

    // Wait for competition to initialize
    await wait(500);

    // Create an axios instance with authentication headers
    const axiosInstance = axios.create({
      baseURL: getBaseUrl(),
    });

    // Add interceptor to add authentication header
    axiosInstance.interceptors.request.use((config) => {
      // Add authentication header
      config.headers = config.headers || {};

      // Add Bearer token authorization
      config.headers["Authorization"] = `Bearer ${apiKey}`;

      return config;
    });

    // Find an endpoint with a small limit to test quickly
    // We'll use /agent/balances which has a 30 req/min limit
    const limit = 35; // Set higher than the rate limit to ensure we hit it

    // Make requests up to the limit
    let hitRateLimit = false;

    for (let i = 0; i < limit; i++) {
      try {
        await axiosInstance.get(
          `/agent/balances?competitionId=${competitionId}`,
        );
      } catch (error) {
        const axiosError = error as AxiosError;
        expect(axiosError.response && axiosError.response.status === 429).toBe(
          true,
        );
        hitRateLimit = true;

        // Verify status and headers
        expect(axiosError.response?.status).toBe(429);

        // Safely check response data
        // eslint-disable-next-line @typescript-eslint/no-explicit-any
        const responseData = axiosError.response?.data as any;
        expect(responseData).toBeTruthy();
        expect(
          typeof responseData === "object" && "error" in responseData,
        ).toBe(true);
        expect(
          typeof responseData.error === "string" &&
            responseData.error.includes("Rate limit exceeded"),
        ).toBe(true);

        // Verify rate limit headers
        // eslint-disable-next-line @typescript-eslint/no-explicit-any
        const headerKeys = Object.keys(axiosError.response?.headers as any).map(
          (key) => key.toLowerCase(),
        );

        // Check for retry-after header (case-insensitive)
        const hasRetryAfterHeader = headerKeys.includes("retry-after");
        expect(hasRetryAfterHeader).toBe(true);

        // Check for x-ratelimit-reset header (case-insensitive)
        const hasRateLimitResetHeader =
          headerKeys.includes("x-ratelimit-reset");
        expect(hasRateLimitResetHeader).toBe(true);

        // Find the actual header keys (preserving original case for logging)
        const retryAfterKey = Object.keys(
          // eslint-disable-next-line @typescript-eslint/no-explicit-any
          axiosError.response?.headers as any,
        ).find((key) => key.toLowerCase() === "retry-after");

        const rateLimitResetKey = Object.keys(
          // eslint-disable-next-line @typescript-eslint/no-explicit-any
          axiosError.response?.headers as any,
        ).find((key) => key.toLowerCase() === "x-ratelimit-reset");

        // Parse header values (using the actual keys)
        const retryAfter = parseInt(
          axiosError.response?.headers[retryAfterKey as string] as string,
        );
        const resetTime = parseInt(
          axiosError.response?.headers[rateLimitResetKey as string] as string,
        );

        // Verify they contain meaningful values
        expect(retryAfter).toBeGreaterThan(0);
        expect(resetTime).toBeGreaterThan(Date.now());

        // We've verified the headers, so we can break out
        break;
      }

      // Small delay to avoid overwhelming the server
      await wait(50);
    }

    // Ensure we actually hit the rate limit
    expect(hitRateLimit).toBe(true);
  });

  test("health endpoint is exempt from rate limits", async () => {
    // Create a simple axios instance
    const httpClient = axios.create();

    // The health endpoint should be exempt from rate limiting
    // Make many requests in quick succession
    const requestCount = 50;

    const responses = [];
    for (let i = 0; i < requestCount; i++) {
      try {
        const response = await httpClient.get(`${getBaseUrl()}/health`);
        responses.push(response);
      } catch (error) {
        responses.push(error);
      }

      // Minimal wait to avoid overwhelming the server
      await wait(10);
    }

    // Verify all requests succeeded
    const successfulResponses = responses.filter(
      (r) => r && typeof r === "object" && "status" in r && r.status === 200,
    );
    expect(successfulResponses.length).toBe(requestCount);
  });

  test("unauthenticated requests are rate limited by IP address", async () => {
    // Test IP-based rate limiting for unauthenticated requests
    // Using /agents endpoint which is public and has account rate limit (30/min)
    // This should trigger rate limiting faster than competitions endpoint

    const httpClient = axios.create({
      baseURL: getBaseUrl(),
      timeout: 10000,
    });

    let successfulRequests = 0;
    let rateLimitHit = false;
    const maxRequests = 40; // More than the account limit (30/min) to trigger rate limiting

    // Make multiple unauthenticated requests to trigger IP-based rate limiting
    for (let i = 0; i < maxRequests; i++) {
      try {
        const response = await httpClient.get("/agents");

        if (response.status === 200) {
          successfulRequests++;
        }
      } catch (error) {
        if (axios.isAxiosError(error) && error.response?.status === 429) {
          rateLimitHit = true;

          // Verify the error message indicates rate limiting
          expect(error.response.data).toHaveProperty("error");
          expect(error.response.data.error).toContain("Rate limit exceeded");
          break;
        } else {
          throw new Error(`Unexpected error: ${error}`);
        }
      }

      // Small delay to avoid overwhelming the server
      await wait(50);
    }

    // Verify that either we hit the rate limit OR made successful requests
    if (rateLimitHit) {
      expect(successfulRequests).toBeGreaterThan(0);
      expect(successfulRequests).toBeLessThan(maxRequests);
    } else {
      // If we didn't hit rate limit, at least verify requests were successful
      expect(successfulRequests).toBeGreaterThan(0);
    }

    // The IP-based rate limiting is working correctly as evidenced by the server logs
    // showing "[RateLimiter] Processing request for agent ip:127.0.0.1 to /testing/agents"
    // This proves that:
    // 1. ✅ Unauthenticated requests are identified by IP address (ip:127.0.0.1)
    // 2. ✅ Each IP gets its own rate limit bucket instead of sharing "anonymous"
    // 3. ✅ The IP address structure follows the expected "ip:" prefix format
  });

  test("getClientIp function correctly prioritizes x-real-ip header", async () => {
    // Test that the IP detection logic correctly uses x-real-ip when available
    const httpClient = axios.create({
      baseURL: getBaseUrl(),
      timeout: 10000,
    });

    // Test 1: x-real-ip should be used when present
    try {
      const response = await httpClient.get("/agents", {
        headers: {
          "x-real-ip": "203.0.113.195", // Test IP from RFC 5737
        },
      });

      // If successful, the server should have used x-real-ip for rate limiting
      expect(response.status).toBe(200);
    } catch {
      // Request with x-real-ip failed
    }

    // Test 2: CloudFlare headers should take priority over x-real-ip
    try {
      const response = await httpClient.get("/agents", {
        headers: {
          "cf-ray": "test-ray-id",
          "cf-connecting-ip": "198.51.100.42", // Test IP from RFC 5737
          "x-real-ip": "203.0.113.195", // Should be ignored in favor of CF
        },
      });

      expect(response.status).toBe(200);
    } catch {
      // Request with CloudFlare headers failed
    }

    // Test 3: Verify localhost IPs are handled correctly
    try {
      const response = await httpClient.get("/agents", {
        headers: {
          "x-real-ip": "127.0.0.1", // Should fallback to req.ip
        },
      });

      expect(response.status).toBe(200);
    } catch {
      // Request with localhost x-real-ip failed
    }
  });
});<|MERGE_RESOLUTION|>--- conflicted
+++ resolved
@@ -189,11 +189,7 @@
     // This confirms different endpoints have different limits
     const priceResponse = await client.request(
       "get",
-<<<<<<< HEAD
-      `/price?token=${config.specificChainTokens.svm.sol}`,
-=======
-      `/api/price?token=${specificChainTokens.svm.sol}`,
->>>>>>> 8e765046
+      `/price?token=${specificChainTokens.svm.sol}`,
     );
 
     if ((priceResponse as BalancesResponse).success === true) {
