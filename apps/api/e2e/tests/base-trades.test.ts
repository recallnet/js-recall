--- conflicted
+++ resolved
@@ -25,17 +25,9 @@
 
   // Base tokens to test with - using well-known tokens with reliable price data
   const BASE_TOKENS = [
-<<<<<<< HEAD
-    "0x4ed4E862860beD51a9570b96d89aF5E1B0Efefed", // DEGEN
-    "0x532f27101965dd16442E59d40670FaF5eBB142E4", // BRETT
-    "0x0578d8A44db98B23BF096A382e016e29a5Ce0ffe", // HIGHER
-    "0x0Db510e79909666d6dEc7f5e49370838c16D950f", // WELL
-    "0x2Ae3F1Ec7F1F5012CFEab0185bfc7aa3cf0DEc22", // cbBTC
-=======
     "0x4200000000000000000000000000000000000006", // WETH on Base
     "0x50c5725949a6f0c72e6c4a641f24049a917db0cb", // DAI on Base
     "0x2Ae3F1Ec7F1F5012CFEab0185bfc7aa3cf0DEc22", // cbETH on Base
->>>>>>> ebf0c987
   ];
 
   // Base USDC token address
