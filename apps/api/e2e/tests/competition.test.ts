--- conflicted
+++ resolved
@@ -440,10 +440,6 @@
     expect(agentRulesResponse.rules.rateLimits).toBeDefined();
     expect(agentRulesResponse.rules.availableChains).toBeDefined();
     expect(agentRulesResponse.rules.slippageFormula).toBeDefined();
-<<<<<<< HEAD
-    expect(agentRulesResponse.rules.portfolioSnapshots).toBeDefined();
-=======
->>>>>>> de3fdf9c
 
     // Verify trading constraints
     expect(agentRulesResponse.rules.tradingConstraints).toBeDefined();
@@ -3989,10 +3985,6 @@
       expect(response.data.rules.rateLimits).toBeDefined();
       expect(response.data.rules.availableChains).toBeDefined();
       expect(response.data.rules.slippageFormula).toBeDefined();
-<<<<<<< HEAD
-      expect(response.data.rules.portfolioSnapshots).toBeDefined();
-=======
->>>>>>> de3fdf9c
       expect(response.data.rules.tradingConstraints).toBeDefined();
       expect(response.data.rules.tradingConstraints.minimumPairAgeHours).toBe(
         24,
