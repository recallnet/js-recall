--- conflicted
+++ resolved
@@ -25,14 +25,6 @@
 } from "@/e2e/utils/api-types.js";
 import { getBaseUrl } from "@/e2e/utils/server.js";
 import {
-<<<<<<< HEAD
-  ADMIN_EMAIL,
-  ADMIN_PASSWORD,
-  ADMIN_USERNAME,
-  cleanupTestState,
-=======
-  VOLATILE_TOKEN,
->>>>>>> b98be484
   createSiweAuthenticatedClient,
   createTestAgent,
   createTestClient,
@@ -256,11 +248,7 @@
     const buyTradeResponse = await agentClient.executeTrade({
       reason: "testing create comp with trading constraints",
       fromToken: config.specificChainTokens.eth.usdc,
-<<<<<<< HEAD
       toToken: config.specificChainTokens.svm.sol,
-=======
-      toToken: VOLATILE_TOKEN, // low 24h volume
->>>>>>> b98be484
       amount: "100",
       fromChain: BlockchainType.EVM,
       toChain: BlockchainType.EVM,
@@ -4261,7 +4249,7 @@
         undefined,
         undefined,
         undefined,
-        looseConstraints,
+        looseTradingConstraints,
         rewards,
       );
       expect(createResult.success).toBe(true);
