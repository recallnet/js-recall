--- conflicted
+++ resolved
@@ -978,20 +978,154 @@
     }
   });
 
-<<<<<<< HEAD
+  test("GET /api/agents/:agentId/competitions retrieves agent competitions", async () => {
+    // Setup admin client and login
+    const adminClient = createTestClient();
+    const adminLoginSuccess = await adminClient.loginAsAdmin(adminApiKey);
+    expect(adminLoginSuccess).toBe(true);
+
+    // Step 1: Register a user and agent
+    const userName = `Competitions Test User ${Date.now()}`;
+    const userEmail = `competitions-test-${Date.now()}@example.com`;
+    const agentName = `Competitions Test Agent ${Date.now()}`;
+    const agentDescription = "Agent for competitions endpoint test";
+
+    const { client: agentClient, agent } =
+      await registerUserAndAgentAndGetClient({
+        adminApiKey,
+        userName,
+        userEmail,
+        agentName,
+        agentDescription,
+      });
+
+    expect(agent).toBeDefined();
+    expect(agent.id).toBeDefined();
+
+    // Step 2: Create and start two competitions with the agent
+    const competitionNames = [
+      `Competition A ${Date.now()}`,
+      `Competition B ${Date.now()}`,
+      `Competition C ${Date.now()}`,
+    ];
+    const createdCompetitions: Competition[] = [];
+
+    // NOTE: we can't have more than one active comp right now
+    async function createComp(compName: string) {
+      const createCompResult = await adminClient.createCompetition(
+        compName,
+        `Test competition ${compName}`,
+      );
+      expect(createCompResult.success).toBe(true);
+      const createCompResponse = createCompResult as CreateCompetitionResponse;
+      createdCompetitions.push(createCompResponse.competition);
+
+      const startCompResult = await adminClient.startExistingCompetition(
+        createCompResponse.competition.id,
+        [agent.id],
+      );
+
+      expect(startCompResult.success).toBe(true);
+    }
+
+    await createComp(competitionNames[0] as string);
+    await adminClient.endCompetition(createdCompetitions[0]?.id as string);
+    await createComp(competitionNames[1] as string);
+
+    const pendingCompResponse = await adminClient.createCompetition(
+      competitionNames[2] as string,
+      `Test competition ${competitionNames[2] as string}`,
+    );
+    expect(pendingCompResponse.success).toBe(true);
+
+    // make sure there is at least one comp that the agent is not part of so we can test that it is not returned in the responses
+    const notJoinedCompResponse = await adminClient.createCompetition(
+      competitionNames[2] as string,
+      `Test competition ${competitionNames[2] as string}`,
+    );
+    expect(notJoinedCompResponse.success).toBe(true);
+
+    const pendingComp = pendingCompResponse as CreateCompetitionResponse;
+    await agentClient.joinCompetition(pendingComp.competition.id, agent.id);
+    createdCompetitions.push(pendingComp.competition);
+
+    // Agent fetches list of competitions
+    const competitionsData = await agentClient.getAgentCompetitions(
+      agent.id,
+      {},
+    );
+
+    expect(competitionsData.success).toBe(true);
+    expect(competitionsData.competitions).toBeDefined();
+    expect(Array.isArray(competitionsData.competitions)).toBe(true);
+    expect(competitionsData.competitions.length).toBe(3);
+    expect(competitionsData.competitions[0].status).toBe("ended");
+    expect(competitionsData.competitions[1].status).toBe("active");
+    expect(competitionsData.competitions[2].status).toBe("pending");
+
+    // Verify all competitions are present
+    for (const competition of createdCompetitions) {
+      const foundCompetition = competitionsData.competitions.find(
+        // eslint-disable-next-line @typescript-eslint/no-explicit-any
+        (c: any) => c.id === competition.id,
+      );
+      expect(foundCompetition).toBeDefined();
+      expect(foundCompetition.name).toBe(competition.name);
+    }
+
+    // test if filtering by status works
+    async function testStatus(status: string) {
+      const compsData = await agentClient.getAgentCompetitions(agent.id, {
+        status,
+      });
+
+      expect(compsData.success).toBe(true);
+      expect(compsData.competitions).toBeDefined();
+      expect(Array.isArray(compsData.competitions)).toBe(true);
+      expect(compsData.competitions.length).toBe(1);
+      expect(compsData.competitions[0].status).toBe(status);
+    }
+
+    await testStatus("pending");
+    await testStatus("active");
+    await testStatus("ended");
+
+    // test if sorting works
+    const sortedComps = await agentClient.getAgentCompetitions(agent.id, {
+      sort: "-name",
+    });
+
+    expect(sortedComps.success).toBe(true);
+    expect(sortedComps.competitions).toBeDefined();
+    expect(Array.isArray(sortedComps.competitions)).toBe(true);
+    expect(sortedComps.competitions.length).toBe(3);
+    expect(sortedComps.competitions[0].name).toBe(competitionNames[2]);
+    expect(sortedComps.competitions[1].name).toBe(competitionNames[1]);
+    expect(sortedComps.competitions[2].name).toBe(competitionNames[0]);
+
+    // test if pagination works
+    const pagedComps = await agentClient.getAgentCompetitions(agent.id, {
+      limit: 2,
+      offset: 0,
+    });
+
+    expect(pagedComps.success).toBe(true);
+    expect(pagedComps.competitions).toBeDefined();
+    expect(Array.isArray(pagedComps.competitions)).toBe(true);
+    expect(pagedComps.competitions.length).toBe(2);
+    expect(pagedComps.pagination).toBeDefined();
+    expect(pagedComps.pagination.total).toBe(3);
+    expect(pagedComps.pagination.limit).toBe(2);
+    expect(pagedComps.pagination.offset).toBe(0);
+    expect(pagedComps.pagination.hasMore).toBe(true);
+  });
+
   describe("Agent Wallet Verification", () => {
     test("should successfully verify agent wallet ownership", async () => {
       // Setup: Create admin client
       const adminClient = createTestClient();
       const adminLoginSuccess = await adminClient.loginAsAdmin(adminApiKey);
       expect(adminLoginSuccess).toBe(true);
-=======
-  test("GET /api/agents/:agentId/competitions retrieves agent competitions", async () => {
-    // Setup admin client and login
-    const adminClient = createTestClient();
-    const adminLoginSuccess = await adminClient.loginAsAdmin(adminApiKey);
-    expect(adminLoginSuccess).toBe(true);
->>>>>>> 9c1e2344
 
       // Create a test agent
       const { client: agentClient } = await registerUserAndAgentAndGetClient({
@@ -1505,151 +1639,6 @@
       const nonceVerificationResponse =
         await nonceAgentClient.verifyAgentWallet(nonceMessage, nonceSignature);
       expect(nonceVerificationResponse).toMatchObject({ success: true });
-
-      // Test 2: Legacy (no nonce) verification
-      // This test should be removed since nonce is now required
-    });
-    test("GET /api/agent/:agentId/competitions retrieves agent competitions", async () => {
-      // Setup admin client and login
-      const adminClient = createTestClient();
-      const adminLoginSuccess = await adminClient.loginAsAdmin(adminApiKey);
-      expect(adminLoginSuccess).toBe(true);
-
-      // Step 1: Register a user and agent
-      const userName = `Competitions Test User ${Date.now()}`;
-      const userEmail = `competitions-test-${Date.now()}@example.com`;
-      const agentName = `Competitions Test Agent ${Date.now()}`;
-      const agentDescription = "Agent for competitions endpoint test";
-
-      const { client: agentClient, agent } =
-        await registerUserAndAgentAndGetClient({
-          adminApiKey,
-          userName,
-          userEmail,
-          agentName,
-          agentDescription,
-        });
-
-      expect(agent).toBeDefined();
-      expect(agent.id).toBeDefined();
-
-      // Step 2: Create and start two competitions with the agent
-      const competitionNames = [
-        `Competition A ${Date.now()}`,
-        `Competition B ${Date.now()}`,
-        `Competition C ${Date.now()}`,
-      ];
-      const createdCompetitions: Competition[] = [];
-
-      // NOTE: we can't have more than one active comp right now
-      async function createComp(compName: string) {
-        const createCompResult = await adminClient.createCompetition(
-          compName,
-          `Test competition ${compName}`,
-        );
-        expect(createCompResult.success).toBe(true);
-        const createCompResponse =
-          createCompResult as CreateCompetitionResponse;
-        createdCompetitions.push(createCompResponse.competition);
-
-        const startCompResult = await adminClient.startExistingCompetition(
-          createCompResponse.competition.id,
-          [agent.id],
-        );
-
-        expect(startCompResult.success).toBe(true);
-      }
-
-      await createComp(competitionNames[0] as string);
-      await adminClient.endCompetition(createdCompetitions[0]?.id as string);
-      await createComp(competitionNames[1] as string);
-
-      const pendingCompResponse = await adminClient.createCompetition(
-        competitionNames[2] as string,
-        `Test competition ${competitionNames[2] as string}`,
-      );
-      expect(pendingCompResponse.success).toBe(true);
-
-      // make sure there is at least one comp that the agent is not part of so we can test that it is not returned in the responses
-      const notJoinedCompResponse = await adminClient.createCompetition(
-        competitionNames[2] as string,
-        `Test competition ${competitionNames[2] as string}`,
-      );
-      expect(notJoinedCompResponse.success).toBe(true);
-
-      const pendingComp = pendingCompResponse as CreateCompetitionResponse;
-      await agentClient.joinCompetition(pendingComp.competition.id, agent.id);
-      createdCompetitions.push(pendingComp.competition);
-
-      // Agent fetches list of competitions
-      const competitionsData = await agentClient.getAgentCompetitions(
-        agent.id,
-        {},
-      );
-
-      expect(competitionsData.success).toBe(true);
-      expect(competitionsData.competitions).toBeDefined();
-      expect(Array.isArray(competitionsData.competitions)).toBe(true);
-      expect(competitionsData.competitions.length).toBe(3);
-      expect(competitionsData.competitions[0].status).toBe("ended");
-      expect(competitionsData.competitions[1].status).toBe("active");
-      expect(competitionsData.competitions[2].status).toBe("pending");
-
-      // Verify all competitions are present
-      for (const competition of createdCompetitions) {
-        const foundCompetition = competitionsData.competitions.find(
-          // eslint-disable-next-line @typescript-eslint/no-explicit-any
-          (c: any) => c.id === competition.id,
-        );
-        expect(foundCompetition).toBeDefined();
-        expect(foundCompetition.name).toBe(competition.name);
-      }
-
-      // test if filtering by status works
-      async function testStatus(status: string) {
-        const compsData = await agentClient.getAgentCompetitions(agent.id, {
-          status,
-        });
-
-        expect(compsData.success).toBe(true);
-        expect(compsData.competitions).toBeDefined();
-        expect(Array.isArray(compsData.competitions)).toBe(true);
-        expect(compsData.competitions.length).toBe(1);
-        expect(compsData.competitions[0].status).toBe(status);
-      }
-
-      await testStatus("pending");
-      await testStatus("active");
-      await testStatus("ended");
-
-      // test if sorting works
-      const sortedComps = await agentClient.getAgentCompetitions(agent.id, {
-        sort: "-name",
-      });
-
-      expect(sortedComps.success).toBe(true);
-      expect(sortedComps.competitions).toBeDefined();
-      expect(Array.isArray(sortedComps.competitions)).toBe(true);
-      expect(sortedComps.competitions.length).toBe(3);
-      expect(sortedComps.competitions[0].name).toBe(competitionNames[2]);
-      expect(sortedComps.competitions[1].name).toBe(competitionNames[1]);
-      expect(sortedComps.competitions[2].name).toBe(competitionNames[0]);
-
-      // test if pagination works
-      const pagedComps = await agentClient.getAgentCompetitions(agent.id, {
-        limit: 2,
-        offset: 0,
-      });
-
-      expect(pagedComps.success).toBe(true);
-      expect(pagedComps.competitions).toBeDefined();
-      expect(Array.isArray(pagedComps.competitions)).toBe(true);
-      expect(pagedComps.competitions.length).toBe(2);
-      expect(pagedComps.pagination).toBeDefined();
-      expect(pagedComps.pagination.total).toBe(3);
-      expect(pagedComps.pagination.limit).toBe(2);
-      expect(pagedComps.pagination.offset).toBe(0);
-      expect(pagedComps.pagination.hasMore).toBe(true);
     });
   });
 
