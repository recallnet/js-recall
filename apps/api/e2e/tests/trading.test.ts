import axios from "axios";
import { v4 as uuidv4 } from "uuid";
import { beforeEach, describe, expect, test } from "vitest";

import config from "@/config/index.js";
import { db } from "@/database/db.js";
import { trades as tradesDef } from "@/database/schema/trading/defs.js";
import { InsertTrade } from "@/database/schema/trading/types.js";
import {
  BalancesResponse,
  BlockchainType,
  CrossChainTradingType,
  ErrorResponse,
  PortfolioResponse,
  PriceResponse,
  SpecificChain,
  StartCompetitionResponse,
  TokenBalance,
  TradeHistoryResponse,
  TradeResponse,
  TradeTransaction,
} from "@/e2e/utils/api-types.js";
import { getBaseUrl } from "@/e2e/utils/server.js";
import {
  ADMIN_EMAIL,
  ADMIN_PASSWORD,
  ADMIN_USERNAME,
  cleanupTestState,
  createTestClient,
  registerTeamAndGetClient,
  startTestCompetition,
  wait,
} from "@/e2e/utils/test-helpers.js";
import { ServiceRegistry } from "@/services/index.js";

const reason = "trading end-to-end test";

describe("Trading API", () => {
  const services = new ServiceRegistry();

  let adminApiKey: string;

  // Clean up test state before each test
  beforeEach(async () => {
    await cleanupTestState();

    // Create admin account directly using the setup endpoint
    const response = await axios.post(`${getBaseUrl()}/api/admin/setup`, {
      username: ADMIN_USERNAME,
      password: ADMIN_PASSWORD,
      email: ADMIN_EMAIL,
    });

    // Store the admin API key for authentication
    adminApiKey = response.data.admin.apiKey;
    expect(adminApiKey).toBeDefined();
    console.log(`Admin API key created: ${adminApiKey.substring(0, 8)}...`);
  });

  test("team can execute a trade and verify balance updates", async () => {
    // Setup admin client
    const adminClient = createTestClient();
    await adminClient.loginAsAdmin(adminApiKey);

    // Register team and get client
    const { client: teamClient, team } = await registerTeamAndGetClient(
      adminApiKey,
      "Trading Team",
    );

    // Start a competition with our team
    const competitionName = `Trading Test ${Date.now()}`;
    (await adminClient.startCompetition({
      name: competitionName,
      teamIds: [team.id],
      tradingType: CrossChainTradingType.allow,
    })) as StartCompetitionResponse;

    // Wait for balances to be properly initialized
    await wait(500);

    // Check initial balance
    const initialBalanceResponse = await teamClient.getBalance();
    expect((initialBalanceResponse as BalancesResponse).success).toBe(true);
    expect((initialBalanceResponse as BalancesResponse).balances).toBeDefined();

    // Initial USDC balance should be the starting amount (e.g., 10000)
    const usdcTokenAddress = config.specificChainTokens.svm.usdc;
    console.log(
      JSON.stringify(initialBalanceResponse),
      "initialBalanceResponse test",
    );
    const initialUsdcBalance = parseFloat(
      (initialBalanceResponse as BalancesResponse).balances
        .find((b) => b.tokenAddress === usdcTokenAddress)
        ?.amount.toString() || "0",
    );
    console.log(`Initial USDC balance: ${initialUsdcBalance}`);
    expect(initialUsdcBalance).toBeGreaterThan(0);

    // Use SOL token for trading (since we know it has a price in the test environment)
    const solTokenAddress = config.specificChainTokens.svm.sol;
    // Initial SOL balance might already exist from initial balance config
    const initialSolBalance = parseFloat(
      (initialBalanceResponse as BalancesResponse).balances
        .find((b) => b.tokenAddress === solTokenAddress)
        ?.amount.toString() || "0",
    );
    console.log(`Initial SOL balance: ${initialSolBalance}`);

    // Use a small fixed amount that should be less than the initial balance
    const tradeAmount = 100; // Use a small amount that should be available
    console.log(
      `Trade amount: ${tradeAmount} (should be less than ${initialUsdcBalance})`,
    );

    // Execute a buy trade (buying SOL with USDC)
    const buyTradeResponse = await teamClient.executeTrade({
      fromToken: usdcTokenAddress,
      toToken: solTokenAddress,
      amount: tradeAmount.toString(),
      fromChain: BlockchainType.SVM,
      toChain: BlockchainType.SVM,
      reason,
    });

    console.log(`Buy trade response: ${JSON.stringify(buyTradeResponse)}`);
    expect(buyTradeResponse.success).toBe(true);
    expect((buyTradeResponse as TradeResponse).transaction).toBeDefined();
    expect((buyTradeResponse as TradeResponse).transaction.id).toBeDefined();

    // Verify chain field is included in transaction response
    if ((buyTradeResponse as TradeResponse).transaction.fromChain) {
      expect((buyTradeResponse as TradeResponse).transaction.fromChain).toBe(
        BlockchainType.SVM,
      );
    }
    if ((buyTradeResponse as TradeResponse).transaction.toChain) {
      expect((buyTradeResponse as TradeResponse).transaction.toChain).toBe(
        BlockchainType.SVM,
      );
    }

    // Wait a bit longer for the trade to process
    await wait(500);

    // Check updated balance
    const updatedBalanceResponse = await teamClient.getBalance();
    expect(updatedBalanceResponse.success).toBe(true);

    // USDC balance should have decreased
    const updatedUsdcBalance = parseFloat(
      (updatedBalanceResponse as BalancesResponse).balances
        .find((b) => b.tokenAddress === usdcTokenAddress)
        ?.amount.toString() || "0",
    );
    console.log(
      `Updated USDC balance: ${updatedUsdcBalance} (should be less than ${initialUsdcBalance})`,
    );
    expect(updatedUsdcBalance).toBeLessThan(initialUsdcBalance);
    // SOL balance should have increased
    const updatedSolBalance = parseFloat(
      (updatedBalanceResponse as BalancesResponse).balances
        .find((b) => b.tokenAddress === solTokenAddress)
        ?.amount.toString() || "0",
    );
    console.log(
      `Updated SOL balance: ${updatedSolBalance} (should be greater than ${initialSolBalance})`,
    );
    expect(updatedSolBalance).toBeGreaterThan(initialSolBalance);

    // Get trade history
    const tradeHistoryResponse = await teamClient.getTradeHistory();
    expect(tradeHistoryResponse.success).toBe(true);
    expect(
      (tradeHistoryResponse as TradeHistoryResponse).trades,
    ).toBeInstanceOf(Array);
    expect(
      (tradeHistoryResponse as TradeHistoryResponse).trades.length,
    ).toBeGreaterThan(0);

    // Verify chain fields in trades if they exist
    const lastTrade = (tradeHistoryResponse as TradeHistoryResponse).trades[0];
    if (lastTrade?.fromChain) {
      expect(lastTrade.fromChain).toBe(BlockchainType.SVM);
    }
    if (lastTrade?.toChain) {
      expect(lastTrade.toChain).toBe(BlockchainType.SVM);
    }

    // Execute a sell trade (selling SOL for USDC)
    // Sell 50% of what we have to ensure we never try to sell more than we have
    const tokenToSell = updatedSolBalance * 0.5;
    console.log(
      `Token to sell: ${tokenToSell} (should be less than ${updatedSolBalance})`,
    );

    const sellTradeResponse = await teamClient.executeTrade({
      fromToken: solTokenAddress,
      toToken: usdcTokenAddress,
      amount: tokenToSell.toString(),
      fromChain: BlockchainType.SVM,
      toChain: BlockchainType.SVM,
      reason,
    });

    console.log(`Sell trade response: ${JSON.stringify(sellTradeResponse)}`);
    expect(sellTradeResponse.success).toBe(true);
    expect((sellTradeResponse as TradeResponse).transaction).toBeDefined();

    // Wait a bit longer for the trade to process
    await wait(500);

    // Check final balance
    const finalBalanceResponse = await teamClient.getBalance();
    expect(finalBalanceResponse.success).toBe(true);
    // USDC balance should have increased compared to after buying
    const finalUsdcBalance = parseFloat(
      (finalBalanceResponse as BalancesResponse).balances
        .find((b) => b.tokenAddress === usdcTokenAddress)
        ?.amount.toString() || "0",
    );
    console.log(
      `Final USDC balance: ${finalUsdcBalance} (should be greater than ${updatedUsdcBalance})`,
    );
    expect(finalUsdcBalance).toBeGreaterThan(updatedUsdcBalance);
    // SOL balance should have decreased compared to after buying
    const finalSolBalance = parseFloat(
      (finalBalanceResponse as BalancesResponse).balances
        .find((b) => b.tokenAddress === solTokenAddress)
        ?.amount.toString() || "0",
    );
    console.log(
      `Final SOL balance: ${finalSolBalance} (should be less than ${updatedSolBalance})`,
    );
    expect(finalSolBalance).toBeLessThan(updatedSolBalance);
  });

  test("team can execute a trade with an arbitrary token address", async () => {
    // Setup admin client
    const adminClient = createTestClient();
    await adminClient.loginAsAdmin(adminApiKey);

    // Register team and get client
    const { client: teamClient, team } = await registerTeamAndGetClient(
      adminApiKey,
      "Arbitrary Token Team",
    );

    // Start a competition with our team
    const competitionName = `Arbitrary Token Test ${Date.now()}`;
    await startTestCompetition(adminClient, competitionName, [team.id]);

    // Wait for balances to be properly initialized
    await wait(500);

    // Check initial balance
    const initialBalanceResponse = await teamClient.getBalance();
    expect(initialBalanceResponse.success).toBe(true);
    expect((initialBalanceResponse as BalancesResponse).balances).toBeDefined();

    // Initial USDC balance should be the starting amount
    const usdcTokenAddress = config.specificChainTokens.svm.usdc;
    const initialUsdcBalance = parseFloat(
      (initialBalanceResponse as BalancesResponse).balances
        .find((b) => b.tokenAddress === usdcTokenAddress)
        ?.amount.toString() || "0",
    );
    console.log(`Initial USDC balance: ${initialUsdcBalance}`);
    expect(initialUsdcBalance).toBeGreaterThan(0);

    // The arbitrary token address to test with
    const arbitraryTokenAddress =
      "4k3Dyjzvzp8eMZWUXbBCjEvwSkkk59S5iCNLY3QrkX6R";
    // Initial balance of the arbitrary token (likely 0)
    const initialArbitraryTokenBalance = parseFloat(
      (initialBalanceResponse as BalancesResponse).balances
        .find((b) => b.tokenAddress === arbitraryTokenAddress)
        ?.amount.toString() || "0",
    );
    console.log(
      `Initial arbitrary token balance: ${initialArbitraryTokenBalance}`,
    );

    // Execute a direct trade using the API's expected parameters
    // We'll use the executeTrade method but we need to correctly map the parameters
    const tradeAmount = 10; // 10 USDC
    console.log(
      `Trading ${tradeAmount} USDC for arbitrary token ${arbitraryTokenAddress}`,
    );

    // Use the client's executeTrade which expects fromToken and toToken
    const buyTradeResponse = await teamClient.executeTrade({
      fromToken: usdcTokenAddress,
      toToken: arbitraryTokenAddress,
      amount: tradeAmount.toString(),
      fromChain: BlockchainType.SVM,
      toChain: BlockchainType.SVM,
      reason,
    });

    console.log(`Buy trade response: ${JSON.stringify(buyTradeResponse)}`);
    expect(buyTradeResponse.success).toBe(true);
    if (buyTradeResponse.success) {
      const tradeResponse = buyTradeResponse as TradeResponse;
      expect(tradeResponse.transaction).toBeDefined();
      expect(tradeResponse.transaction.id).toBeDefined();
    }

    // Wait for the trade to process
    await wait(500);

    // Check updated balance
    const updatedBalanceResponse = await teamClient.getBalance();
    expect(updatedBalanceResponse.success).toBe(true);
    // USDC balance should have decreased
    const updatedUsdcBalance = parseFloat(
      (updatedBalanceResponse as BalancesResponse).balances
        .find((b) => b.tokenAddress === usdcTokenAddress)
        ?.amount.toString() || "0",
    );
    console.log(`Updated USDC balance: ${updatedUsdcBalance}`);
    expect(updatedUsdcBalance).toBeLessThan(initialUsdcBalance);
    expect(initialUsdcBalance - updatedUsdcBalance).toBeCloseTo(tradeAmount, 1); // Allow for small rounding differences
    // The arbitrary token balance should have increased
    const updatedArbitraryTokenBalance = parseFloat(
      (updatedBalanceResponse as BalancesResponse).balances
        .find((b) => b.tokenAddress === arbitraryTokenAddress)
        ?.amount.toString() || "0",
    );
    console.log(
      `Updated arbitrary token balance: ${updatedArbitraryTokenBalance}`,
    );
    expect(updatedArbitraryTokenBalance).toBeGreaterThan(
      initialArbitraryTokenBalance,
    );

    // Get trade history
    const tradeHistoryResponse = await teamClient.getTradeHistory();
    expect(tradeHistoryResponse.success).toBe(true);
    expect(
      (tradeHistoryResponse as TradeHistoryResponse).trades,
    ).toBeInstanceOf(Array);
    expect(
      (tradeHistoryResponse as TradeHistoryResponse).trades.length,
    ).toBeGreaterThan(0);

    // Verify the last trade has the correct tokens
    const lastTrade = (tradeHistoryResponse as TradeHistoryResponse).trades[0];
    expect(lastTrade?.fromToken).toBe(usdcTokenAddress);
    expect(lastTrade?.toToken).toBe(arbitraryTokenAddress);
    expect((lastTrade as TradeTransaction)?.fromAmount).toBeCloseTo(
      tradeAmount,
      1,
    ); // Allow for small rounding differences
  });

  test("team cannot execute invalid trades", async () => {
    // Setup admin client
    const adminClient = createTestClient();
    await adminClient.loginAsAdmin(adminApiKey);

    // Register team and get client
    const { client: teamClient, team } = await registerTeamAndGetClient(
      adminApiKey,
      "Invalid Trading Team",
    );

    // Start a competition with our team
    await startTestCompetition(
      adminClient,
      `Invalid Trading Test ${Date.now()}`,
      [team.id],
    );

    // Check initial balance
    const initialBalanceResponse = await teamClient.getBalance();
    const usdcTokenAddress = config.specificChainTokens.svm.usdc;
    const initialUsdcBalance = parseFloat(
      (initialBalanceResponse as BalancesResponse).balances
        .find((b) => b.tokenAddress === usdcTokenAddress)
        ?.amount.toString() || "0",
    );

    // Try to execute a trade with invalid token address format
    const invalidTokenResponse = await teamClient.executeTrade({
      fromToken: usdcTokenAddress,
      toToken: "InvalidTokenAddressFormat123", // This should be rejected by the API as not a valid token address format
      amount: "100",
      fromChain: BlockchainType.SVM,
      toChain: BlockchainType.SVM,
      reason,
    });

    expect(invalidTokenResponse.success).toBe(false);

    // Try to execute a trade with a completely made-up token address that uses a valid format but doesn't exist
    // Using a completely invalid but properly formatted address that will never have a price
    const nonExistentTokenAddress =
      "1111111111111111111111111111111111111111111111111111";

    const noPriceTokenResponse = await teamClient.executeTrade({
      fromToken: usdcTokenAddress,
      toToken: nonExistentTokenAddress,
      amount: "100",
      fromChain: BlockchainType.SVM,
      toChain: BlockchainType.SVM,
      reason,
    });

    expect(noPriceTokenResponse.success).toBe(false);
    expect((noPriceTokenResponse as ErrorResponse).error).toContain(
      "Unable to determine price",
    );

    // Try to execute a trade with amount exceeding balance
    const excessiveAmountResponse = await teamClient.executeTrade({
      fromToken: usdcTokenAddress,
      toToken: usdcTokenAddress, // Use USDC which has a known price
      amount: (initialUsdcBalance * 2).toString(), // Double the available balance
      fromChain: BlockchainType.SVM,
      toChain: BlockchainType.SVM,
      reason,
    });

    expect(excessiveAmountResponse.success).toBe(false);
    expect((excessiveAmountResponse as ErrorResponse).error).toContain(
      "Cannot trade between identical tokens",
    );
    // Get portfolio value to calculate appropriate test amounts
    const portfolioResponse =
      (await teamClient.getPortfolio()) as PortfolioResponse;
    expect(portfolioResponse.success).toBe(true);
    const portfolioValue = portfolioResponse.totalValue;
    // Test insufficient balance with an amount below max trade percentage but above actual balance
    // Calculate 25% of portfolio value (below the 30% max trade limit) but ensure it exceeds the USDC balance
    const insufficientBalanceAmount = Math.max(
      initialUsdcBalance * 1.1,
      Math.min(portfolioValue * 0.25, initialUsdcBalance * 1.5),
    );

    // Check if this amount is actually greater than our balance but less than max trade percentage
    console.log(
      `Testing insufficient balance with amount: ${insufficientBalanceAmount}`,
    );
    console.log(
      `USDC Balance: ${initialUsdcBalance}, 25% of Portfolio: ${portfolioValue * 0.25}`,
    );
    // Add a test for truly excessive amounts after fixing the token address
    // The test should now execute a transaction where from != to
    const solanaPriceResponse = await teamClient.executeTrade({
      fromToken: usdcTokenAddress,
      toToken: config.specificChainTokens.svm.sol,
      amount: insufficientBalanceAmount.toString(),
      fromChain: BlockchainType.SVM,
      toChain: BlockchainType.SVM,
      reason,
    });

    expect(solanaPriceResponse.success).toBe(false);
    expect((solanaPriceResponse as ErrorResponse).error).toContain(
      "Insufficient balance",
    );

    // Try to execute a sell trade without having tokens
    const invalidSellResponse = await teamClient.executeTrade({
      fromToken: config.specificChainTokens.svm.sol, // Use SOL which we don't have in our balance
      toToken: usdcTokenAddress,
      amount: "100",
      fromChain: BlockchainType.SVM,
      toChain: BlockchainType.SVM,
      reason,
    });

    expect(invalidSellResponse.success).toBe(false);
    expect((invalidSellResponse as ErrorResponse).error).toContain(
      "Insufficient balance",
    );
  });

  test("cannot place a trade that exceeds the maximum amount", async () => {
    // Setup admin client
    const adminClient = createTestClient();
    await adminClient.loginAsAdmin(adminApiKey);

    // Register team and get client
    const { client: teamClient, team } = await registerTeamAndGetClient(
      adminApiKey,
      "Max Trade Limit Team",
    );

    // Start a competition with our team
    await startTestCompetition(
      adminClient,
      `Max Trade Limit Test ${Date.now()}`,
      [team.id],
    );

    // Wait for balances to be properly initialized
    await wait(500);

    // Check initial balance
    const initialBalanceResponse =
      (await teamClient.getBalance()) as BalancesResponse;

    const usdcTokenAddress = config.specificChainTokens.svm.usdc;

    // First, check if we have any SOL or other tokens and sell them to consolidate into USDC
    const tokenAddressesBefore = Object.keys(initialBalanceResponse.balances);
    console.log(
      `Team initial balances: ${JSON.stringify(initialBalanceResponse.balances)}`,
    );

    // Consolidate all non-USDC SVM tokens into USDC
    for (const tokenAddress of tokenAddressesBefore) {
      // Skip USDC itself
      if (tokenAddress === usdcTokenAddress) continue;

      // Only consolidate Solana (SVM) tokens - we want to avoid cross-chain trades
      const tokenChain = services.priceTracker.determineChain(tokenAddress);
      if (tokenChain !== BlockchainType.SVM) {
        console.log(
          `Skipping ${tokenAddress} - not a Solana token (${tokenChain})`,
        );
        continue;
      }

      const balance = parseFloat(
        initialBalanceResponse.balances
          .find((b) => b.tokenAddress === tokenAddress)
          ?.amount.toString() || "0",
      );

      // If we have a balance, sell it for USDC
      if (balance > 0) {
        console.log(
          `Converting ${balance} of ${tokenAddress} to USDC (SVM token)`,
        );
        const consolidateResponse = await teamClient.executeTrade({
          fromToken: tokenAddress,
          toToken: usdcTokenAddress,
          amount: balance.toString(),
          fromChain: BlockchainType.SVM,
          toChain: BlockchainType.SVM,
          reason,
        });

        console.log(
          `Consolidation result: ${consolidateResponse.success ? "success" : "failure"}`,
        );
        if (!consolidateResponse.success) {
          console.log(
            `Failed to consolidate ${tokenAddress}: ${(consolidateResponse as ErrorResponse).error}`,
          );
        }
      }
    }

    // Wait for trades to process
    await wait(500);

    // // Verify we now have a consolidated USDC balance
    const balanceAfterConsolidation = await teamClient.getBalance();
    console.log(
      JSON.stringify(balanceAfterConsolidation),
      "balanceAfterConsolidation",
    );
    const consolidatedUsdcBalance = parseFloat(
      (balanceAfterConsolidation as BalancesResponse).balances
        .find((b) => b.tokenAddress === usdcTokenAddress)
        ?.amount.toString() || "0",
    );
    console.log(`Consolidated USDC balance: ${consolidatedUsdcBalance}`);
    expect(consolidatedUsdcBalance).toBeGreaterThan(0);

    // Get portfolio value to calculate trade percentage
    const portfolioResponse =
      (await teamClient.getPortfolio()) as PortfolioResponse;
    expect(portfolioResponse.success).toBe(true);
    const portfolioValue = portfolioResponse.totalValue;
    console.log(`Portfolio value: $${portfolioValue}`);

    // Try to trade almost all of our USDC balance for SOL
    // This should be over the MAX_TRADE_PERCENTAGE limit (5% in .env.test)
    const tradeAmount = consolidatedUsdcBalance * 0.95; // Use 95% of our USDC
    console.log(
      `Attempting to trade ${tradeAmount} USDC (95% of our consolidated balance)`,
    );

    // Calculate what percentage of portfolio this represents
    const tradePercentage = (tradeAmount / portfolioValue) * 100;
    console.log(`Trade amount: ${tradeAmount} USDC`);
    console.log(`Portfolio value: $${portfolioValue}`);
    console.log(
      `Trade percentage: ${tradePercentage}% (Max allowed: ${config.maxTradePercentage}%)`,
    );

    const maxPercentageResponse = await teamClient.executeTrade({
      fromToken: usdcTokenAddress,
      toToken: config.specificChainTokens.svm.sol,
      amount: tradeAmount.toString(),
      fromChain: BlockchainType.SVM,
      toChain: BlockchainType.SVM,
      reason,
    });

    console.log(
      `Max percentage trade response: ${JSON.stringify(maxPercentageResponse)}`,
    );
    expect(maxPercentageResponse.success).toBe(false);
    expect((maxPercentageResponse as ErrorResponse).error).toContain(
      "exceeds maximum size",
    );
  });

  test("team can fetch price and execute a calculated trade", async () => {
    // Setup admin client
    const adminClient = createTestClient();
    await adminClient.loginAsAdmin(adminApiKey);

    // Register team and get client
    const { client: teamClient, team } = await registerTeamAndGetClient(
      adminApiKey,
      "Price Calculation Team",
    );

    // Start a competition with our team
    const competitionName = `Price Calculation Test ${Date.now()}`;
    await startTestCompetition(adminClient, competitionName, [team.id]);

    // Wait for balances to be properly initialized
    await wait(500);

    // Check initial balance
    const initialBalanceResponse = await teamClient.getBalance();
    expect(initialBalanceResponse.success).toBe(true);
    expect((initialBalanceResponse as BalancesResponse).balances).toBeDefined();

    // Initial USDC balance
    const usdcTokenAddress = config.specificChainTokens.svm.usdc;
    const initialUsdcBalance = parseFloat(
      (initialBalanceResponse as BalancesResponse).balances
        .find((b) => b.tokenAddress === usdcTokenAddress)
        ?.amount.toString() || "0",
    );
    console.log(`Initial USDC balance: ${initialUsdcBalance}`);
    expect(initialUsdcBalance).toBeGreaterThan(0);

    // The arbitrary token address specified
    const arbitraryTokenAddress =
      "Grass7B4RdKfBCjTKgSqnXkqjwiGvQyFbuSCUJr3XXjs";
    // Initial balance of the arbitrary token (likely 0)
    const initialArbitraryTokenBalance = parseFloat(
      (initialBalanceResponse as BalancesResponse).balances
        .find((b) => b.tokenAddress === arbitraryTokenAddress)
        ?.amount.toString() || "0",
    );
    console.log(
      `Initial ${arbitraryTokenAddress} token balance: ${initialArbitraryTokenBalance}`,
    );

    // 1. Fetch the price for the arbitrary token
    console.log(`Fetching price for token: ${arbitraryTokenAddress}`);
    const priceResponse = await teamClient.getPrice(arbitraryTokenAddress);
    expect(priceResponse.success).toBe(true);
    expect((priceResponse as PriceResponse).price).toBeDefined();

    const tokenPrice = (priceResponse as PriceResponse).price;
    console.log(`Token price: ${tokenPrice} USDC`);
    expect(tokenPrice).toBeGreaterThan(0);

    // 2. Calculate how much of the token can be bought with 10 USDC
    const usdcAmount = 10;
    const expectedTokenAmount = usdcAmount / (tokenPrice || 0); // Handle null case
    console.log(
      `With ${usdcAmount} USDC, expect to receive approximately ${expectedTokenAmount} tokens`,
    );

    // 3. Execute the trade (buy the token with 10 USDC)
    const buyTradeResponse = await teamClient.executeTrade({
      fromToken: usdcTokenAddress,
      toToken: arbitraryTokenAddress,
      amount: usdcAmount.toString(),
      fromChain: BlockchainType.SVM,
      toChain: BlockchainType.SVM,
      reason,
    });

    console.log(`Buy trade response: ${JSON.stringify(buyTradeResponse)}`);
    expect(buyTradeResponse.success).toBe(true);
    expect((buyTradeResponse as TradeResponse).transaction).toBeDefined();
    expect((buyTradeResponse as TradeResponse).transaction.id).toBeDefined();

    // Wait for the trade to process
    await wait(500);

    // 4. Check final balance and validate it reflects the calculation
    const finalBalanceResponse = await teamClient.getBalance();
    expect(finalBalanceResponse.success).toBe(true);
    expect((finalBalanceResponse as BalancesResponse).balances).toBeDefined();
    // USDC balance should have decreased by 10
    const finalUsdcBalance = parseFloat(
      (finalBalanceResponse as BalancesResponse).balances
        .find((b: TokenBalance) => b.tokenAddress === usdcTokenAddress)
        ?.amount.toString() || "0",
    );
    console.log(`Final USDC balance: ${finalUsdcBalance}`);
    expect(initialUsdcBalance - finalUsdcBalance).toBeCloseTo(usdcAmount, 1); // Allow for small rounding differences
    // The arbitrary token balance should have increased by the calculated amount
    const finalTokenBalance = parseFloat(
      (finalBalanceResponse as BalancesResponse).balances
        .find((b: TokenBalance) => b.tokenAddress === arbitraryTokenAddress)
        ?.amount.toString() || "0",
    );
    console.log(`Final token balance: ${finalTokenBalance}`);
    expect(finalTokenBalance - initialArbitraryTokenBalance).toBeCloseTo(
      expectedTokenAmount,
      1,
    ); // Allow for small variations due to price fluctuations

    // Get trade history to verify details
    const tradeHistoryResponse = await teamClient.getTradeHistory();
    expect(tradeHistoryResponse.success).toBe(true);
    const tradeHistory = tradeHistoryResponse as TradeHistoryResponse;
    expect(tradeHistory.trades).toBeInstanceOf(Array);
    expect(tradeHistory.trades.length).toBeGreaterThan(0);

    // Verify the trade details in history
    const lastTrade = tradeHistory.trades[0];
    expect(lastTrade?.fromToken).toBe(usdcTokenAddress);
    expect(lastTrade?.toToken).toBe(arbitraryTokenAddress);
    expect(lastTrade?.fromAmount).toBeCloseTo(usdcAmount, 1);
    expect(lastTrade?.toAmount).toBeCloseTo(expectedTokenAmount, 1);
  });

  test("team can trade with Ethereum tokens", async () => {
    // Setup admin client
    const adminClient = createTestClient();
    await adminClient.loginAsAdmin(adminApiKey);

    // Register team and get client
    const { client: teamClient, team } = await registerTeamAndGetClient(
      adminApiKey,
      "Ethereum Token Team",
    );

    // Start a competition with our team
    const competitionName = `Ethereum Token Test ${Date.now()}`;
    (await adminClient.startCompetition({
      name: competitionName,
      teamIds: [team.id],
      tradingType: CrossChainTradingType.allow,
    })) as StartCompetitionResponse;

    // Wait for balances to be properly initialized
    await wait(500);

    // Check initial balance
    const initialBalanceResponse = await teamClient.getBalance();
    expect(initialBalanceResponse.success).toBe(true);
    const balancesResponse = initialBalanceResponse as BalancesResponse;
    expect(balancesResponse.balances).toBeDefined();

    // Get Ethereum USDC token address from blockchain tokens config
    const ethUsdcTokenAddress = config.specificChainTokens.eth.usdc;
    if (!ethUsdcTokenAddress) {
      console.log("Skipping test: Ethereum USDC token address not configured");
      return;
    }

    // Get Ethereum ETH token address
    const ethTokenAddress = config.specificChainTokens.eth.eth;
    if (!ethTokenAddress) {
      console.log("Skipping test: Ethereum ETH token address not configured");
      return;
    }

    // First check price to verify EVM tokens are working
    try {
      const priceResponse = await teamClient.getPrice(ethTokenAddress);

      // If we get a successful response, verify the token is recognized as EVM
      if ((priceResponse as PriceResponse).chain) {
        expect((priceResponse as PriceResponse).chain).toBe(BlockchainType.EVM);
        console.log(
          `Confirmed ETH token is on ${(priceResponse as PriceResponse).chain} chain with price ${(priceResponse as PriceResponse).price}`,
        );
      }
    } catch (error) {
      console.error(
        "Error getting ETH price, EVM tokens may not be supported:",
        error,
      );
      return; // Skip the rest of the test
    }

    // Check if we have any ETH balance already
    const initialEthBalance = parseFloat(
      (initialBalanceResponse as BalancesResponse).balances
        .find((b) => b.tokenAddress === ethTokenAddress)
        ?.amount.toString() || "0",
    );
    console.log(`Initial ETH balance: ${initialEthBalance}`);

    // If we have SVM USDC, we can try to trade it for ETH
    const svmUsdcAddress = config.specificChainTokens.svm.usdc;
    const svmUsdcBalance = parseFloat(
      balancesResponse.balances
        .find((b) => b.tokenAddress === svmUsdcAddress)
        ?.amount.toString() || "0",
    );

    if (svmUsdcBalance > 0) {
      console.log(`Trading SVM USDC for ETH...`);
      // Use a small amount for the test
      const tradeAmount = Math.min(100, svmUsdcBalance * 0.1);

      // Execute a buy trade (buying ETH with USDC)
      const buyTradeResponse = (await teamClient.executeTrade({
        fromToken: svmUsdcAddress,
        toToken: ethTokenAddress,
        amount: tradeAmount.toString(),
        fromChain: BlockchainType.SVM,
        toChain: BlockchainType.EVM,
        reason,
      })) as TradeResponse;

      console.log(
        `Buy ETH trade response: ${JSON.stringify(buyTradeResponse)}`,
      );
      expect(buyTradeResponse.success).toBe(true);

      // Wait for the trade to process
      await wait(500);

      // Check updated balance
      const updatedBalanceResponse = await teamClient.getBalance();
      // ETH balance should have increased
      const updatedEthBalance = parseFloat(
        (updatedBalanceResponse as BalancesResponse).balances
          .find((b) => b.tokenAddress === ethTokenAddress)
          ?.amount.toString() || "0",
      );
      console.log(`Updated ETH balance: ${updatedEthBalance}`);
      expect(updatedEthBalance).toBeGreaterThan(initialEthBalance);

      // Get trade history and verify the Ethereum trade
      const tradeHistoryResponse = await teamClient.getTradeHistory();
      expect(tradeHistoryResponse.success).toBe(true);
      expect(
        (tradeHistoryResponse as TradeHistoryResponse).trades.length,
      ).toBeGreaterThan(0);

      // Verify the last trade details
      const lastTrade = (tradeHistoryResponse as TradeHistoryResponse)
        .trades[0];
      expect(lastTrade?.toToken).toBe(ethTokenAddress);

      // Verify chain fields if they exist
      if (lastTrade?.toChain) {
        expect(lastTrade.toChain).toBe(BlockchainType.EVM);
        console.log(`Confirmed trade to chain is ${lastTrade.toChain}`);
      }
    } else {
      console.log(
        "No SVM USDC available for trading to ETH, skipping trade execution",
      );
    }
  });

  test("team can execute trades with explicit chain parameters", async () => {
    // Setup admin client
    const adminClient = createTestClient();
    await adminClient.loginAsAdmin(adminApiKey);

    // Register team and get client
    const { client: teamClient, team } = await registerTeamAndGetClient(
      adminApiKey,
      "Chain-Specific Trading Team",
    );

    // Start a competition with our team
    const competitionName = `Chain-Specific Trading Test ${Date.now()}`;
    await startTestCompetition(adminClient, competitionName, [team.id]);

    // Wait for balances to be properly initialized
    await wait(500);

    // Check initial balance
    const initialBalanceResponse = await teamClient.getBalance();
    expect(initialBalanceResponse.success).toBe(true);

    // Initial USDC balance should be the starting amount (e.g., 10000)
    const usdcTokenAddress = config.specificChainTokens.svm.usdc;
    const initialUsdcBalance = parseFloat(
      (initialBalanceResponse as BalancesResponse).balances
        .find((b: TokenBalance) => b.tokenAddress === usdcTokenAddress)
        ?.amount.toString() || "0",
    );
    console.log(`Initial USDC balance: ${initialUsdcBalance}`);
    expect(initialUsdcBalance).toBeGreaterThan(0);

    // Use SOL token for trading (since we know it has a price in the test environment)
    const solTokenAddress = config.specificChainTokens.svm.sol;
    // Initial SOL balance
    const initialSolBalance = parseFloat(
      (initialBalanceResponse as BalancesResponse).balances
        .find((b) => b.tokenAddress === solTokenAddress)
        ?.amount.toString() || "0",
    );
    console.log(`Initial SOL balance: ${initialSolBalance}`);

    // The amount to trade
    const tradeAmount = 50;

    // Execute a buy trade with explicit Solana chain parameters
    console.log("Executing trade with explicit Solana chain parameters");
    const buyTradeResponse = await teamClient.executeTrade({
      fromToken: usdcTokenAddress,
      toToken: solTokenAddress,
      amount: tradeAmount.toString(),
      fromChain: BlockchainType.SVM,
      toChain: BlockchainType.SVM,
      reason,
    });

    console.log(`Buy trade response: ${JSON.stringify(buyTradeResponse)}`);
    expect(buyTradeResponse.success).toBe(true);
    expect((buyTradeResponse as TradeResponse).transaction).toBeDefined();

    // Verify chain fields in the transaction
    expect((buyTradeResponse as TradeResponse).transaction.fromChain).toBe(
      BlockchainType.SVM,
    );
    expect((buyTradeResponse as TradeResponse).transaction.toChain).toBe(
      BlockchainType.SVM,
    );

    // Wait for the trade to process
    await wait(500);

    // Check updated balance
    const updatedBalanceResponse = await teamClient.getBalance();
    expect(updatedBalanceResponse.success).toBe(true);
    // USDC balance should have decreased
    const updatedUsdcBalance = parseFloat(
      (updatedBalanceResponse as BalancesResponse).balances
        .find((b: TokenBalance) => b.tokenAddress === usdcTokenAddress)
        ?.amount.toString() || "0",
    );
    console.log(`Updated USDC balance: ${updatedUsdcBalance}`);
    expect(updatedUsdcBalance).toBeLessThan(initialUsdcBalance);
    // SOL balance should have increased
    const updatedSolBalance = parseFloat(
      (updatedBalanceResponse as BalancesResponse).balances
        .find((b: TokenBalance) => b.tokenAddress === solTokenAddress)
        ?.amount.toString() || "0",
    );
    console.log(`Updated SOL balance: ${updatedSolBalance}`);
    expect(updatedSolBalance).toBeGreaterThan(initialSolBalance);

    // Get trade history and verify chain info is preserved
    const tradeHistoryResponse = await teamClient.getTradeHistory();
    expect(tradeHistoryResponse.success).toBe(true);
    // Get the most recent trade
    const lastTrade = (tradeHistoryResponse as TradeHistoryResponse).trades[0];

    // Verify chain fields in the trade history
    expect(lastTrade?.fromChain).toBe(BlockchainType.SVM);
    expect(lastTrade?.toChain).toBe(BlockchainType.SVM);

    // Test cross-chain trading validation when disabled
    // First, we need to check if cross-chain trading is disabled
    try {
      // Get Ethereum ETH token address
      const ethTokenAddress = config.specificChainTokens.eth.eth;
      if (!ethTokenAddress) {
        console.log(
          "Skipping cross-chain test: Ethereum ETH token address not configured",
        );
        return;
      }

      // Attempt to execute a cross-chain trade with explicit chain parameters
      // This should succeed if cross-chain trading is enabled, or fail if disabled
      console.log("Attempting cross-chain trade (Solana USDC to Ethereum ETH)");
      const crossChainTradeResponse = await teamClient.executeTrade({
        fromToken: usdcTokenAddress,
        toToken: ethTokenAddress,
        amount: tradeAmount.toString(),
        fromChain: BlockchainType.SVM,
        toChain: BlockchainType.EVM,
        fromSpecificChain: SpecificChain.SVM,
        toSpecificChain: SpecificChain.ETH,
        reason,
      });

      console.log(
        `Cross-chain trade response: ${JSON.stringify(crossChainTradeResponse)}`,
      );

      expect(crossChainTradeResponse.success).toBe(false);
      expect((crossChainTradeResponse as ErrorResponse).error).toContain(
        "Cross-chain trading is disabled",
      );
    } catch (error) {
      console.error("Error testing cross-chain trading:", error);
    }
  });

  test("team can execute a trade and verify reason field is returned in responses", async () => {
    // Setup admin client
    const adminClient = createTestClient();
    await adminClient.loginAsAdmin(adminApiKey);

    // Register team and get client
    const { client: teamClient, team } = await registerTeamAndGetClient(
      adminApiKey,
      "Reason Verification Team",
    );

    // Start a competition with our team
    const competitionName = `Reason Verification Test ${Date.now()}`;
    await startTestCompetition(adminClient, competitionName, [team.id]);

    // Wait for balances to be properly initialized
    await wait(500);

    // Get tokens to trade
    const usdcTokenAddress = config.specificChainTokens.svm.usdc;
    const solTokenAddress = config.specificChainTokens.svm.sol;

    // Define a specific reason for the trade
    const specificReason = "Testing reason field persistence and retrieval";

    // Execute a trade with the specific reason
    const tradeResponse = (await teamClient.executeTrade({
      fromToken: usdcTokenAddress,
      toToken: solTokenAddress,
      amount: "10",
      fromChain: BlockchainType.SVM,
      toChain: BlockchainType.SVM,
      reason: specificReason,
    })) as TradeResponse;

    // Verify trade executed successfully
    expect(tradeResponse.success).toBe(true);
    expect(tradeResponse.transaction).toBeDefined();

    // Verify reason is included in the trade execution response
    expect(tradeResponse.transaction.reason).toBe(specificReason);
    console.log(
      `Verified reason in trade execution response: "${tradeResponse.transaction.reason}"`,
    );

    // Wait for trade to be processed
    await wait(500);

    // Get trade history
    const tradeHistoryResponse =
      (await teamClient.getTradeHistory()) as TradeHistoryResponse;

    // Verify trade history response
    expect(tradeHistoryResponse.success).toBe(true);
    expect(tradeHistoryResponse.trades).toBeInstanceOf(Array);
    expect(tradeHistoryResponse.trades.length).toBeGreaterThan(0);

    // Get the most recent trade (should be the one we just executed)
    const lastTrade = tradeHistoryResponse.trades[0];

    // Verify reason is included in trade history
    expect(lastTrade?.reason).toBe(specificReason);
    console.log(
      `Verified reason in trade history response: "${lastTrade?.reason}"`,
    );

    // Further verify other trade details match
    expect(lastTrade?.fromToken).toBe(usdcTokenAddress);
    expect(lastTrade?.toToken).toBe(solTokenAddress);
    expect(parseFloat(lastTrade?.fromAmount.toString() || "0")).toBeCloseTo(
      10,
      1,
    );
  });

  test("team cannot execute a trade without a reason field", async () => {
    // Setup admin client
    const adminClient = createTestClient();
    await adminClient.loginAsAdmin(adminApiKey);

    // Register team and get client
    const { client: teamClient, team } = await registerTeamAndGetClient(
      adminApiKey,
      "Reason Required Team",
    );

    // Start a competition with our team
    const competitionName = `Reason Required Test ${Date.now()}`;
    await startTestCompetition(adminClient, competitionName, [team.id]);

    // Wait for balances to be properly initialized
    await wait(500);

    // Get tokens to trade
    const usdcTokenAddress = config.specificChainTokens.svm.usdc;
    const solTokenAddress = config.specificChainTokens.svm.sol;

    // Attempt to execute a trade without providing a reason field
    const tradeResponse = await teamClient.executeTrade({
      fromToken: usdcTokenAddress,
      toToken: solTokenAddress,
      amount: "10",
      fromChain: BlockchainType.SVM,
      toChain: BlockchainType.SVM,
      // reason field intentionally omitted
      // eslint-disable-next-line @typescript-eslint/no-explicit-any
    } as any); // Using 'as any' to bypass TypeScript checking

    // Verify the trade failed
    expect(tradeResponse.success).toBe(false);

    // Verify the error message indicates that reason is required
    expect((tradeResponse as ErrorResponse).error).toContain("reason");

    // Now execute a trade with reason to verify the endpoint works when reason is provided
    const validTradeResponse = await teamClient.executeTrade({
      fromToken: usdcTokenAddress,
      toToken: solTokenAddress,
      amount: "10",
      fromChain: BlockchainType.SVM,
      toChain: BlockchainType.SVM,
      reason: "Validation test",
    });

    // Verify the trade succeeded when reason is provided
    expect(validTradeResponse.success).toBe(true);
  });

  test("cross-chain trading respects competition settings", async () => {
    // Setup admin client
    const adminClient = createTestClient();
    await adminClient.loginAsAdmin(adminApiKey);

    // Register team and get client
    const { client: teamClient, team } = await registerTeamAndGetClient(
      adminApiKey,
      "Cross-Chain Settings Team",
    );

    // Get token addresses for testing
    const svmUsdcAddress = config.specificChainTokens.svm.usdc;
    const ethTokenAddress = config.specificChainTokens.eth.eth;

    if (!ethTokenAddress) {
      console.log("Skipping test: Ethereum ETH token address not configured");
      return;
    }

    // Start a competition with cross-chain trading DISABLED
    const competitionName = `Cross-Chain Settings Test ${Date.now()}`;
    const competitionResponse = await adminClient.startCompetition({
      name: competitionName,
      teamIds: [team.id],
      tradingType: CrossChainTradingType.disallowAll,
    });

    expect(competitionResponse.success).toBe(true);

    // Wait for balances to be properly initialized
    await wait(500);

    // Check if competition rules reflect the disabled cross-chain trading
    const rulesResponse = await teamClient.getRules();
    expect(rulesResponse.success).toBe(true);

    // Find cross-chain trading rule in the rules list
    if (rulesResponse.success && rulesResponse.rules) {
      const crossChainRule = rulesResponse.rules.tradingRules.find(
        (rule: string) => rule.includes("Cross-chain trading"),
      );
      expect(crossChainRule).toBeDefined();
      expect(crossChainRule).toContain("disallowAll");
    }

    // Verify that cross-chain trading is actually disabled by attempting a cross-chain trade
    console.log(
      "Attempting cross-chain trade when it's disabled in competition settings",
    );

    const balanceResponse = await teamClient.getBalance();
    const svmUsdcBalance = parseFloat(
      (balanceResponse as BalancesResponse).balances
        .find((b) => b.tokenAddress === svmUsdcAddress)
        ?.amount.toString() || "0",
    );
    const tradeAmount = Math.min(50, svmUsdcBalance * 0.1).toString();

    // Attempt to execute a cross-chain trade (should fail)
    const crossChainTradeResponse = await teamClient.executeTrade({
      fromToken: svmUsdcAddress,
      toToken: ethTokenAddress,
      amount: tradeAmount,
      fromChain: BlockchainType.SVM,
      toChain: BlockchainType.EVM,
      reason: "testing cross-chain trading disabled",
    });

    // Expect the trade to fail due to cross-chain trading being disabled
    expect(crossChainTradeResponse.success).toBe(false);
    expect((crossChainTradeResponse as ErrorResponse).error).toContain(
      "Cross-chain trading is disabled",
    );

    // End the first competition
    await adminClient.endCompetition(
      (competitionResponse as StartCompetitionResponse).competition.id,
    );
    await wait(500);

    // Start a new competition with cross-chain trading ENABLED
    const secondCompetitionName = `Cross-Chain Enabled Test ${Date.now()}`;
    const secondCompetitionResponse = await adminClient.startCompetition({
      name: secondCompetitionName,
      teamIds: [team.id],
      tradingType: CrossChainTradingType.allow,
    });

    expect(secondCompetitionResponse.success).toBe(true);
    await wait(500);

    // Check if competition rules reflect the enabled cross-chain trading
    const secondRulesResponse = await teamClient.getRules();
    expect(secondRulesResponse.success).toBe(true);

    // Find cross-chain trading rule in the rules list
    if (secondRulesResponse.success && secondRulesResponse.rules) {
      const crossChainRule = secondRulesResponse.rules.tradingRules.find(
        (rule: string) => rule.includes("Cross-chain trading"),
      );
      expect(crossChainRule).toBeDefined();
      expect(crossChainRule).toContain("Cross-chain trading type: allow");
    }

    // Now try to execute a cross-chain trade (should succeed)
    console.log(
      "Attempting cross-chain trade when it's enabled in competition settings",
    );

    const secondTradeResponse = await teamClient.executeTrade({
      fromToken: svmUsdcAddress,
      toToken: ethTokenAddress,
      amount: tradeAmount,
      fromChain: BlockchainType.SVM,
      toChain: BlockchainType.EVM,
      reason: "testing cross-chain trading enabled",
    });

    // Expect the trade to succeed now that cross-chain trading is enabled
    expect(secondTradeResponse.success).toBe(true);
    if (!secondTradeResponse.success) {
      console.error(
        "Cross-chain trade failed with error:",
        (secondTradeResponse as ErrorResponse).error,
      );
      console.error("Competition settings were:", secondCompetitionResponse);
    }
  });

  test("EVM-to-EVM trades are recognized as cross-chain", async () => {
    // Check if we have at least two EVM chains configured
    const evmChains = Object.keys(config.specificChainTokens).filter(
      (chain) => chain !== "svm" && chain !== "evm",
    );

    if (evmChains.length < 2) {
      console.log(
        "Skipping EVM-to-EVM cross-chain test: Need at least 2 EVM chains configured",
      );
      return;
    }

    // Select two different EVM chains for testing
    const sourceChain = config.evmChains[0] as SpecificChain;
    const targetChain = evmChains[1] as SpecificChain;

    console.log(
      `Testing EVM-to-EVM cross-chain trading from ${sourceChain} to ${targetChain}`,
    );

    // Get USDC addresses for both chains
    const sourceUsdcAddress =
      config.specificChainTokens[
        sourceChain as keyof typeof config.specificChainTokens
      ]?.usdc;
    const targetUsdcAddress =
      config.specificChainTokens[
        targetChain as keyof typeof config.specificChainTokens
      ]?.usdc;

    if (!sourceUsdcAddress || !targetUsdcAddress) {
      console.log(
        `Skipping EVM-to-EVM test: USDC not configured for ${sourceChain} or ${targetChain}`,
      );
      return;
    }

    // Setup admin client
    const adminClient = createTestClient();
    await adminClient.loginAsAdmin(adminApiKey);

    // Register team and get client
    const { client: teamClient, team } = await registerTeamAndGetClient(
      adminApiKey,
      "EVM-to-EVM Cross-Chain Team",
    );

    // Start a competition with cross-chain trading DISABLED first
    const competitionName = `EVM-EVM Cross-Chain Test ${Date.now()}`;
    const competitionResponse = await adminClient.startCompetition({
      name: competitionName,
      teamIds: [team.id],
      tradingType: CrossChainTradingType.disallowAll,
    });

    expect(competitionResponse.success).toBe(true);
    await wait(500);

    // Verify the team has some balance on the source chain
    const initialBalanceResponse = await teamClient.getBalance();
    const sourceUsdcBalance = parseFloat(
      (initialBalanceResponse.success &&
        (initialBalanceResponse as BalancesResponse).balances
          .find((b) => b.tokenAddress === sourceUsdcAddress)
          ?.amount.toString()) ||
        "0",
    );

    // If we don't have any balance, we'll need to skip this test
    if (!sourceUsdcBalance || sourceUsdcBalance <= 0) {
      console.log(
        `No balance available for ${sourceChain} USDC, skipping test`,
      );
      return;
    }

    const tradeAmount = Math.min(10, sourceUsdcBalance * 0.1).toString();
    console.log(
      `Trading ${tradeAmount} USDC from ${sourceChain} to ${targetChain}`,
    );

    // Attempt to execute an EVM-to-EVM cross-chain trade when disabled
    const crossChainTradeResponse = await teamClient.executeTrade({
      fromToken: sourceUsdcAddress,
      toToken: targetUsdcAddress,
      amount: tradeAmount,
      fromChain: BlockchainType.EVM,
      toChain: BlockchainType.EVM,
      fromSpecificChain: sourceChain,
      toSpecificChain: targetChain,
      reason: "testing EVM-to-EVM cross-chain trading disabled",
    });

    // Expect the trade to fail due to cross-chain trading being disabled
    expect(crossChainTradeResponse.success).toBe(false);
    expect((crossChainTradeResponse as ErrorResponse).error).toContain(
      "Cross-chain trading is disabled",
    );

    // End the first competition
    await adminClient.endCompetition(
      (competitionResponse as StartCompetitionResponse).competition.id,
    );
    await wait(500);

    // Start a new competition with cross-chain trading ENABLED
    const secondCompetitionName = `EVM-EVM Cross-Chain Enabled Test ${Date.now()}`;
    const secondCompetitionResponse = await adminClient.startCompetition({
      name: secondCompetitionName,
      teamIds: [team.id],
      tradingType: CrossChainTradingType.allow,
    });

    expect(secondCompetitionResponse.success).toBe(true);
    await wait(500);

    // Now try to execute the same EVM-to-EVM cross-chain trade (should succeed)
    const secondTradeResponse = await teamClient.executeTrade({
      fromToken: sourceUsdcAddress,
      toToken: targetUsdcAddress,
      amount: tradeAmount,
      fromChain: BlockchainType.EVM,
      toChain: BlockchainType.EVM,
      fromSpecificChain: sourceChain,
      toSpecificChain: targetChain,
      reason: "testing EVM-to-EVM cross-chain trading enabled",
    });

    // Expect the trade to succeed now that cross-chain trading is enabled
    expect(secondTradeResponse.success).toBe(true);
    if (!secondTradeResponse.success) {
      console.error(
        "EVM-to-EVM cross-chain trade failed with error:",
        (secondTradeResponse as ErrorResponse).error,
      );
      console.error("Competition settings were:", secondCompetitionResponse);
      console.error("Trade parameters:", {
        fromToken: sourceUsdcAddress,
        toToken: targetUsdcAddress,
        fromChain: BlockchainType.EVM,
        toChain: BlockchainType.EVM,
        fromSpecificChain: sourceChain,
        toSpecificChain: targetChain,
      });
    }
  });

  test("CrossChainTradingType.disallowXParent allows same-parent-chain trading but blocks cross-parent-chain trading", async () => {
    // Setup admin client
    const adminClient = createTestClient();
    await adminClient.loginAsAdmin(adminApiKey);

    // Register team and get client
    const { client: teamClient, team } = await registerTeamAndGetClient(
      adminApiKey,
      "disallowXParent Testing Team",
    );

    // Start a competition with disallowXParent cross-chain trading setting
    const competitionName = `disallowXParent Test ${Date.now()}`;
    const competitionResponse = await adminClient.startCompetition({
      name: competitionName,
      teamIds: [team.id],
      tradingType: CrossChainTradingType.disallowXParent,
    });

    expect(competitionResponse.success).toBe(true);
    await wait(500);

    // Get token addresses for testing
    // For EVM-to-EVM trading (should succeed)
    const baseUsdcAddress = config.specificChainTokens.base?.usdc;
    const ethUsdcAddress = config.specificChainTokens.eth?.usdc;

    // For EVM-to-SVM trading (should fail)
    const svmUsdcAddress = config.specificChainTokens.svm.usdc;

    // Check the initial balances
    const initialBalanceResponse = await teamClient.getBalance();
    expect(initialBalanceResponse.success).toBe(true);

    const baseUsdcBalance = parseFloat(
      (initialBalanceResponse as BalancesResponse).balances
        .find((b) => b.tokenAddress === baseUsdcAddress)
        ?.amount.toString() || "0",
    );

    // If we don't have any balance on Base, we need to skip this test
    if (baseUsdcBalance <= 0) {
      console.log("No balance available for Base USDC, skipping test");
      return;
    }

    const tradeAmount = Math.min(10, baseUsdcBalance * 0.1).toString();

    // PART 1: Test that EVM-to-EVM trading works with disallowXParent
    console.log(
      `Testing EVM-to-EVM trading (Base -> ETH) with disallowXParent setting`,
    );

    const evmToEvmResponse = await teamClient.executeTrade({
      fromToken: baseUsdcAddress,
      toToken: ethUsdcAddress,
      amount: tradeAmount,
      fromChain: BlockchainType.EVM,
      toChain: BlockchainType.EVM,
      fromSpecificChain: SpecificChain.BASE,
      toSpecificChain: SpecificChain.ETH,
      reason: "testing EVM-to-EVM with disallowXParent",
    });

    // Expect the EVM-to-EVM trade to succeed with disallowXParent
    expect(evmToEvmResponse.success).toBe(true);
    if (!evmToEvmResponse.success) {
      console.error(
        "EVM-to-EVM trade failed unexpectedly with disallowXParent setting:",
        (evmToEvmResponse as ErrorResponse).error,
      );
    } else {
      console.log(
        "EVM-to-EVM trade succeeded as expected with disallowXParent setting",
      );
    }

    // Wait for the trade to process
    await wait(500);

    // PART 2: Test that EVM-to-SVM trading fails with disallowXParent
    console.log(
      `Testing EVM-to-SVM trading (ETH -> Solana) with disallowXParent setting`,
    );

    // Get updated balances after the first successful trade
    const updatedBalanceResponse = await teamClient.getBalance();
    const ethUsdcBalance = parseFloat(
      (updatedBalanceResponse as BalancesResponse).balances
        .find((b) => b.tokenAddress === ethUsdcAddress)
        ?.amount.toString() || "0",
    );

    if (ethUsdcBalance <= 0) {
      console.log(
        "No ETH USDC balance available for testing EVM-to-SVM, skipping second part",
      );
      return;
    }

    const secondTradeAmount = Math.min(5, ethUsdcBalance * 0.1).toString();

    const evmToSvmResponse = await teamClient.executeTrade({
      fromToken: ethUsdcAddress,
      toToken: svmUsdcAddress,
      amount: secondTradeAmount,
      fromChain: BlockchainType.EVM,
      toChain: BlockchainType.SVM,
      fromSpecificChain: SpecificChain.ETH,
      toSpecificChain: SpecificChain.SVM,
      reason: "testing EVM-to-SVM with disallowXParent",
    });

    // Expect the EVM-to-SVM trade to fail with disallowXParent
    expect(evmToSvmResponse.success).toBe(false);
    expect((evmToSvmResponse as ErrorResponse).error).toContain(
      "Cross-parent chain trading is disabled. Both tokens must be on the same parent blockchain",
    );

    console.log(
      "EVM-to-SVM trade failed as expected with disallowXParent setting",
    );
  });

<<<<<<< HEAD
  test("trade amount USD is calculated and returned correctly", async () => {
=======
  test("small numbers can be inserted into database", async () => {
>>>>>>> 3a8847b2
    // Setup admin client
    const adminClient = createTestClient();
    await adminClient.loginAsAdmin(adminApiKey);

    // Register team and get client
<<<<<<< HEAD
    const { client: teamClient, team } = await registerTeamAndGetClient(
      adminApiKey,
      "USD Amount Test Team",
    );

    // Start a competition with our team
    const competitionName = `USD Amount Test ${Date.now()}`;
    await startTestCompetition(adminClient, competitionName, [team.id]);
=======
    const { team } = await registerTeamAndGetClient(
      adminApiKey,
      "Reason Required Team",
    );

    // Start a competition with our team
    const competitionName = `Reason Required Test ${Date.now()}`;
    const competition = await startTestCompetition(
      adminClient,
      competitionName,
      [team.id],
    );
>>>>>>> 3a8847b2

    // Wait for balances to be properly initialized
    await wait(500);

<<<<<<< HEAD
    // Get tokens to trade
    const usdcTokenAddress = config.specificChainTokens.svm.usdc;
    const solTokenAddress = config.specificChainTokens.svm.sol;

    // Get the current price of SOL to calculate expected USD value
    const priceResponse = await teamClient.getPrice(solTokenAddress);
    expect(priceResponse.success).toBe(true);
    const solPrice = (priceResponse as PriceResponse).price;
    expect(solPrice).toBeGreaterThan(0);
    console.log(`Current SOL price: $${solPrice}`);

    // Define trade amount
    const tradeAmount = 100; // 100 USDC
    const expectedUsdValue = tradeAmount; // Since we're trading from USDC, the USD value should be ~tradeAmount

    // Execute a trade
    const tradeResponse = await teamClient.executeTrade({
      fromToken: usdcTokenAddress,
      toToken: solTokenAddress,
      amount: tradeAmount.toString(),
      fromChain: BlockchainType.SVM,
      toChain: BlockchainType.SVM,
      reason: "Testing tradeAmountUsd field",
    });

    // Verify the trade executed successfully
    expect(tradeResponse.success).toBe(true);

    // Verify tradeAmountUsd is included in the trade response and approximately correct
    expect(
      (tradeResponse as TradeResponse).transaction.tradeAmountUsd,
    ).toBeDefined();
    const actualUsdValue = (tradeResponse as TradeResponse).transaction
      .tradeAmountUsd;
    console.log(`Trade amount USD: $${actualUsdValue}`);

    // Verify that the USD value is approximately correct (allow for small variations)
    expect(actualUsdValue).toBeCloseTo(expectedUsdValue, 0); // Using precision 0 to allow for some variation

    // Wait for trade to be processed
    await wait(500);

    // Verify tradeAmountUsd also appears in trade history
    const tradeHistoryResponse = await teamClient.getTradeHistory();
    expect(tradeHistoryResponse.success).toBe(true);

    // Get the most recent trade (should be the one we just executed)
    const lastTrade = (tradeHistoryResponse as TradeHistoryResponse).trades[0];

    // Verify tradeAmountUsd is included in trade history and matches the trade response
    expect(lastTrade).toBeDefined();
    if (lastTrade) {
      expect(lastTrade.tradeAmountUsd).toBeDefined();
      expect(lastTrade.tradeAmountUsd as number).toBeCloseTo(
        actualUsdValue!,
        1,
      );
    }

    // Execute another trade with different token to verify tradeAmountUsd is calculated correctly
    const reverseTradeAmount = 10; // 10 SOL
    const reverseExpectedUsdValue = reverseTradeAmount * (solPrice ?? 0);

    const reverseTradeResponse = await teamClient.executeTrade({
      fromToken: solTokenAddress,
      toToken: usdcTokenAddress,
      amount: reverseTradeAmount.toString(),
      fromChain: BlockchainType.SVM,
      toChain: BlockchainType.SVM,
      reason: "Testing reverse tradeAmountUsd calculation",
    });

    // Verify the reverse trade executed successfully
    expect(reverseTradeResponse.success).toBe(true);

    // Verify tradeAmountUsd is correctly calculated for the reverse trade
    const reverseActualUsdValue = (reverseTradeResponse as TradeResponse)
      .transaction.tradeAmountUsd;
    console.log(
      `Reverse trade amount USD: $${reverseActualUsdValue} (expected ~$${reverseExpectedUsdValue})`,
    );

    // Verify USD value is approximately correct, allowing for some variation due to price fluctuations
    expect(reverseActualUsdValue).toBeCloseTo(reverseExpectedUsdValue, 0);
=======
    const smallValue = 2.938e-27;

    const trade: InsertTrade = {
      id: uuidv4(),
      timestamp: new Date(),
      fromToken: config.specificChainTokens.svm.usdc,
      toToken: config.specificChainTokens.svm.sol,
      fromAmount: smallValue,
      toAmount: smallValue,
      price: smallValue, // make sure exchange rate value can be very small
      success: true,
      teamId: team.id,
      competitionId: competition.competition.id,
      reason: "testing small numbers",
      fromChain: BlockchainType.EVM,
      toChain: BlockchainType.SVM,
      fromSpecificChain: SpecificChain.ETH,
      toSpecificChain: SpecificChain.SVM,
    };

    const [result] = await db
      .insert(tradesDef)
      .values({
        ...trade,
        timestamp: trade.timestamp || new Date(),
      })
      .returning();

    expect(result).toBeDefined();
    expect(result?.success).toBe(true);
    expect(result?.fromAmount).toBe(smallValue);
    expect(result?.toAmount).toBe(smallValue);
    expect(result?.price).toBe(smallValue);
>>>>>>> 3a8847b2
  });
});<|MERGE_RESOLUTION|>--- conflicted
+++ resolved
@@ -1332,7 +1332,7 @@
         (initialBalanceResponse as BalancesResponse).balances
           .find((b) => b.tokenAddress === sourceUsdcAddress)
           ?.amount.toString()) ||
-        "0",
+      "0",
     );
 
     // If we don't have any balance, we'll need to skip this test
@@ -1538,26 +1538,12 @@
     );
   });
 
-<<<<<<< HEAD
-  test("trade amount USD is calculated and returned correctly", async () => {
-=======
   test("small numbers can be inserted into database", async () => {
->>>>>>> 3a8847b2
     // Setup admin client
     const adminClient = createTestClient();
     await adminClient.loginAsAdmin(adminApiKey);
 
     // Register team and get client
-<<<<<<< HEAD
-    const { client: teamClient, team } = await registerTeamAndGetClient(
-      adminApiKey,
-      "USD Amount Test Team",
-    );
-
-    // Start a competition with our team
-    const competitionName = `USD Amount Test ${Date.now()}`;
-    await startTestCompetition(adminClient, competitionName, [team.id]);
-=======
     const { team } = await registerTeamAndGetClient(
       adminApiKey,
       "Reason Required Team",
@@ -1570,97 +1556,10 @@
       competitionName,
       [team.id],
     );
->>>>>>> 3a8847b2
 
     // Wait for balances to be properly initialized
     await wait(500);
 
-<<<<<<< HEAD
-    // Get tokens to trade
-    const usdcTokenAddress = config.specificChainTokens.svm.usdc;
-    const solTokenAddress = config.specificChainTokens.svm.sol;
-
-    // Get the current price of SOL to calculate expected USD value
-    const priceResponse = await teamClient.getPrice(solTokenAddress);
-    expect(priceResponse.success).toBe(true);
-    const solPrice = (priceResponse as PriceResponse).price;
-    expect(solPrice).toBeGreaterThan(0);
-    console.log(`Current SOL price: $${solPrice}`);
-
-    // Define trade amount
-    const tradeAmount = 100; // 100 USDC
-    const expectedUsdValue = tradeAmount; // Since we're trading from USDC, the USD value should be ~tradeAmount
-
-    // Execute a trade
-    const tradeResponse = await teamClient.executeTrade({
-      fromToken: usdcTokenAddress,
-      toToken: solTokenAddress,
-      amount: tradeAmount.toString(),
-      fromChain: BlockchainType.SVM,
-      toChain: BlockchainType.SVM,
-      reason: "Testing tradeAmountUsd field",
-    });
-
-    // Verify the trade executed successfully
-    expect(tradeResponse.success).toBe(true);
-
-    // Verify tradeAmountUsd is included in the trade response and approximately correct
-    expect(
-      (tradeResponse as TradeResponse).transaction.tradeAmountUsd,
-    ).toBeDefined();
-    const actualUsdValue = (tradeResponse as TradeResponse).transaction
-      .tradeAmountUsd;
-    console.log(`Trade amount USD: $${actualUsdValue}`);
-
-    // Verify that the USD value is approximately correct (allow for small variations)
-    expect(actualUsdValue).toBeCloseTo(expectedUsdValue, 0); // Using precision 0 to allow for some variation
-
-    // Wait for trade to be processed
-    await wait(500);
-
-    // Verify tradeAmountUsd also appears in trade history
-    const tradeHistoryResponse = await teamClient.getTradeHistory();
-    expect(tradeHistoryResponse.success).toBe(true);
-
-    // Get the most recent trade (should be the one we just executed)
-    const lastTrade = (tradeHistoryResponse as TradeHistoryResponse).trades[0];
-
-    // Verify tradeAmountUsd is included in trade history and matches the trade response
-    expect(lastTrade).toBeDefined();
-    if (lastTrade) {
-      expect(lastTrade.tradeAmountUsd).toBeDefined();
-      expect(lastTrade.tradeAmountUsd as number).toBeCloseTo(
-        actualUsdValue!,
-        1,
-      );
-    }
-
-    // Execute another trade with different token to verify tradeAmountUsd is calculated correctly
-    const reverseTradeAmount = 10; // 10 SOL
-    const reverseExpectedUsdValue = reverseTradeAmount * (solPrice ?? 0);
-
-    const reverseTradeResponse = await teamClient.executeTrade({
-      fromToken: solTokenAddress,
-      toToken: usdcTokenAddress,
-      amount: reverseTradeAmount.toString(),
-      fromChain: BlockchainType.SVM,
-      toChain: BlockchainType.SVM,
-      reason: "Testing reverse tradeAmountUsd calculation",
-    });
-
-    // Verify the reverse trade executed successfully
-    expect(reverseTradeResponse.success).toBe(true);
-
-    // Verify tradeAmountUsd is correctly calculated for the reverse trade
-    const reverseActualUsdValue = (reverseTradeResponse as TradeResponse)
-      .transaction.tradeAmountUsd;
-    console.log(
-      `Reverse trade amount USD: $${reverseActualUsdValue} (expected ~$${reverseExpectedUsdValue})`,
-    );
-
-    // Verify USD value is approximately correct, allowing for some variation due to price fluctuations
-    expect(reverseActualUsdValue).toBeCloseTo(reverseExpectedUsdValue, 0);
-=======
     const smallValue = 2.938e-27;
 
     const trade: InsertTrade = {
@@ -1673,6 +1572,7 @@
       price: smallValue, // make sure exchange rate value can be very small
       success: true,
       teamId: team.id,
+      tradeAmountUsd: smallValue,
       competitionId: competition.competition.id,
       reason: "testing small numbers",
       fromChain: BlockchainType.EVM,
@@ -1694,6 +1594,108 @@
     expect(result?.fromAmount).toBe(smallValue);
     expect(result?.toAmount).toBe(smallValue);
     expect(result?.price).toBe(smallValue);
->>>>>>> 3a8847b2
+  });
+  test("trade amount USD is calculated and returned correctly", async () => {
+    // Setup admin client
+    const adminClient = createTestClient();
+    await adminClient.loginAsAdmin(adminApiKey);
+
+    // Register team and get client
+    const { client: teamClient, team } = await registerTeamAndGetClient(
+      adminApiKey,
+      "USD Amount Test Team",
+    );
+
+    // Start a competition with our team
+    const competitionName = `USD Amount Test ${Date.now()}`;
+    await startTestCompetition(adminClient, competitionName, [team.id]);
+
+    // Wait for balances to be properly initialized
+    await wait(500);
+
+    // Get tokens to trade
+    const usdcTokenAddress = config.specificChainTokens.svm.usdc;
+    const solTokenAddress = config.specificChainTokens.svm.sol;
+
+    // Get the current price of SOL to calculate expected USD value
+    const priceResponse = await teamClient.getPrice(solTokenAddress);
+    expect(priceResponse.success).toBe(true);
+    const solPrice = (priceResponse as PriceResponse).price;
+    expect(solPrice).toBeGreaterThan(0);
+    console.log(`Current SOL price: $${solPrice}`);
+
+    // Define trade amount
+    const tradeAmount = 100; // 100 USDC
+    const expectedUsdValue = tradeAmount; // Since we're trading from USDC, the USD value should be ~tradeAmount
+
+    // Execute a trade
+    const tradeResponse = await teamClient.executeTrade({
+      fromToken: usdcTokenAddress,
+      toToken: solTokenAddress,
+      amount: tradeAmount.toString(),
+      fromChain: BlockchainType.SVM,
+      toChain: BlockchainType.SVM,
+      reason: "Testing tradeAmountUsd field",
+    });
+
+    // Verify the trade executed successfully
+    expect(tradeResponse.success).toBe(true);
+
+    // Verify tradeAmountUsd is included in the trade response and approximately correct
+    expect(
+      (tradeResponse as TradeResponse).transaction.tradeAmountUsd,
+    ).toBeDefined();
+    const actualUsdValue = (tradeResponse as TradeResponse).transaction
+      .tradeAmountUsd;
+    console.log(`Trade amount USD: $${actualUsdValue}`);
+
+    // Verify that the USD value is approximately correct (allow for small variations)
+    expect(actualUsdValue).toBeCloseTo(expectedUsdValue, 0); // Using precision 0 to allow for some variation
+
+    // Wait for trade to be processed
+    await wait(500);
+
+    // Verify tradeAmountUsd also appears in trade history
+    const tradeHistoryResponse = await teamClient.getTradeHistory();
+    expect(tradeHistoryResponse.success).toBe(true);
+
+    // Get the most recent trade (should be the one we just executed)
+    const lastTrade = (tradeHistoryResponse as TradeHistoryResponse).trades[0];
+
+    // Verify tradeAmountUsd is included in trade history and matches the trade response
+    expect(lastTrade).toBeDefined();
+    if (lastTrade) {
+      expect(lastTrade.tradeAmountUsd).toBeDefined();
+      expect(lastTrade.tradeAmountUsd as number).toBeCloseTo(
+        actualUsdValue!,
+        1,
+      );
+    }
+
+    // Execute another trade with different token to verify tradeAmountUsd is calculated correctly
+    const reverseTradeAmount = 10; // 10 SOL
+    const reverseExpectedUsdValue = reverseTradeAmount * (solPrice ?? 0);
+
+    const reverseTradeResponse = await teamClient.executeTrade({
+      fromToken: solTokenAddress,
+      toToken: usdcTokenAddress,
+      amount: reverseTradeAmount.toString(),
+      fromChain: BlockchainType.SVM,
+      toChain: BlockchainType.SVM,
+      reason: "Testing reverse tradeAmountUsd calculation",
+    });
+
+    // Verify the reverse trade executed successfully
+    expect(reverseTradeResponse.success).toBe(true);
+
+    // Verify tradeAmountUsd is correctly calculated for the reverse trade
+    const reverseActualUsdValue = (reverseTradeResponse as TradeResponse)
+      .transaction.tradeAmountUsd;
+    console.log(
+      `Reverse trade amount USD: $${reverseActualUsdValue} (expected ~$${reverseExpectedUsdValue})`,
+    );
+
+    // Verify USD value is approximately correct, allowing for some variation due to price fluctuations
+    expect(reverseActualUsdValue).toBeCloseTo(reverseExpectedUsdValue, 0);
   });
 });