import axios, { AxiosError } from "axios";
import * as crypto from "crypto";
import { eq } from "drizzle-orm";
import { beforeEach, describe, expect, test } from "vitest";

import {
  admins,
  competitionPrizePools,
  competitionRewards,
  competitions,
} from "@recallnet/db/schema/core/defs";
import {
  perpsCompetitionConfig,
  tradingConstraints,
} from "@recallnet/db/schema/trading/defs";
import {
  AddPartnerToCompetitionResponse,
  AdminAgentResponse,
  AdminAgentsListResponse,
  AdminReactivateAgentInCompetitionResponse,
  AdminRemoveAgentFromCompetitionResponse,
  AdminSearchUsersAndAgentsResponse,
  AdminUsersListResponse,
  AgentProfileResponse,
  ApiResponse,
  CompetitionAgentsResponse,
  CompetitionDetailResponse,
  CreateArenaResponse,
  CreateCompetitionResponse,
  CreatePartnerResponse,
  DeleteArenaResponse,
  DeletePartnerResponse,
  ErrorResponse,
  GetArenaResponse,
<<<<<<< HEAD
  GetPartnerResponse,
  ListArenasResponse,
  ListPartnersResponse,
  StartCompetitionResponse,
  UpdateArenaResponse,
  UpdateCompetitionResponse,
=======
  GetCompetitionPartnersResponse,
  GetPartnerResponse,
  ListArenasResponse,
  ListPartnersResponse,
  RemovePartnerFromCompetitionResponse,
  ReplaceCompetitionPartnersResponse,
  StartCompetitionResponse,
  UpdateArenaResponse,
  UpdateCompetitionResponse,
  UpdatePartnerPositionResponse,
>>>>>>> 99da3d34
  UpdatePartnerResponse,
  UserRegistrationResponse,
} from "@recallnet/test-utils";
import { generateRandomPrivyId } from "@recallnet/test-utils";
import { getBaseUrl } from "@recallnet/test-utils";
import {
  ADMIN_EMAIL,
  createPerpsTestCompetition,
  createTestClient,
  createTestCompetition,
  generateRandomEthAddress,
  generateTestHandle,
  getAdminApiKey,
  registerUserAndAgentAndGetClient,
  startPerpsTestCompetition,
  startTestCompetition,
  wait,
} from "@recallnet/test-utils";

import { db } from "@/database/db.js";

describe("Admin API", () => {
  let adminApiKey: string;

  // Clean up test state before each test
  beforeEach(async () => {
    // Store the admin API key for authentication
    adminApiKey = await getAdminApiKey();
  });

  test("should authenticate as admin", async () => {
    // Create a test client
    const client = createTestClient();

    // Attempt to login as admin with correct API key
    const loginSuccess = await client.loginAsAdmin(adminApiKey);
    expect(loginSuccess).toBe(true);

    // Attempt to login with incorrect API key and assert failure
    const failedLogin = await client.loginAsAdmin("invalid_api_key");
    expect(failedLogin).toBe(false);
  });

  test("should register a user and agent via admin API", async () => {
    // Setup admin client with the API key
    const adminClient = createTestClient();
    await adminClient.loginAsAdmin(adminApiKey);

    // Register a new user with agent
    const userName = `Test User ${Date.now()}`;
    const userEmail = `user${Date.now()}@test.com`;
    const agentName = `Test Agent ${Date.now()}`;
    const agentDescription = "A test trading agent";

    const result = (await adminClient.registerUser({
      walletAddress: generateRandomEthAddress(), // Generate random wallet address
      name: userName,
      email: userEmail,
      agentName,
      agentDescription,
    })) as UserRegistrationResponse;

    // Assert registration success
    expect(result.success).toBe(true);
    expect(result.user).toBeDefined();
    expect(result.user.name).toBe(userName);
    expect(result.user.email).toBe(userEmail);
    expect(result.agent).toBeDefined();
    expect(result.agent!.name).toBe(agentName);
    expect(result.agent!.description).toBe(agentDescription);
    expect(result.agent!.apiKey).toBeDefined();
  });

  test("should register a user and agent with metadata via admin API", async () => {
    // Setup admin client with the API key
    const adminClient = createTestClient();
    await adminClient.loginAsAdmin(adminApiKey);

    // Register a new user with agent and metadata
    const userName = `Metadata User ${Date.now()}`;
    const userEmail = `metadata-user-${Date.now()}@test.com`;
    const agentName = `Metadata Agent ${Date.now()}`;
    const agentDescription = "A trading agent with metadata";

    // Define the metadata for the agent
    const agentMetadata = {
      skills: ["trading"],
    };
    const userMetadata = {
      website: "https://example.com",
    };

    // Register the user and agent with metadata
    const result = (await adminClient.registerUser({
      walletAddress: generateRandomEthAddress(),
      name: userName,
      email: userEmail,
      userMetadata: userMetadata,
      agentName: agentName,
      agentDescription: agentDescription,
      agentMetadata: agentMetadata,
    })) as UserRegistrationResponse;

    // Assert registration success using type assertion
    expect(result.success).toBe(true);

    // Safely check user and agent properties with type assertion
    const registrationResponse = result as UserRegistrationResponse;
    expect(registrationResponse.user).toBeDefined();
    expect(registrationResponse.user.name).toBe(userName);
    expect(registrationResponse.user.email).toBe(userEmail);
    expect(registrationResponse.agent).toBeDefined();
    expect(registrationResponse.agent!.name).toBe(agentName);
    expect(registrationResponse.agent!.description).toBe(agentDescription);
    expect(registrationResponse.agent!.apiKey).toBeDefined();
    expect(registrationResponse.user.metadata).toEqual(userMetadata);

    // Now get the agent's profile to verify the metadata was saved
    const agentClient = adminClient.createAgentClient(
      registrationResponse.agent!.apiKey!,
    );
    const profileResponse = await agentClient.getAgentProfile();

    // Safely check profile properties with type assertion
    const agentProfile = profileResponse as AgentProfileResponse;
    expect(agentProfile.success).toBe(true);
    expect(agentProfile.agent.metadata).toEqual(agentMetadata);
  });

  test("should register an agent separately from a user", async () => {
    // Register a new user with no agent
    const userName = `Test User ${Date.now()}`;
    const agentName = `Test Agent ${Date.now()}`;
    const agentHandle = generateTestHandle();

    // Setup admin client with the API key
    const adminClient = createTestClient();
    await adminClient.loginAsAdmin(adminApiKey);

    // Register the user
    const userWalletAddress = generateRandomEthAddress();
    const userResult = (await adminClient.registerUser({
      walletAddress: userWalletAddress,
      name: userName,
      email: `${userName.toLowerCase().replace(/\s+/g, "-")}@test.com`,
    })) as UserRegistrationResponse;
    expect(userResult.success).toBe(true);
    expect(userResult.user).toBeDefined();
    const userId = userResult.user.id;
    expect(userId).toBeDefined();

    // Register the agent with bare minimum fields
    const agentResult = (await adminClient.registerAgent({
      user: {
        walletAddress: userWalletAddress,
      },
      agent: {
        name: agentName,
        handle: agentHandle,
      },
    })) as AdminAgentResponse;

    // Assert registration success
    expect(agentResult.success).toBe(true);
    expect(agentResult.agent).toBeDefined();
    expect(agentResult.agent.ownerId).toBe(userId);
    expect(agentResult.agent.name).toBe(agentName);
    expect(agentResult.agent.handle).toBe(agentHandle);

    const agentName2 = `Test Agent ${Date.now()}`;
    const agentHandle2 = generateTestHandle();
    const agentDescription = "A test trading agent";
    const agentWalletAddress = generateRandomEthAddress();
    const agentEmail = `test-agent-${Date.now()}@test.com`;
    const agentImageUrl = "https://example.com/agent.png";
    const agentMetadata = {
      skills: ["trading"],
    };

    // Register the agent with all fields
    const agentResult2 = (await adminClient.registerAgent({
      user: {
        walletAddress: userWalletAddress,
      },
      agent: {
        name: agentName2,
        handle: agentHandle2,
        description: agentDescription,
        walletAddress: agentWalletAddress,
        email: agentEmail,
        imageUrl: agentImageUrl,
        metadata: agentMetadata,
      },
    })) as AdminAgentResponse;

    expect(agentResult2.success).toBe(true);
    expect(agentResult2.agent).toBeDefined();
    expect(agentResult2.agent.ownerId).toBe(userId);
    expect(agentResult2.agent.name).toBe(agentName2);
    expect(agentResult2.agent.handle).toBe(agentHandle2);
    expect(agentResult2.agent.description).toBe(agentDescription);
    expect(agentResult2.agent.apiKey).toBeDefined();
    expect(agentResult2.agent.walletAddress).toBe(
      agentWalletAddress.toLowerCase(),
    );
    expect(agentResult2.agent.email).toBe(agentEmail);
    expect(agentResult2.agent.imageUrl).toBe(agentImageUrl);
    expect(agentResult2.agent.metadata).toEqual(agentMetadata);
  });

  test("should fail to register an agent with an invalid user ID or user wallet address", async () => {
    // Setup admin client with the API key
    const adminClient = createTestClient();
    await adminClient.loginAsAdmin(adminApiKey);

    // Register a new user with no agent
    const userName = `Test User ${Date.now()}`;
    const userWalletAddress = generateRandomEthAddress();
    const userResult = (await adminClient.registerUser({
      walletAddress: userWalletAddress,
      name: userName,
      email: `${userName.toLowerCase().replace(/\s+/g, "-")}@test.com`,
    })) as UserRegistrationResponse;
    expect(userResult.success).toBe(true);
    expect(userResult.user).toBeDefined();
    const userId = userResult.user.id;
    expect(userId).toBeDefined();

    // Register the agent with an invalid user ID
    const randomUuid = "ca00c26a-f610-477a-a472-bdaca866d789";
    const agentResult = (await adminClient.registerAgent({
      user: {
        id: randomUuid,
      },
      agent: {
        name: "Test Agent",
        description: "A test trading agent",
        walletAddress: generateRandomEthAddress(),
      },
    })) as ErrorResponse;
    expect(agentResult.success).toBe(false);
    expect(agentResult.error).toContain("does not exist");

    // Register the agent with an invalid user ID and wallet address
    const randomWalletAddress = generateRandomEthAddress();
    const agentResult2 = (await adminClient.registerAgent({
      user: {
        walletAddress: randomWalletAddress,
      },
      agent: {
        name: "Test Agent",
        description: "A test trading agent",
        walletAddress: generateRandomEthAddress(),
      },
    })) as ErrorResponse;
    expect(agentResult2.success).toBe(false);
    expect(agentResult2.error).toContain("does not exist");

    // Register the agent with both a user ID and a user wallet address
    const agentResult3 = (await adminClient.registerAgent({
      user: {
        id: randomUuid,
        walletAddress: userWalletAddress,
      },
      agent: {
        name: "Test Agent",
        description: "A test trading agent",
        walletAddress: generateRandomEthAddress(),
      },
    })) as ErrorResponse;
    expect(agentResult3.success).toBe(false);
    expect(agentResult3.error).toContain(
      "must provide either user ID or user wallet address",
    );
  });

  test("should not allow user registration without admin auth", async () => {
    // Create a test client (not authenticated as admin)
    const client = createTestClient();

    // Attempt to register a user without admin auth
    const result = await client.registerUser({
      walletAddress: generateRandomEthAddress(),
      name: "Unauthorized User",
      email: "unauthorized@test.com",
      agentName: "Unauthorized Agent",
    });

    // Assert failure
    expect(result.success).toBe(false);
  });

  test("should update existing user on duplicate email", async () => {
    // Setup admin client with the API key
    const adminClient = createTestClient();
    await adminClient.loginAsAdmin(adminApiKey);

    // Register first user
    const email = `same-email-${Date.now()}@test.com`;
    const originalUserName = `First User ${Date.now()}`;
    const originalWalletAddress = generateRandomEthAddress();
    const firstResult = (await adminClient.registerUser({
      walletAddress: originalWalletAddress,
      name: originalUserName,
      email,
      agentName: `First Agent ${Date.now()}`,
    })) as UserRegistrationResponse;

    // Assert first registration success
    expect(firstResult.success).toBe(true);
    const originalUser = firstResult.user!;

    // Try to register second user with the same email
    const newName = `Second User ${Date.now()}`;
    const secondResult = (await adminClient.registerUser({
      walletAddress: originalWalletAddress,
      name: newName,
      email,
      agentName: `Second Agent ${Date.now()}`,
    })) as UserRegistrationResponse;

    // Assert second registration success (note: certain fields might prefer "original" user on conflict)
    expect(secondResult.success).toBe(true);
    expect(secondResult.user).toBeDefined();
    expect(secondResult.user.email).toBe(email);
    expect(secondResult.user.name).not.toBe(newName); // Original name should be preserved
    expect(secondResult.user.walletAddress).toBe(originalUser.walletAddress);
    expect(secondResult.user.walletLastVerifiedAt).toBe(
      originalUser.walletLastVerifiedAt,
    );
    expect(secondResult.user.embeddedWalletAddress).toBe(
      originalUser.embeddedWalletAddress,
    );
    expect(secondResult.user.privyId).toBe(originalUser.privyId);
    expect(secondResult.user.status).toBe(originalUser.status);
    expect(secondResult.user.metadata).toBe(originalUser.metadata);
    expect(secondResult.user.createdAt).toBe(originalUser.createdAt);
    expect(secondResult.user.updatedAt).not.toBe(originalUser.updatedAt);
    expect(secondResult.user.lastLoginAt).not.toBe(originalUser.lastLoginAt);
  });

  test("should not allow user registration with duplicate wallet address", async () => {
    // Setup admin client with the API key
    const adminClient = createTestClient();
    await adminClient.loginAsAdmin(adminApiKey);

    // Create a Privy-authenticated client
    const originalWalletAddress = generateRandomEthAddress();
    const user1Email = `user1@example.com`;
    const { user: originalUser } = (await adminClient.registerUser({
      walletAddress: originalWalletAddress,
      name: "First User",
      email: user1Email,
    })) as UserRegistrationResponse;
    expect(originalUser).toBeDefined();

    // Try to create a user with the same wallet address - should fail
    const user2Email = `user2@example.com`;
    const user2Result = (await adminClient.registerUser({
      walletAddress: originalWalletAddress,
      name: "Second User",
      email: user2Email,
    })) as ErrorResponse;
    expect(user2Result.success).toBe(false);
    expect(user2Result.error).toContain(
      "A user with this walletAddress already exists",
    );
  });

  test("should not allow user registration with duplicate privyId", async () => {
    // Setup admin client with the API key
    const adminClient = createTestClient();
    await adminClient.loginAsAdmin(adminApiKey);

    // Create a Privy-authenticated client
    const originalPrivyId = generateRandomPrivyId();
    const originalWalletAddress = generateRandomEthAddress();
    const originalUserEmail = `user1@example.com`;
    const { user: originalUser } = (await adminClient.registerUser({
      walletAddress: originalWalletAddress,
      privyId: originalPrivyId,
      name: "First User",
      email: originalUserEmail,
    })) as UserRegistrationResponse;
    expect(originalUser).toBeDefined();

    // Try to create a user with the same privyId - should fail
    const user2Email = `user2@example.com`;
    const user2Result = (await adminClient.registerUser({
      walletAddress: generateRandomEthAddress(),
      privyId: originalPrivyId,
      name: "Second User",
      email: user2Email, // Use a different email else it'll update on conflict
    })) as ErrorResponse;
    expect(user2Result.success).toBe(false);
    expect(user2Result.error).toContain(
      "A user with this privyId already exists",
    );
  });

  test("should list agents and users as admin", async () => {
    // Setup admin client with the API key
    const adminClient = createTestClient();
    await adminClient.loginAsAdmin(adminApiKey);

    // Register a new user with agent first
    const userName = `User To List ${Date.now()}`;
    const userEmail = `list-${Date.now()}@test.com`;
    const agentName = `Agent To List ${Date.now()}`;

    const registerResult = (await adminClient.registerUser({
      walletAddress: generateRandomEthAddress(),
      name: userName,
      email: userEmail,
      agentName: agentName,
    })) as UserRegistrationResponse;
    expect(registerResult.success).toBe(true);
    expect(registerResult.agent).toBeDefined();

    // List agents and users
    const agentsResult =
      (await adminClient.listAgents()) as AdminAgentsListResponse;
    expect(agentsResult.success).toBe(true);
    expect(agentsResult.agents).toBeDefined();
    expect(agentsResult.agents!.length).greaterThanOrEqual(1);
    expect(agentsResult.agents![0]?.name).toBe(agentName);

    const usersResult =
      (await adminClient.listUsers()) as AdminUsersListResponse;
    expect(usersResult.success).toBe(true);
    expect(usersResult.users).toBeDefined();
    expect(usersResult.users!.length).greaterThanOrEqual(1);
    expect(usersResult.users![0]?.name).toBe(userName);
    expect(usersResult.users![0]?.email).toBe(userEmail);
  });

  test("should update an agent as admin", async () => {
    // Setup admin client with the API key
    const adminClient = createTestClient();
    await adminClient.loginAsAdmin(adminApiKey);

    // Register a new user with agent first
    const userName = `User To Update ${Date.now()}`;
    const userEmail = `update-${Date.now()}@test.com`;
    const agentName = `Agent To Update ${Date.now()}`;

    const registerResult = (await adminClient.registerUser({
      walletAddress: generateRandomEthAddress(),
      name: userName,
      email: userEmail,
      agentName,
    })) as UserRegistrationResponse;
    expect(registerResult.success).toBe(true);
    expect(registerResult.agent).toBeDefined();

    // Now update the agent
    const updateResult = (await adminClient.updateAgentAsAdmin(
      registerResult.agent!.id,
      {
        name: "Updated Name",
        description: "Updated Description",
        imageUrl: "https://example.com/updated-image.jpg",
      },
    )) as AgentProfileResponse;
    expect(updateResult.success).toBe(true);
    expect(updateResult.agent).toBeDefined();
    expect(updateResult.agent.name).toBe("Updated Name");
    expect(updateResult.agent.description).toBe("Updated Description");
    expect(updateResult.agent.imageUrl).toBe(
      "https://example.com/updated-image.jpg",
    );
  });

  test("should delete an agent as admin", async () => {
    // Setup admin client with the API key
    const adminClient = createTestClient();
    await adminClient.loginAsAdmin(adminApiKey);

    // Register a new user with agent first
    const userName = `User To Delete ${Date.now()}`;
    const userEmail = `delete-${Date.now()}@test.com`;
    const agentName = `Agent To Delete ${Date.now()}`;

    const registerResult = (await adminClient.registerUser({
      walletAddress: generateRandomEthAddress(),
      name: userName,
      email: userEmail,
      agentName,
    })) as UserRegistrationResponse;
    expect(registerResult.success).toBe(true);
    expect(registerResult.agent).toBeDefined();

    const agentId = registerResult.agent!.id;

    // Now delete the agent
    const deleteResult = (await adminClient.deleteAgent(
      agentId,
    )) as ApiResponse;

    // Assert deletion success
    expect(deleteResult.success).toBe(true);
    expect(deleteResult.message).toContain("successfully deleted");

    // Verify the agent is gone by trying to get the list of agents
    const agentsResult =
      (await adminClient.listAgents()) as AdminAgentsListResponse;
    expect(agentsResult.success).toBe(true);

    // Check that the deleted agent is not in the list
    const deletedAgentExists = agentsResult.agents.some(
      (a: { id: string }) => a.id === agentId,
    );
    expect(deletedAgentExists).toBe(false);
  });

  test("should not allow agent deletion without admin auth", async () => {
    // Setup admin client with the API key to create an agent
    const adminClient = createTestClient();
    await adminClient.loginAsAdmin(adminApiKey);

    // Register a user with agent first
    const userName = `User No Delete ${Date.now()}`;
    const userEmail = `nodelete-${Date.now()}@test.com`;
    const agentName = `Agent No Delete ${Date.now()}`;

    const registerResult = (await adminClient.registerUser({
      walletAddress: generateRandomEthAddress(),
      name: userName,
      email: userEmail,
      agentName,
    })) as UserRegistrationResponse;
    expect(registerResult.success).toBe(true);
    expect(registerResult.agent).toBeDefined();

    const agentId = registerResult.agent!.id;

    // Create a non-admin client
    const regularClient = createTestClient();

    // Try to delete the agent without admin auth
    const deleteResult = await regularClient.deleteAgent(agentId);

    // Assert deletion failure
    expect(deleteResult.success).toBe(false);

    // Verify the agent still exists
    const agentsResult =
      (await adminClient.listAgents()) as AdminAgentsListResponse;
    const agentExists = agentsResult.agents.some(
      (a: { id: string }) => a.id === agentId,
    );
    expect(agentExists).toBe(true);
  });

  test("should not allow deletion of non-existent agent", async () => {
    // Setup admin client with the API key
    const adminClient = createTestClient();
    await adminClient.loginAsAdmin(adminApiKey);

    // Try to delete an agent with a non-existent ID (using a valid UUID format)
    const nonExistentId = "00000000-0000-4000-a000-000000000000"; // Valid UUID that doesn't exist
    const deleteResult = (await adminClient.deleteAgent(
      nonExistentId,
    )) as ErrorResponse;

    // Assert deletion failure
    expect(deleteResult.success).toBe(false);
    expect(deleteResult.error).toContain("not found");
  });

  test("should not allow deletion of admin accounts", async () => {
    // Setup admin client with the API key
    const adminClient = createTestClient();
    await adminClient.loginAsAdmin(adminApiKey);

    // Note: Admins are now in a separate table, so we can't accidentally delete them
    // through the agent deletion endpoint. This test verifies that agent deletion works
    // correctly for regular agents.

    // Create a regular agent to delete
    const userName = `User For Admin Test ${Date.now()}`;
    const userEmail = `admin-test-${Date.now()}@test.com`;
    const agentName = `Agent For Admin Test ${Date.now()}`;

    const registerResult = (await adminClient.registerUser({
      walletAddress: generateRandomEthAddress(),
      name: userName,
      email: userEmail,
      agentName,
    })) as UserRegistrationResponse;
    expect(registerResult.success).toBe(true);
    expect(registerResult.agent).toBeDefined();

    // Delete the agent to verify our delete functionality works correctly
    const deleteResult = await adminClient.deleteAgent(
      registerResult.agent!.id,
    );
    expect(deleteResult.success).toBe(true);
  });

  test("should search for users and agents based on various criteria", async () => {
    // Setup admin client with the API key
    const adminClient = createTestClient();
    await adminClient.loginAsAdmin(adminApiKey);

    // Create users with agents with distinct attributes to test the search functionality
    const timestamp = Date.now();

    // User 1: Standard active user with agent
    const user1Name = `Search User Alpha ${timestamp}`;
    const user1Email = `search-alpha-${timestamp}@test.com`;
    const agent1Name = `Search Agent Alpha ${timestamp}`;
    const agent1Handle = generateTestHandle();
    const user1Result = (await adminClient.registerUser({
      walletAddress: generateRandomEthAddress(),
      name: user1Name,
      email: user1Email,
      agentName: agent1Name,
      agentHandle: agent1Handle,
    })) as UserRegistrationResponse;
    expect(user1Result.success).toBe(true);

    // User 2: Standard active user with different name pattern
    const user2Name = `Testing User Beta ${timestamp}`;
    const user2Email = `beta-${timestamp}@example.com`;
    const agent2Name = `Testing Agent Beta ${timestamp}`;
    const agent2Handle = generateTestHandle();
    const user2Result = (await adminClient.registerUser({
      walletAddress: generateRandomEthAddress(),
      name: user2Name,
      email: user2Email,
      agentName: agent2Name,
      agentHandle: agent2Handle,
    })) as UserRegistrationResponse;
    expect(user2Result.success).toBe(true);

    // User 3: Standard active user to test searches
    const user3Name = `Search User Inactive ${timestamp}`;
    const user3Email = `inactive-${timestamp}@test.com`;
    const agent3Name = `Search Agent Inactive ${timestamp}`;
    const agent3Handle = generateTestHandle();
    const user3Result = (await adminClient.registerUser({
      walletAddress: generateRandomEthAddress(),
      name: user3Name,
      email: user3Email,
      agentName: agent3Name,
      agentHandle: agent3Handle,
    })) as UserRegistrationResponse;
    expect(user3Result.success).toBe(true);

    // TEST CASE 1: Search by user name substring (should find user 1 and user 3)
    const nameSearchResult = (await adminClient.searchUsersAndAgents({
      user: {
        name: "Search User",
      },
    })) as AdminSearchUsersAndAgentsResponse;

    expect(nameSearchResult.success).toBe(true);
    expect(nameSearchResult.results.users.length).toBe(2);
    expect(
      nameSearchResult.results.users.some((u) => u.name === user1Name),
    ).toBe(true);
    expect(
      nameSearchResult.results.users.some((u) => u.name === user3Name),
    ).toBe(true);
    expect(
      nameSearchResult.results.users.some((u) => u.name === user2Name),
    ).toBe(false);
    expect(nameSearchResult.results.agents.length).toBe(0);

    // TEST CASE 2: Search by agent name
    const agentNameSearchResult = (await adminClient.searchUsersAndAgents({
      agent: {
        name: "Search Agent",
      },
    })) as AdminSearchUsersAndAgentsResponse;

    expect(agentNameSearchResult.success).toBe(true);
    expect(agentNameSearchResult.results.agents.length).toBe(2);
    expect(
      agentNameSearchResult.results.agents.some((a) => a.name === agent1Name),
    ).toBe(true);
    expect(
      agentNameSearchResult.results.agents.some((a) => a.name === agent3Name),
    ).toBe(true);
    expect(
      agentNameSearchResult.results.agents.some((a) => a.name === agent2Name),
    ).toBe(false);
    expect(nameSearchResult.results.agents.length).toBe(0);

    // Verify that apiKey is not present in agent responses (sanitizeAgent function working)
    agentNameSearchResult.results.agents.forEach((agent) => {
      expect(agent).not.toHaveProperty("apiKey");
      expect(agent).not.toHaveProperty("email");
    });

    // TEST CASE 3: Search by email domain
    const emailSearchResult = (await adminClient.searchUsersAndAgents({
      user: {
        email: "example.com",
      },
    })) as AdminSearchUsersAndAgentsResponse;

    expect(emailSearchResult.success).toBe(true);
    expect(emailSearchResult.results.users.length).toBe(1);
    expect(emailSearchResult.results.users[0]?.email).toBe(user2Email);

    // TEST CASE 4: Search by status - all users should be active by default
    const activeSearchResult = (await adminClient.searchUsersAndAgents({
      user: {
        status: "active",
      },
      agent: {
        status: "active",
      },
      join: false, // default is false (no join)
    })) as AdminSearchUsersAndAgentsResponse;

    expect(activeSearchResult.success).toBe(true);
    // All three users we created should be found as active
    expect(
      activeSearchResult.results.users.some(
        (u) => u.id === user1Result.user.id,
      ),
    ).toBe(true);
    expect(
      activeSearchResult.results.users.some(
        (u) => u.id === user2Result.user.id,
      ),
    ).toBe(true);
    expect(
      activeSearchResult.results.users.some(
        (u) => u.id === user3Result.user.id,
      ),
    ).toBe(true);

    // All three agents we created should be found as active
    expect(user1Result.agent).toBeDefined();
    expect(user2Result.agent).toBeDefined();
    expect(user3Result.agent).toBeDefined();
    expect(
      activeSearchResult.results.agents.some(
        (a) => a.id === user1Result.agent!.id,
      ),
    ).toBe(true);
    expect(
      activeSearchResult.results.agents.some(
        (a) => a.id === user2Result.agent!.id,
      ),
    ).toBe(true);
    expect(
      activeSearchResult.results.agents.some(
        (a) => a.id === user3Result.agent!.id,
      ),
    ).toBe(true);

    // Verify that apiKey is not present in agent responses (sanitizeAgent function working)
    activeSearchResult.results.agents.forEach((agent) => {
      expect(agent).not.toHaveProperty("apiKey");
      expect(agent).not.toHaveProperty("email");
    });

    // TEST CASE 5: Search by wallet address
    // Extract wallet address from the first user
    const walletAddress = user1Result.user.walletAddress;
    expect(walletAddress).toBeTruthy();

    // Search using a portion of the wallet address (e.g., first 10 characters after 0x)
    const partialWalletAddress = walletAddress!.substring(0, 12); // 0x + first 10 chars

    const walletSearchResult = (await adminClient.searchUsersAndAgents({
      user: {
        walletAddress: partialWalletAddress,
      },
    })) as AdminSearchUsersAndAgentsResponse;

    expect(walletSearchResult.success).toBe(true);
    expect(walletSearchResult.results.users.length).toBe(1);
    expect(walletSearchResult.results.users[0]?.id).toBe(user1Result.user.id);
    expect(walletSearchResult.results.users[0]?.walletAddress).toBe(
      walletAddress,
    );
    expect(walletSearchResult.results.agents.length).toBe(0);

    // TEST CASE 6: Join query - find agents by name that are owned by a user with specific wallet address
    // Add one more agent to user 1 called "search alpha 2"
    const agent1_2Name = `Search Agent Alpha 2 ${timestamp}`;
    const agent1_2Result = (await adminClient.registerAgent({
      user: {
        walletAddress: user1Result.user.walletAddress,
      },
      agent: {
        name: agent1_2Name,
        description: "Second agent for user 1",
      },
    })) as AdminAgentResponse;
    expect(agent1_2Result.success).toBe(true);
    expect(agent1_2Result.agent.ownerId).toBe(user1Result.user.id);

    // Use the wallet address from user1
    const user1WalletAddress = user1Result.user.walletAddress;

    // Perform the join query - search for agents with "Search Agent" in name owned by user1
    const joinQueryResult = (await adminClient.searchUsersAndAgents({
      user: {
        walletAddress: user1WalletAddress!.substring(0, 12), // Use partial wallet address
      },
      agent: {
        name: "Search Agent",
      },
      join: true,
    })) as AdminSearchUsersAndAgentsResponse;

    // Verify search results
    expect(joinQueryResult.success).toBe(true);

    // Should find only the agent from user1
    expect(joinQueryResult.results.agents.length).toBe(2);

    // Verify the correct agents was found (user1's agent)
    expect(joinQueryResult.results.agents[0]?.name).toBe(agent1Name);
    expect(joinQueryResult.results.agents[1]?.name).toBe(agent1_2Name);

    // Verify the agents belongs to user1
    expect(joinQueryResult.results.agents[0]?.ownerId).toBe(
      user1Result.user.id,
    );
    expect(joinQueryResult.results.agents[1]?.ownerId).toBe(
      user1Result.user.id,
    );

    // Verify user3's agent (which also has "Search Agent" in name) was not found
    // because we filtered by user1's wallet address
    const foundAgentIds = joinQueryResult.results.agents.map((a) => a.id);
    expect(foundAgentIds).not.toContain(user3Result.agent!.id);

    // Verify that apiKey is not present in agent responses (sanitizeAgent function working)
    joinQueryResult.results.agents.forEach((agent) => {
      expect(agent).not.toHaveProperty("apiKey");
      expect(agent).not.toHaveProperty("email");
    });

    // TEST CASE 7: search for user and agents with all possible filters
    const allFiltersResult = (await adminClient.searchUsersAndAgents({
      user: {
        name: "Search User",
        email: "search-alpha-${timestamp}@test.com",
        status: "active",
        walletAddress: user1Result.user.walletAddress || undefined,
      },
      agent: {
        name: "Search Agent",
        ownerId: user1Result.user.id,
        status: "active",
        walletAddress: user1Result.user.walletAddress || undefined,
      },
      join: false,
    })) as AdminSearchUsersAndAgentsResponse;
    // Expect no errors (we don't care about the response here; just the zod parsing)
    expect(allFiltersResult.success).toBe(true);

    // Clean up - delete the agents we created
    expect(user1Result.agent).toBeDefined();
    expect(user2Result.agent).toBeDefined();
    expect(user3Result.agent).toBeDefined();
    await adminClient.deleteAgent(user1Result.agent!.id);
    await adminClient.deleteAgent(user2Result.agent!.id);
    await adminClient.deleteAgent(user3Result.agent!.id);
  });

  test("should use 'join' with different query param formats", async () => {
    // Setup admin client with the API key
    const adminClient = createTestClient();
    await adminClient.loginAsAdmin(adminApiKey);

    // Standard user with agent
    const agentName = `Search Agent Join`;
    const walletAddress = generateRandomEthAddress();
    const userResult = (await adminClient.registerUser({
      walletAddress: walletAddress,
      agentName: agentName,
      email: `user-${Date.now()}@test.com`,
    })) as UserRegistrationResponse;
    expect(userResult.success).toBe(true);

    // Random agent (used for testing `join` param)
    const randomUserWalletAddress = generateRandomEthAddress();
    const randomAgentName = `Random Name ${Date.now()}`;
    const randomUserResult = (await adminClient.registerUser({
      walletAddress: randomUserWalletAddress,
      agentName: randomAgentName,
      email: `random-user-${Date.now()}@test.com`,
    })) as UserRegistrationResponse;
    expect(randomUserResult.success).toBe(true);

    // Set up axios client with the admin API key
    const headers = {
      Authorization: `Bearer ${adminApiKey}`,
    };
    // We'll check with: first user's wallet, but also the random agent name not owned by the user
    const searchParams = new URLSearchParams();
    searchParams.set("user.walletAddress", walletAddress);
    searchParams.set("agent.name", randomAgentName);
    const baseUrl = `${getBaseUrl()}/api/admin/search?${searchParams.toString()}`;

    // Case 1: no `join` param => returns all users and agents w/o `join`
    let url = `${baseUrl}`;
    let response = await axios.get(url, { headers });
    expect(response.data.success).toBe(true);
    expect(response.data.join).toBe(false);
    expect(response.data.results.users.length).toBe(1);
    expect(response.data.results.agents.length).toBe(1);

    // Case 2: Explicit join=false => returns all users and agents w/o `join`
    url = `${baseUrl}&join=false`;
    response = await axios.get(url, { headers });
    expect(response.data.success).toBe(true);
    expect(response.data.join).toBe(false);
    expect(response.data.results.users.length).toBe(1);
    expect(response.data.results.agents.length).toBe(1);

    // Case 3: Explicit join=true => returns all users and agents w/ `join` (no agents found)
    url = `${baseUrl}&join=true`;
    searchParams.set("agent.name", "foo");
    response = await axios.get(url, { headers });
    expect(response.data.success).toBe(true);
    expect(response.data.join).toBe(true);
    expect(response.data.results.users.length).toBe(1);
    expect(response.data.results.agents.length).toBe(0);

    // Case 4: `join` as standalone param (aka `join=true`) => returns all users and agents w/ `join` (no agents found)
    url = `${baseUrl}&join`;
    searchParams.set("agent.name", "foo");
    response = await axios.get(url, { headers });
    expect(response.data.success).toBe(true);
    expect(response.data.join).toBe(true);
    expect(response.data.results.users.length).toBe(1);
    expect(response.data.results.agents.length).toBe(0);
  });

  test("should fail to search for users and agents with invalid query params", async () => {
    // Setup admin client with the API key
    const adminClient = createTestClient();
    await adminClient.loginAsAdmin(adminApiKey);
    const headers = {
      Authorization: `Bearer ${adminApiKey}`,
    };
    const baseUrl = `${getBaseUrl()}/api/admin/search`;

    // Case 1: invalid `user` filter value
    let query = "user.status=invalid_status";
    let url = `${baseUrl}?${query}`;
    await expect(axios.get(url, { headers })).rejects.toThrow();

    // Case 2: invalid `user` filter param
    url = `${baseUrl}?user.foo=invalid_foo`;
    await expect(axios.get(url, { headers })).rejects.toThrow();

    // Case 3: invalid `agent` filter value
    query = "agent.status=invalid_status";
    url = `${baseUrl}?${query}`;
    await expect(axios.get(url, { headers })).rejects.toThrow();

    // Case 4: invalid `agent` filter param
    url = `${baseUrl}?agent.foo=invalid_foo`;
    await expect(axios.get(url, { headers })).rejects.toThrow();

    // Case 5: both `agent` and `user` filter params with invalid values
    query = "agent.name=invalid_name&user.status=invalid_status";
    url = `${baseUrl}?${query}`;
    await expect(axios.get(url, { headers })).rejects.toThrow();

    // Case 6: both `agent` and `user` filter params with invalid params
    url = `${baseUrl}?agent.foo=invalid_foo&user.foo=active`;
    await expect(axios.get(url, { headers })).rejects.toThrow();

    // Case 7: invalid field name
    query = "foo=bar";
    url = `${baseUrl}?${query}`;
    await expect(axios.get(url, { headers })).rejects.toThrow();

    // Case 8: invalid join param
    query = "join=invalid_join";
    url = `${baseUrl}?${query}`;
    await expect(axios.get(url, { headers })).rejects.toThrow();

    // Case 9: empty search params
    url = `${baseUrl}`;
    await expect(axios.get(url, { headers })).rejects.toThrow();
    url = `${baseUrl}?`;
    await expect(axios.get(url, { headers })).rejects.toThrow();
  });

  test("should generate and use new encryption key after admin setup", async () => {
    // get admin db entry
    const [result] = await db
      .select()
      .from(admins)
      .where(eq(admins.email, ADMIN_EMAIL))
      .limit(1);
    expect(result).toBeDefined();
    expect(result?.apiKey).toBeDefined();

    // decrypting the apiKey using the default root key should not match the admin key
    const defaultEncryptionKey =
      "default_encryption_key_do_not_use_in_production";

    const decryptApiKey = (encryptedKey: string): string => {
      const algorithm = "aes-256-cbc";
      const parts = encryptedKey.split(":");

      if (parts.length !== 2) {
        throw new Error("Invalid encrypted key format");
      }

      const iv = Buffer.from(parts[0]!, "hex");
      const encrypted = parts[1]!;

      // Create a consistently-sized key from the root encryption key
      const cryptoKey = crypto
        .createHash("sha256")
        .update(defaultEncryptionKey)
        .digest();

      const decipher = crypto.createDecipheriv(algorithm, cryptoKey, iv);
      let decrypted = decipher.update(encrypted, "hex", "utf8");
      decrypted += decipher.final("utf8");

      return decrypted;
    };
    // expect process.env.ENCRYPTION_KEY to be different from the default key
    expect(process.env.ROOT_ENCRYPTION_KEY).not.toBe(defaultEncryptionKey);

    // Try to decrypt the admin's API key with the default encryption key
    // This should FAIL if our fix is working (meaning a new key was generated)
    expect(() => {
      decryptApiKey(result!.apiKey!);
    }).toThrow(); // Should throw "bad decrypt" error
  });

  test("should update a competition as admin", async () => {
    const client = createTestClient(getBaseUrl());
    await client.loginAsAdmin(adminApiKey);

    // First create a competition
    const createResponse = await axios.post(
      `${getBaseUrl()}/api/admin/competition/create`,
      {
        name: "Test Competition for Update",
        description: "Original description",
        type: "trading",
        externalUrl: "https://example.com",
        imageUrl: "https://example.com/image.jpg",
        arenaId: "default-paper-arena",
      },
      {
        headers: {
          Authorization: `Bearer ${adminApiKey}`,
        },
      },
    );

    expect(createResponse.status).toBe(201);
    expect(createResponse.data.success).toBe(true);
    expect(createResponse.data.competition).toBeDefined();
    const competitionId = createResponse.data.competition.id;

    // Now update the competition
    const updateResponse = await axios.put(
      `${getBaseUrl()}/api/admin/competition/${competitionId}`,
      {
        name: "Updated Test Competition",
        description: "Updated description",
        externalUrl: "https://updated.com",
        imageUrl: "https://updated.com/image.jpg",
      },
      {
        headers: {
          Authorization: `Bearer ${adminApiKey}`,
        },
      },
    );

    expect(updateResponse.status).toBe(200);
    expect(updateResponse.data.success).toBe(true);
    expect(updateResponse.data.competition).toBeDefined();
    expect(updateResponse.data.competition.name).toBe(
      "Updated Test Competition",
    );
    expect(updateResponse.data.competition.description).toBe(
      "Updated description",
    );
    expect(updateResponse.data.competition.externalUrl).toBe(
      "https://updated.com",
    );
    expect(updateResponse.data.competition.imageUrl).toBe(
      "https://updated.com/image.jpg",
    );
    expect(updateResponse.data.competition.id).toBe(competitionId);
  }, 2400_000);

  test("should not allow competition update without admin auth", async () => {
    const client = createTestClient(getBaseUrl());
    await client.loginAsAdmin(adminApiKey);

    // Create a competition first
    const createResponse = await axios.post(
      `${getBaseUrl()}/api/admin/competition/create`,
      {
        name: "Test Competition for Auth Test",
        description: "Test description",
        arenaId: "default-paper-arena",
      },
      {
        headers: {
          Authorization: `Bearer ${adminApiKey}`,
        },
      },
    );

    expect(createResponse.status).toBe(201);
    const competitionId = createResponse.data.competition.id;

    // Try to update without auth - should fail
    try {
      await axios.put(
        `${getBaseUrl()}/api/admin/competition/${competitionId}`,
        {
          name: "Should not work",
        },
      );
      expect(true).toBe(false); // Should not reach here
    } catch (error) {
      if (axios.isAxiosError(error) && error.response) {
        expect(error.response.status).toBe(401);
      } else {
        throw error;
      }
    }
  });

  test("should return error for non-existent competition update", async () => {
    const client = createTestClient(getBaseUrl());
    await client.loginAsAdmin(adminApiKey);

    const nonExistentId = "00000000-0000-0000-0000-000000000000";

    try {
      await axios.put(
        `${getBaseUrl()}/api/admin/competition/${nonExistentId}`,
        {
          name: "This should fail",
        },
        {
          headers: {
            Authorization: `Bearer ${adminApiKey}`,
          },
        },
      );
      expect(true).toBe(false); // Should not reach here
    } catch (error) {
      if (axios.isAxiosError(error) && error.response) {
        // Will be 500 because the service throws an error for not found
        expect(error.response.status).toBe(500);
      } else {
        throw error;
      }
    }
  });

  test("should validate competition type and reject restricted field updates", async () => {
    const client = createTestClient(getBaseUrl());
    await client.loginAsAdmin(adminApiKey);

    // Create a competition first
    const createResponse = await axios.post(
      `${getBaseUrl()}/api/admin/competition/create`,
      {
        name: "Test Competition for Validation",
        description: "Test description",
        arenaId: "default-paper-arena",
      },
      {
        headers: {
          Authorization: `Bearer ${adminApiKey}`,
        },
      },
    );

    expect(createResponse.status).toBe(201);
    const competitionId = createResponse.data.competition.id;

    // Try to update with invalid type
    try {
      await axios.put(
        `${getBaseUrl()}/api/admin/competition/${competitionId}`,
        {
          type: "invalid_type",
        },
        {
          headers: {
            Authorization: `Bearer ${adminApiKey}`,
          },
        },
      );
      expect(true).toBe(false); // Should not reach here
    } catch (error) {
      if (axios.isAxiosError(error) && error.response) {
        expect(error.response.status).toBe(400);
      } else {
        throw error;
      }
    }

    // Try to update status (should be rejected as restricted field)
    try {
      await axios.put(
        `${getBaseUrl()}/api/admin/competition/${competitionId}`,
        {
          status: "active",
        },
        {
          headers: {
            Authorization: `Bearer ${adminApiKey}`,
          },
        },
      );
      expect(true).toBe(false); // Should not reach here
    } catch (error) {
      if (axios.isAxiosError(error) && error.response) {
        expect(error.response.status).toBe(400);
      } else {
        throw error;
      }
    }
  });

  // ===== Per-Competition Agent Management Tests =====

  test("admin can remove agent from specific competition", async () => {
    // Setup admin client
    const adminClient = createTestClient();
    await adminClient.loginAsAdmin(adminApiKey);

    // Register agents for testing
    const { agent: agent1 } = await registerUserAndAgentAndGetClient({
      adminApiKey,
      agentName: "Agent 1 - To Remove",
    });
    const { agent: agent2 } = await registerUserAndAgentAndGetClient({
      adminApiKey,
      agentName: "Agent 2 - To Stay",
    });

    // Start competition with both agents
    const competitionName = `Per-Competition Remove Test ${Date.now()}`;
    const startResponse = await startTestCompetition({
      adminClient,
      name: competitionName,
      agentIds: [agent1.id, agent2.id],
    });
    const competition = startResponse.competition;

    // Verify both agents are initially in the competition
    const initialLeaderboard = await adminClient.getCompetitionAgents(
      competition.id,
      { sort: "rank" },
    );
    expect(initialLeaderboard.success).toBe(true);

    const initialAgentIds = (
      initialLeaderboard as CompetitionAgentsResponse
    ).agents.map((entry) => entry.id);
    expect(initialAgentIds).toContain(agent1.id);
    expect(initialAgentIds).toContain(agent2.id);

    // Remove agent1 from the competition
    const removeReason = "Violated competition-specific rules";
    const removeResponse = (await adminClient.removeAgentFromCompetition(
      competition.id,
      agent1.id,
      removeReason,
    )) as AdminRemoveAgentFromCompetitionResponse;

    // Verify removal response
    expect(removeResponse.success).toBe(true);
    expect(removeResponse.message).toContain("removed from competition");
    expect(removeResponse.competition.id).toBe(competition.id);
    expect(removeResponse.agent.id).toBe(agent1.id);

    // Verify agent1 is no longer in active leaderboard
    const updatedLeaderboard = (await adminClient.getCompetitionAgents(
      competition.id,
      { sort: "rank", includeInactive: true },
    )) as CompetitionAgentsResponse;
    expect(updatedLeaderboard.success).toBe(true);

    const activeAgents = updatedLeaderboard.agents.filter((a) => a.active);
    const activeAgentIds = activeAgents.map((entry) => entry.id);
    expect(activeAgentIds).not.toContain(agent1.id);
    expect(activeAgentIds).toContain(agent2.id); // agent2 should still be there

    // Verify agent1 appears in inactive agents list
    const inactiveAgents = updatedLeaderboard.agents.filter((a) => !a.active);
    expect(inactiveAgents.length).toBeGreaterThan(0);
    const inactiveAgent = inactiveAgents.find(
      (agent) => agent.id === agent1.id,
    );
    expect(inactiveAgent).toBeDefined();
    expect(inactiveAgent?.active).toBe(false);
    expect(inactiveAgent?.deactivationReason).toBe(
      `Admin removal: ${removeReason}`,
    );
  });

  test("admin can reactivate agent in specific competition", async () => {
    // Setup admin client
    const adminClient = createTestClient();
    await adminClient.loginAsAdmin(adminApiKey);

    // Register agent for testing
    const { agent } = await registerUserAndAgentAndGetClient({
      adminApiKey,
      agentName: "Agent - To Reactivate",
    });

    // Start competition with the agent
    const competitionName = `Per-Competition Reactivate Test ${Date.now()}`;
    const startResponse = await startTestCompetition({
      adminClient,
      name: competitionName,
      agentIds: [agent.id],
    });
    const competition = startResponse.competition;

    // Remove agent from the competition first
    const removeReason = "Temporary removal for testing";
    const removeResponse = await adminClient.removeAgentFromCompetition(
      competition.id,
      agent.id,
      removeReason,
    );
    expect(removeResponse.success).toBe(true);

    // Verify agent is not in active leaderboard
    const leaderboardAfterRemoval = (await adminClient.getCompetitionAgents(
      competition.id,
      { sort: "rank" },
    )) as CompetitionAgentsResponse;
    expect(leaderboardAfterRemoval.success).toBe(true);

    const activeAgentsAfterRemoval = leaderboardAfterRemoval.agents.filter(
      (a) => a.active,
    );
    const activeAgentIds = activeAgentsAfterRemoval.map((entry) => entry.id);
    expect(activeAgentIds).not.toContain(agent.id);

    // Reactivate agent in the competition
    const reactivateResponse = (await adminClient.reactivateAgentInCompetition(
      competition.id,
      agent.id,
    )) as AdminReactivateAgentInCompetitionResponse;

    // Verify reactivation response
    expect(reactivateResponse.success).toBe(true);
    expect(reactivateResponse.message).toContain("reactivated in competition");
    expect(reactivateResponse.competition.id).toBe(competition.id);
    expect(reactivateResponse.agent.id).toBe(agent.id);

    // Verify agent is back in active leaderboard
    const leaderboardAfterReactivation =
      (await adminClient.getCompetitionAgents(competition.id, {
        sort: "rank",
      })) as CompetitionAgentsResponse;
    expect(leaderboardAfterReactivation.success).toBe(true);

    const activeAgentsAfterReactivation =
      leaderboardAfterReactivation.agents.filter((a) => a.active);
    const reactivatedAgentIds = activeAgentsAfterReactivation.map(
      (entry) => entry.id,
    );
    expect(reactivatedAgentIds).toContain(agent.id);

    // Verify agent is no longer in inactive agents list
    const inactiveAgentsAfterReactivation =
      leaderboardAfterReactivation.agents.filter((a) => !a.active);
    const inactiveAgent = inactiveAgentsAfterReactivation.find(
      (inactiveAgentEntry) => inactiveAgentEntry.id === agent.id,
    );
    expect(inactiveAgent).toBeUndefined();
  });

  test("cannot remove agent from non-existent competition", async () => {
    // Setup admin client
    const adminClient = createTestClient();
    await adminClient.loginAsAdmin(adminApiKey);

    // Register agent for testing
    const { agent } = await registerUserAndAgentAndGetClient({
      adminApiKey,
      agentName: "Agent - Non-existent Competition",
    });

    // Try to remove agent from non-existent competition
    const nonExistentCompetitionId = "00000000-0000-4000-a000-000000000000";
    const removeResponse = (await adminClient.removeAgentFromCompetition(
      nonExistentCompetitionId,
      agent.id,
      "Testing non-existent competition",
    )) as ErrorResponse;

    // Verify operation fails
    expect(removeResponse.success).toBe(false);
    expect(removeResponse.error).toContain("not found");
  });

  test("cannot remove non-existent agent from competition", async () => {
    // Setup admin client
    const adminClient = createTestClient();
    await adminClient.loginAsAdmin(adminApiKey);

    // Register agent and start competition
    const { agent } = await registerUserAndAgentAndGetClient({
      adminApiKey,
      agentName: "Agent - For Valid Competition",
    });

    const competitionName = `Valid Competition Test ${Date.now()}`;
    const startResponse = await startTestCompetition({
      adminClient,
      name: competitionName,
      agentIds: [agent.id],
    });
    const competition = startResponse.competition;

    // Try to remove non-existent agent
    const nonExistentAgentId = "00000000-0000-4000-a000-000000000000";
    const removeResponse = (await adminClient.removeAgentFromCompetition(
      competition.id,
      nonExistentAgentId,
      "Testing non-existent agent",
    )) as ErrorResponse;

    // Verify operation fails
    expect(removeResponse.success).toBe(false);
    expect(removeResponse.error).toContain("not found");
  });

  test("cannot remove agent not participating in competition", async () => {
    // Setup admin client
    const adminClient = createTestClient();
    await adminClient.loginAsAdmin(adminApiKey);

    // Register two agents
    const { agent: agent1 } = await registerUserAndAgentAndGetClient({
      adminApiKey,
      agentName: "Agent 1 - In Competition",
    });
    const { agent: agent2 } = await registerUserAndAgentAndGetClient({
      adminApiKey,
      agentName: "Agent 2 - Not In Competition",
    });

    // Start competition with only agent1
    const competitionName = `Single Agent Competition Test ${Date.now()}`;
    const startResponse = await startTestCompetition({
      adminClient,
      name: competitionName,
      agentIds: [agent1.id],
    });
    const competition = startResponse.competition;

    // Try to remove agent2 (who is not in the competition)
    const removeResponse = (await adminClient.removeAgentFromCompetition(
      competition.id,
      agent2.id,
      "Testing agent not in competition",
    )) as ErrorResponse;

    // Verify operation fails
    expect(removeResponse.success).toBe(false);
    expect(removeResponse.error).toContain(
      "not participating in this competition",
    );
  });

  test("cannot reactivate agent not in competition", async () => {
    // Setup admin client
    const adminClient = createTestClient();
    await adminClient.loginAsAdmin(adminApiKey);

    // Register two agents
    const { agent: agent1 } = await registerUserAndAgentAndGetClient({
      adminApiKey,
      agentName: "Agent 1 - In Competition",
    });
    const { agent: agent2 } = await registerUserAndAgentAndGetClient({
      adminApiKey,
      agentName: "Agent 2 - Not In Competition",
    });

    // Start competition with only agent1
    const competitionName = `Reactivate Not In Competition Test ${Date.now()}`;
    const startResponse = await startTestCompetition({
      adminClient,
      name: competitionName,
      agentIds: [agent1.id],
    });
    const competition = startResponse.competition;

    // Try to reactivate agent2 (who is not in the competition)
    const reactivateResponse = (await adminClient.reactivateAgentInCompetition(
      competition.id,
      agent2.id,
    )) as ErrorResponse;

    // Verify operation fails
    expect(reactivateResponse.success).toBe(false);
    expect(reactivateResponse.error).toContain("not in this competition");
  });

  test("per-competition operations require admin authentication", async () => {
    // Setup admin client to create competition and agents
    const adminClient = createTestClient();
    await adminClient.loginAsAdmin(adminApiKey);

    // Register agent and start competition
    const { client: userClient, agent } =
      await registerUserAndAgentAndGetClient({
        adminApiKey,
        agentName: "Agent - Auth Test",
      });

    const competitionName = `Auth Test Competition ${Date.now()}`;
    const startResponse = await startTestCompetition({
      adminClient,
      name: competitionName,
      agentIds: [agent.id],
    });
    const competition = startResponse.competition;

    // Try per-competition operations with non-admin client
    const removeResponse = (await userClient.removeAgentFromCompetition(
      competition.id,
      agent.id,
      "Unauthorized removal attempt",
    )) as ErrorResponse;

    const reactivateResponse = (await userClient.reactivateAgentInCompetition(
      competition.id,
      agent.id,
    )) as ErrorResponse;

    // Verify both operations fail due to lack of admin rights
    expect(removeResponse.success).toBe(false);
    expect(removeResponse.error).toBeDefined();

    expect(reactivateResponse.success).toBe(false);
    expect(reactivateResponse.error).toBeDefined();
  });

  test("per-competition status is independent of global status", async () => {
    // Setup admin client
    const adminClient = createTestClient();
    await adminClient.loginAsAdmin(adminApiKey);

    // Register agent for testing
    const { client: agentClient, agent } =
      await registerUserAndAgentAndGetClient({
        adminApiKey,
        agentName: "Agent - Status Independence Test",
      });

    // Start competition with the agent
    const competitionName = `Status Independence Test ${Date.now()}`;
    const startResponse = await startTestCompetition({
      adminClient,
      name: competitionName,
      agentIds: [agent.id],
    });
    const competition = startResponse.competition;

    // Verify agent can access API initially
    const initialProfile = await agentClient.getAgentProfile();
    expect(initialProfile.success).toBe(true);

    // Remove agent from competition (per-competition deactivation)
    const removeResponse = await adminClient.removeAgentFromCompetition(
      competition.id,
      agent.id,
      "Testing per-competition status independence",
    );
    expect(removeResponse.success).toBe(true);

    // Agent should still be able to access API (global status unchanged)
    const profileAfterRemoval = await agentClient.getAgentProfile();
    expect(profileAfterRemoval.success).toBe(true);

    // Now globally deactivate the agent
    const globalDeactivateResponse = await adminClient.deactivateAgent(
      agent.id,
      "Testing global deactivation",
    );
    expect(globalDeactivateResponse.success).toBe(true);

    // Agent should now be blocked from API access
    try {
      await agentClient.getAgentProfile();
      expect(false).toBe(true); // Should not reach here
    } catch (error) {
      expect(error).toBeDefined();
    }

    // Reactivate agent in competition (should not affect global status)
    const reactivateInCompetitionResponse =
      await adminClient.reactivateAgentInCompetition(competition.id, agent.id);
    expect(reactivateInCompetitionResponse.success).toBe(true);

    // Agent should still be blocked from API access (global status still inactive)
    try {
      await agentClient.getAgentProfile();
      expect(false).toBe(true); // Should not reach here
    } catch (error) {
      expect(error).toBeDefined();
    }

    // Globally reactivate the agent
    const globalReactivateResponse = await adminClient.reactivateAgent(
      agent.id,
    );
    expect(globalReactivateResponse.success).toBe(true);

    // Wait for cache to update
    await wait(100);

    // Agent should now be able to access API again
    const finalProfile = await agentClient.getAgentProfile();
    expect(finalProfile.success).toBe(true);
  });

  test("should update a competition with rewards and tradingConstraints", async () => {
    const client = createTestClient(getBaseUrl());
    await client.loginAsAdmin(adminApiKey);

    // First create a competition
    const createResponse = await axios.post(
      `${getBaseUrl()}/api/admin/competition/create`,
      {
        name: "Test Competition with Rewards",
        description: "Competition to test rewards update",
        type: "trading",
        arenaId: "default-paper-arena",
      },
      {
        headers: {
          Authorization: `Bearer ${adminApiKey}`,
        },
      },
    );

    expect(createResponse.status).toBe(201);
    expect(createResponse.data.success).toBe(true);
    const competitionId = createResponse.data.competition.id;

    // Now update the competition with rewards
    const updateResponse = await axios.put(
      `${getBaseUrl()}/api/admin/competition/${competitionId}`,
      {
        name: "Updated Competition with Rewards",
        description: "Updated with rewards",
        rewards: {
          1: 1000,
          2: 500,
          3: 250,
        },
      },
      {
        headers: {
          Authorization: `Bearer ${adminApiKey}`,
        },
      },
    );

    expect(updateResponse.status).toBe(200);
    expect(updateResponse.data.success).toBe(true);
    expect(updateResponse.data.competition).toBeDefined();
    expect(updateResponse.data.competition.name).toBe(
      "Updated Competition with Rewards",
    );
    expect(updateResponse.data.competition.description).toBe(
      "Updated with rewards",
    );
    // Check that rewards were properly applied
    expect(updateResponse.data.competition.rewards).toBeDefined();
    expect(updateResponse.data.competition.rewards).toHaveLength(3);
    expect(updateResponse.data.competition.rewards).toContainEqual({
      rank: 1,
      reward: 1000,
    });
    expect(updateResponse.data.competition.rewards).toContainEqual({
      rank: 2,
      reward: 500,
    });
    expect(updateResponse.data.competition.rewards).toContainEqual({
      rank: 3,
      reward: 250,
    });
  });

  test("should create a perps competition as admin", async () => {
    const client = createTestClient(getBaseUrl());
    await client.loginAsAdmin(adminApiKey);

    // Create a perps competition with required provider configuration using helper
    const response = await createPerpsTestCompetition({
      adminClient: client,
      name: "Test Perps Competition",
      perpsProvider: {
        provider: "symphony",
        initialCapital: 500,
        selfFundingThreshold: 0,
        apiUrl: "http://localhost:4567", // Mock server URL
      },
    });

    expect(response.success).toBe(true);
    expect(response.competition).toBeDefined();
    expect(response.competition.name).toBe("Test Perps Competition");
    expect(response.competition.type).toBe("perpetual_futures");
    expect(response.competition.status).toBe("pending");
  });

  test("should update competition with only perpsProvider field", async () => {
    const client = createTestClient(getBaseUrl());
    await client.loginAsAdmin(adminApiKey);

    // First create a regular trading competition using the helper
    const createResponse = await createTestCompetition({
      adminClient: client,
      name: "Test Competition for Type Change",
      description: "Competition to test perpsProvider-only update",
      type: "trading",
    });

    expect(createResponse.success).toBe(true);
    expect(createResponse.competition).toBeDefined();
    const competitionId = createResponse.competition.id;

    // Update ONLY the perpsProvider field to convert to perps competition
    const updateResponse = (await client.updateCompetition(competitionId, {
      perpsProvider: {
        provider: "symphony",
        initialCapital: 1000,
        selfFundingThreshold: 0,
        apiUrl: "http://localhost:4567",
      },
    })) as UpdateCompetitionResponse;

    // This should succeed now with the fix
    expect(updateResponse.success).toBe(true);
    expect(updateResponse.competition).toBeDefined();
    // Verify the competition type was changed to perpetual_futures
    expect(updateResponse.competition.type).toBe("perpetual_futures");
    // Name and description should remain unchanged
    expect(updateResponse.competition.name).toBe(
      "Test Competition for Type Change",
    );
    expect(updateResponse.competition.description).toBe(
      "Competition to test perpsProvider-only update",
    );
  });

  test("should update perpsProvider settings for existing perps competition", async () => {
    const client = createTestClient(getBaseUrl());
    await client.loginAsAdmin(adminApiKey);

    // First create a perps competition directly
    const createResponse = (await client.createCompetition({
      name: "Existing Perps Competition",
      description: "Competition to test perpsProvider updates",
      type: "perpetual_futures",
      perpsProvider: {
        provider: "symphony",
        initialCapital: 1000,
        selfFundingThreshold: 100,
        apiUrl: "http://localhost:4567",
      },
    })) as CreateCompetitionResponse;

    expect(createResponse.success).toBe(true);
    expect(createResponse.competition).toBeDefined();
    const competitionId = createResponse.competition.id;

    // Verify initial settings
    expect(createResponse.competition.type).toBe("perpetual_futures");

    // Update the perpsProvider settings
    const updateResponse = (await client.updateCompetition(competitionId, {
      perpsProvider: {
        provider: "symphony",
        initialCapital: 2000,
        selfFundingThreshold: 500, // Changed from 100 to 500
        apiUrl: "http://localhost:4567",
      },
    })) as UpdateCompetitionResponse;

    // This should now succeed with our fix
    expect(updateResponse.success).toBe(true);
    expect(updateResponse.competition).toBeDefined();
    // Verify the competition type remains perpetual_futures
    expect(updateResponse.competition.type).toBe("perpetual_futures");
    // Name and description should remain unchanged
    expect(updateResponse.competition.name).toBe("Existing Perps Competition");
    expect(updateResponse.competition.description).toBe(
      "Competition to test perpsProvider updates",
    );

    // For now, the test verifies the update doesn't throw an error
  });

  test("should start a perps competition with agents", async () => {
    const adminClient = createTestClient(getBaseUrl());
    await adminClient.loginAsAdmin(adminApiKey);

    // Register agents for the competition
    const { agent: agent1 } = await registerUserAndAgentAndGetClient({
      adminApiKey,
      agentName: "Perps Agent 1",
    });
    const { agent: agent2 } = await registerUserAndAgentAndGetClient({
      adminApiKey,
      agentName: "Perps Agent 2",
    });

    // Start a perps competition with the agents
    const competitionName = `Perps Competition ${Date.now()}`;
    const startResponse = await startPerpsTestCompetition({
      adminClient,
      name: competitionName,
      agentIds: [agent1.id, agent2.id],
    });

    // Verify the competition was started successfully
    expect(startResponse.success).toBe(true);
    expect(startResponse.competition).toBeDefined();
    expect(startResponse.competition.name).toBe(competitionName);
    expect(startResponse.competition.type).toBe("perpetual_futures");
    expect(startResponse.competition.status).toBe("active");

    // For perps competitions, the agents are participating in the competition
    // The initializedAgents field may not be present for perps competitions since
    // we don't initialize traditional balances
    expect(startResponse.competition.agentIds).toBeDefined();
    expect(Array.isArray(startResponse.competition.agentIds)).toBe(true);
    expect(startResponse.competition.agentIds).toContain(agent1.id);
    expect(startResponse.competition.agentIds).toContain(agent2.id);
  });

  test("should create a perps competition with minFundingThreshold", async () => {
    const client = createTestClient(getBaseUrl());
    await client.loginAsAdmin(adminApiKey);

    // Create a perps competition with minFundingThreshold
    const response = await createPerpsTestCompetition({
      adminClient: client,
      name: "Perps Competition with Min Funding Threshold",
      perpsProvider: {
        provider: "symphony",
        initialCapital: 1000,
        selfFundingThreshold: 0,
        minFundingThreshold: 250, // Set minimum portfolio balance to $250
        apiUrl: "http://localhost:4567",
      },
    });

    expect(response.success).toBe(true);
    expect(response.competition).toBeDefined();
    expect(response.competition.name).toBe(
      "Perps Competition with Min Funding Threshold",
    );
    expect(response.competition.type).toBe("perpetual_futures");

    // Verify the minFundingThreshold was saved by checking the competition details
    const competitionId = response.competition.id;
    const detailsResponse = await client.getCompetition(competitionId);
    expect(detailsResponse.success).toBe(true);

    // Note: The perpsConfig details are NOT returned in the public API,
    // so we'll verify the competition was created successfully
    expect((detailsResponse as CompetitionDetailResponse).competition.id).toBe(
      competitionId,
    );
    expect(
      (detailsResponse as CompetitionDetailResponse).competition.type,
    ).toBe("perpetual_futures");

    // Verify the minFundingThreshold was saved in the database
    const perpsConfig = await db
      .select()
      .from(perpsCompetitionConfig)
      .where(eq(perpsCompetitionConfig.competitionId, competitionId));

    expect(perpsConfig).toHaveLength(1);
    expect(perpsConfig[0]).toBeDefined();
    expect(perpsConfig[0]?.minFundingThreshold).toBe("250"); // Stored as string in DB
  });

  test("should update perps competition to add minFundingThreshold", async () => {
    const client = createTestClient(getBaseUrl());
    await client.loginAsAdmin(adminApiKey);

    // First create a perps competition without minFundingThreshold
    const createResponse = await createPerpsTestCompetition({
      adminClient: client,
      name: "Perps Competition to Update Min Funding",
      perpsProvider: {
        provider: "hyperliquid",
        initialCapital: 500,
        selfFundingThreshold: 100,
        // No minFundingThreshold initially
        apiUrl: "http://localhost:4567",
      },
    });

    expect(createResponse.success).toBe(true);
    const competitionId = createResponse.competition.id;

    // Update the competition to add minFundingThreshold
    const updateResponse = await client.updateCompetition(competitionId, {
      perpsProvider: {
        provider: "hyperliquid",
        initialCapital: 500,
        selfFundingThreshold: 100,
        minFundingThreshold: 150,
        apiUrl: "http://localhost:4567",
      },
    });

    expect(updateResponse.success).toBe(true);
    expect((updateResponse as UpdateCompetitionResponse).competition.type).toBe(
      "perpetual_futures",
    );

    // Verify the minFundingThreshold was updated in the database
    const perpsConfig = await db
      .select()
      .from(perpsCompetitionConfig)
      .where(eq(perpsCompetitionConfig.competitionId, competitionId));

    expect(perpsConfig).toHaveLength(1);
    expect(perpsConfig[0]).toBeDefined();
    expect(perpsConfig[0]?.minFundingThreshold).toBe("150"); // Stored as string in DB
  });

  test("should start a perps competition with minFundingThreshold", async () => {
    const adminClient = createTestClient(getBaseUrl());
    await adminClient.loginAsAdmin(adminApiKey);

    // Register agents for the competition
    const { agent: agent1 } = await registerUserAndAgentAndGetClient({
      adminApiKey,
      agentName: "Perps Agent with Min Funding 1",
    });
    const { agent: agent2 } = await registerUserAndAgentAndGetClient({
      adminApiKey,
      agentName: "Perps Agent with Min Funding 2",
    });

    // Start a perps competition with minFundingThreshold
    const competitionName = `Perps Min Funding Competition ${Date.now()}`;
    const startResponse = await startPerpsTestCompetition({
      adminClient,
      name: competitionName,
      agentIds: [agent1.id, agent2.id],
      perpsProvider: {
        provider: "symphony",
        initialCapital: 1000,
        selfFundingThreshold: 50,
        minFundingThreshold: 100, // $100 minimum portfolio balance
        apiUrl: "http://localhost:4567",
      },
    });

    // Verify the competition was started successfully
    expect(startResponse.success).toBe(true);
    expect(startResponse.competition).toBeDefined();
    expect(startResponse.competition.name).toBe(competitionName);
    expect(startResponse.competition.type).toBe("perpetual_futures");
    expect(startResponse.competition.status).toBe("active");

    // Verify agents are participating
    expect(startResponse.competition.agentIds).toBeDefined();
    expect(Array.isArray(startResponse.competition.agentIds)).toBe(true);
    expect(startResponse.competition.agentIds).toContain(agent1.id);
    expect(startResponse.competition.agentIds).toContain(agent2.id);

    // Verify the minFundingThreshold was saved in the database
    const perpsConfig = await db
      .select()
      .from(perpsCompetitionConfig)
      .where(
        eq(perpsCompetitionConfig.competitionId, startResponse.competition.id),
      );

    expect(perpsConfig).toHaveLength(1);
    expect(perpsConfig[0]).toBeDefined();
    expect(perpsConfig[0]?.minFundingThreshold).toBe("100"); // Stored as string in DB
  });

  test("should atomically rollback competition update when rewards fail", async () => {
    const client = createTestClient(getBaseUrl());
    await client.loginAsAdmin(adminApiKey);

    // First create a competition with initial rewards
    const createResponse = await axios.post(
      `${getBaseUrl()}/api/admin/competition/create`,
      {
        name: "Atomic Test Competition",
        description: "Testing atomic updates",
        type: "trading",
        arenaId: "default-paper-arena",
      },
      {
        headers: {
          Authorization: `Bearer ${adminApiKey}`,
        },
      },
    );

    expect(createResponse.status).toBe(201);
    const competitionId = createResponse.data.competition.id;

    // Add initial rewards
    await axios.put(
      `${getBaseUrl()}/api/admin/competition/${competitionId}`,
      {
        rewards: {
          1: 100,
          2: 50,
        },
      },
      {
        headers: {
          Authorization: `Bearer ${adminApiKey}`,
        },
      },
    );

    // Get initial state
    const [initialCompetition] = await db
      .select()
      .from(competitions)
      .where(eq(competitions.id, competitionId));
    expect(initialCompetition).toBeDefined();
    const initialName = initialCompetition!.name;

    // Try to update with invalid rewards structure that will fail validation
    try {
      await axios.put(
        `${getBaseUrl()}/api/admin/competition/${competitionId}`,
        {
          name: "This Should Not Be Saved",
          description: "This update should be rolled back",
          rewards: {
            "-1": 1000, // Invalid rank (negative)
            "0": 500, // Invalid rank (zero)
          },
        },
        {
          headers: {
            Authorization: `Bearer ${adminApiKey}`,
          },
        },
      );
      expect.fail("Expected request to fail");
    } catch (error) {
      const axiosError = error as AxiosError;
      expect(axiosError.response?.status).toBe(400);
    }

    // Verify the competition was not updated (transaction rolled back)
    const [finalCompetition] = await db
      .select()
      .from(competitions)
      .where(eq(competitions.id, competitionId));

    expect(finalCompetition).toBeDefined();
    expect(finalCompetition!.name).toBe(initialName);
    expect(finalCompetition!.description).toBe("Testing atomic updates");
  });

  test("should atomically update competition with trading constraints", async () => {
    const client = createTestClient(getBaseUrl());
    await client.loginAsAdmin(adminApiKey);

    // Create a competition
    const createResponse = await axios.post(
      `${getBaseUrl()}/api/admin/competition/create`,
      {
        name: "Trading Constraints Test",
        description: "Testing constraints update",
        type: "trading",
        arenaId: "default-paper-arena",
      },
      {
        headers: {
          Authorization: `Bearer ${adminApiKey}`,
        },
      },
    );

    const competitionId = createResponse.data.competition.id;

    // Update with all components atomically
    const updateResponse = await axios.put(
      `${getBaseUrl()}/api/admin/competition/${competitionId}`,
      {
        name: "Updated with Constraints",
        rewards: {
          1: 5000,
          2: 2500,
          3: 1000,
        },
        tradingConstraints: {
          minimumPairAgeHours: 72,
          minimum24hVolumeUsd: 50000,
          minimumLiquidityUsd: 100000,
          minimumFdvUsd: 500000,
        },
      },
      {
        headers: {
          Authorization: `Bearer ${adminApiKey}`,
        },
      },
    );

    expect(updateResponse.status).toBe(200);
    expect(updateResponse.data.competition.name).toBe(
      "Updated with Constraints",
    );
    expect(updateResponse.data.competition.rewards).toHaveLength(3);

    // Verify all data was saved in the database
    const [competition] = await db
      .select()
      .from(competitions)
      .where(eq(competitions.id, competitionId));
    expect(competition).toBeDefined();
    expect(competition!.name).toBe("Updated with Constraints");

    const constraints = await db
      .select()
      .from(tradingConstraints)
      .where(eq(tradingConstraints.competitionId, competitionId));
    expect(constraints).toHaveLength(1);
    expect(constraints[0]).toBeDefined();
    expect(constraints[0]!.minimumPairAgeHours).toBe(72);
    expect(constraints[0]!.minimum24hVolumeUsd).toBe(50000);

    const rewards = await db
      .select()
      .from(competitionRewards)
      .where(eq(competitionRewards.competitionId, competitionId))
      .orderBy(competitionRewards.rank);
    expect(rewards).toHaveLength(3);
    expect(rewards[0]).toBeDefined();
    expect(rewards[0]!.reward).toBe(5000);
    expect(rewards[1]!.reward).toBe(2500);
    expect(rewards[2]!.reward).toBe(1000);
  });

  test("should atomically rollback competition creation when rewards fail", async () => {
    const client = createTestClient(getBaseUrl());
    await client.loginAsAdmin(adminApiKey);

    // Try to create a competition with invalid rewards that will fail validation
    try {
      await axios.post(
        `${getBaseUrl()}/api/admin/competition/create`,
        {
          name: "Should Not Be Created",
          description: "This competition should be rolled back",
          tradingType: "disallowAll",
          sandboxMode: false,
          type: "trading",
          arenaId: "default-paper-arena",
          rewards: {
            "-1": 1000, // Invalid rank (negative)
            "0": 500, // Invalid rank (zero)
          },
        },
        {
          headers: {
            Authorization: `Bearer ${adminApiKey}`,
          },
        },
      );
      expect.fail("Expected request to fail");
    } catch (error) {
      const axiosError = error as AxiosError;
      expect(axiosError.response?.status).toBe(400);
    }

    // Verify no competition was created
    const allCompetitions = await db
      .select()
      .from(competitions)
      .where(eq(competitions.name, "Should Not Be Created"));
    expect(allCompetitions).toHaveLength(0);

    // Verify no constraints were created
    const allConstraints = await db.select().from(tradingConstraints);
    const initialConstraintCount = allConstraints.length;

    // Try another creation that should succeed to verify the count
    const validResponse = await axios.post(
      `${getBaseUrl()}/api/admin/competition/create`,
      {
        name: "Valid Competition After Rollback",
        description: "This should succeed",
        tradingType: "disallowAll",
        sandboxMode: false,
        type: "trading",
        arenaId: "default-paper-arena",
      },
      {
        headers: {
          Authorization: `Bearer ${adminApiKey}`,
        },
      },
    );

    expect(validResponse.data.success).toBe(true);

    const newConstraints = await db.select().from(tradingConstraints);
    expect(newConstraints.length).toBe(initialConstraintCount + 1);
  });

  test("should atomically create competition with constraints and rewards", async () => {
    const client = createTestClient(getBaseUrl());
    await client.loginAsAdmin(adminApiKey);

    const createResponse = await axios.post(
      `${getBaseUrl()}/api/admin/competition/create`,
      {
        name: "Atomic Create Test",
        description: "Testing atomic creation",
        tradingType: "disallowAll",
        sandboxMode: false,
        type: "trading",
        arenaId: "default-paper-arena",
        tradingConstraints: {
          minimumPairAgeHours: 96,
          minimum24hVolumeUsd: 75000,
          minimumLiquidityUsd: 150000,
          minimumFdvUsd: 500000,
        },
        rewards: {
          1: 10000,
          2: 5000,
          3: 2000,
          4: 1000,
        },
      },
      {
        headers: {
          Authorization: `Bearer ${adminApiKey}`,
        },
      },
    );

    expect(createResponse.data.success).toBe(true);
    const competitionId = createResponse.data.competition.id;

    // Verify all data was created atomically in the database
    const [competition] = await db
      .select()
      .from(competitions)
      .where(eq(competitions.id, competitionId));
    expect(competition).toBeDefined();
    expect(competition!.name).toBe("Atomic Create Test");

    const constraints = await db
      .select()
      .from(tradingConstraints)
      .where(eq(tradingConstraints.competitionId, competitionId));
    expect(constraints).toHaveLength(1);
    expect(constraints[0]?.minimumPairAgeHours).toBe(96);
    expect(constraints[0]?.minimum24hVolumeUsd).toBe(75000);

    const rewards = await db
      .select()
      .from(competitionRewards)
      .where(eq(competitionRewards.competitionId, competitionId))
      .orderBy(competitionRewards.rank);
    expect(rewards).toHaveLength(4);
    expect(rewards[0]?.reward).toBe(10000);
    expect(rewards[3]?.reward).toBe(1000);
  });

  test("should convert pending competition from spot trading to perps", async () => {
    const adminClient = createTestClient(getBaseUrl());
    await adminClient.loginAsAdmin(adminApiKey);

    // Create a spot trading competition
    const createResponse = await adminClient.createCompetition({
      name: "Competition To Convert to Perps",
      description: "Test converting spot to perps",
      type: "trading",
      arenaId: "default-paper-arena",
    });

    expect(createResponse.success).toBe(true);
    const competitionId = (createResponse as CreateCompetitionResponse)
      .competition.id;

    // Verify it's a trading competition
    const detailsBeforeUpdate = await adminClient.getCompetition(competitionId);
    expect(detailsBeforeUpdate.success).toBe(true);
    expect(
      (detailsBeforeUpdate as CompetitionDetailResponse).competition.type,
    ).toBe("trading");

    // Convert to perps type
    const updateResponse = await adminClient.updateCompetition(competitionId, {
      type: "perpetual_futures",
      perpsProvider: {
        provider: "symphony",
        initialCapital: 1000,
        selfFundingThreshold: 0,
        apiUrl: "http://localhost:4567",
      },
    });

    expect(updateResponse.success).toBe(true);
    expect((updateResponse as UpdateCompetitionResponse).competition.type).toBe(
      "perpetual_futures",
    );

    // Verify the type has changed
    const detailsAfterUpdate = await adminClient.getCompetition(competitionId);
    expect(detailsAfterUpdate.success).toBe(true);
    expect(
      (detailsAfterUpdate as CompetitionDetailResponse).competition.type,
    ).toBe("perpetual_futures");
  });

  test("should convert pending competition from perps to spot trading", async () => {
    const adminClient = createTestClient(getBaseUrl());
    await adminClient.loginAsAdmin(adminApiKey);

    // Create a perps competition
    const createResponse = await createPerpsTestCompetition({
      adminClient,
      name: "Perps Competition To Convert to Spot",
    });

    expect(createResponse.success).toBe(true);
    const competitionId = createResponse.competition.id;

    // Verify it's a perps competition
    const detailsBeforeUpdate = await adminClient.getCompetition(competitionId);
    expect(detailsBeforeUpdate.success).toBe(true);
    expect(
      (detailsBeforeUpdate as CompetitionDetailResponse).competition.type,
    ).toBe("perpetual_futures");

    // Convert to spot trading type
    const updateResponse = await adminClient.updateCompetition(competitionId, {
      type: "trading",
    });

    expect(updateResponse.success).toBe(true);
    expect((updateResponse as UpdateCompetitionResponse).competition.type).toBe(
      "trading",
    );

    // Verify the type has changed
    const detailsAfterUpdate = await adminClient.getCompetition(competitionId);
    expect(detailsAfterUpdate.success).toBe(true);
    expect(
      (detailsAfterUpdate as CompetitionDetailResponse).competition.type,
    ).toBe("trading");
  });

  test("should not allow converting active competition type", async () => {
    const adminClient = createTestClient(getBaseUrl());
    await adminClient.loginAsAdmin(adminApiKey);

    // Create and start a spot trading competition
    const { agent } = await registerUserAndAgentAndGetClient({
      adminApiKey,
      agentName: "Agent for Active Competition",
    });

    const startResponse = await startTestCompetition({
      adminClient,
      name: "Active Competition - No Type Change",
      agentIds: [agent.id],
    });

    expect(startResponse.success).toBe(true);
    const competitionId = startResponse.competition.id;

    // Verify it's active
    expect(startResponse.competition.status).toBe("active");

    // Try to convert to perps (should fail)
    const updateResponse = await adminClient.updateCompetition(competitionId, {
      type: "perpetual_futures",
      perpsProvider: {
        provider: "symphony",
        initialCapital: 1000,
        selfFundingThreshold: 0,
        apiUrl: "http://localhost:4567",
      },
    });

    // Should fail with appropriate error
    expect(updateResponse.success).toBe(false);
    expect((updateResponse as ErrorResponse).error).toContain(
      "Cannot change competition type once it has started",
    );
  });

  test("should require perpsProvider when converting to perpetual_futures", async () => {
    const adminClient = createTestClient(getBaseUrl());
    await adminClient.loginAsAdmin(adminApiKey);

    // Create a spot trading competition
    const createResponse = await adminClient.createCompetition({
      name: "Competition Missing PerpsProvider",
      description: "Test missing perpsProvider validation",
      type: "trading",
      arenaId: "default-paper-arena",
    });

    expect(createResponse.success).toBe(true);
    const competitionId = (createResponse as CreateCompetitionResponse)
      .competition.id;

    // Try to convert to perps without providing perpsProvider (should fail)
    const updateResponse = await adminClient.updateCompetition(competitionId, {
      type: "perpetual_futures",
      // Intentionally not providing perpsProvider
    });

    // Should fail with validation error
    expect(updateResponse.success).toBe(false);
    expect((updateResponse as ErrorResponse).error).toContain(
      "Perps provider configuration is required when changing to perpetual futures type",
    );
  });

  test("should allow type conversion for pending competition with registered agents", async () => {
    const adminClient = createTestClient(getBaseUrl());
    await adminClient.loginAsAdmin(adminApiKey);

    // Register agents
    const { agent: agent1 } = await registerUserAndAgentAndGetClient({
      adminApiKey,
      agentName: "Agent 1 for Type Conversion",
    });
    const { agent: agent2 } = await registerUserAndAgentAndGetClient({
      adminApiKey,
      agentName: "Agent 2 for Type Conversion",
    });

    // Create a pending competition
    const createResponse = await adminClient.createCompetition({
      name: "Pending Competition With Agents",
      description: "Test type conversion with registered agents",
      type: "trading",
      arenaId: "default-paper-arena",
    });

    expect(createResponse.success).toBe(true);
    const competitionId = (createResponse as CreateCompetitionResponse)
      .competition.id;

    // Add agents to the competition
    await adminClient.addAgentToCompetition(competitionId, agent1.id);
    await adminClient.addAgentToCompetition(competitionId, agent2.id);

    // Verify agents are registered
    const agentsResponse =
      await adminClient.getCompetitionAgents(competitionId);
    expect(agentsResponse.success).toBe(true);
    expect((agentsResponse as CompetitionAgentsResponse).agents).toHaveLength(
      2,
    );

    // Convert to perps type (should succeed even with registered agents)
    const updateResponse = await adminClient.updateCompetition(competitionId, {
      type: "perpetual_futures",
      perpsProvider: {
        provider: "symphony",
        initialCapital: 500,
        selfFundingThreshold: 0,
        apiUrl: "http://localhost:4567",
      },
    });

    expect(updateResponse.success).toBe(true);
    expect((updateResponse as UpdateCompetitionResponse).competition.type).toBe(
      "perpetual_futures",
    );

    // Verify agents are still registered
    const agentsAfterConversion =
      await adminClient.getCompetitionAgents(competitionId);
    expect(agentsAfterConversion.success).toBe(true);
    expect(
      (agentsAfterConversion as CompetitionAgentsResponse).agents,
    ).toHaveLength(2);
  });

  // ===== Prize Pool Tests =====

  test("should create competition with prizePools.agent and prizePools.users", async () => {
    const client = createTestClient(getBaseUrl());
    await client.loginAsAdmin(adminApiKey);

    // Create a competition with prize pools
    const createResponse = (await client.createCompetition({
      name: "Competition with Prize Pools",
      description: "Testing prize pool creation",
      type: "trading",
      prizePools: {
        agent: 1000,
        users: 500,
      },
    })) as CreateCompetitionResponse;

    expect(createResponse.success).toBe(true);
    expect(createResponse.competition).toBeDefined();
    const competitionId = createResponse.competition.id;

    // Verify the competition was created successfully
    expect(createResponse.competition.name).toBe(
      "Competition with Prize Pools",
    );
    expect(createResponse.competition.description).toBe(
      "Testing prize pool creation",
    );

    // Verify prize pools were created in the database
    const prizePools = await db
      .select()
      .from(competitionPrizePools)
      .where(eq(competitionPrizePools.competitionId, competitionId));

    expect(prizePools).toHaveLength(1);
    expect(prizePools[0]).toBeDefined();
    expect(prizePools[0]!.agentPool.toString()).toBe("1000000000000000000000");
    expect(prizePools[0]!.userPool.toString()).toBe("500000000000000000000");
  });

  test("should update competition with prizePools.agent and prizePools.users", async () => {
    const client = createTestClient(getBaseUrl());
    await client.loginAsAdmin(adminApiKey);

    // First create a competition without prize pools
    const createResponse = (await client.createCompetition({
      name: "Competition to Update with Prize Pools",
      description: "Testing prize pool updates",
      type: "trading",
    })) as CreateCompetitionResponse;

    expect(createResponse.success).toBe(true);
    const competitionId = createResponse.competition.id;

    // Verify no prize pools exist initially
    let prizePools = await db
      .select()
      .from(competitionPrizePools)
      .where(eq(competitionPrizePools.competitionId, competitionId));
    expect(prizePools).toHaveLength(0);

    // Now update the competition with prize pools
    const updateResponse = (await client.updateCompetition(competitionId, {
      name: "Updated Competition with Prize Pools",
      description: "Updated with prize pools",
      prizePools: {
        agent: 3000,
        users: 1500,
      },
    })) as UpdateCompetitionResponse;

    expect(updateResponse.success).toBe(true);
    expect(updateResponse.competition.name).toBe(
      "Updated Competition with Prize Pools",
    );

    // Verify prize pools were created
    prizePools = await db
      .select()
      .from(competitionPrizePools)
      .where(eq(competitionPrizePools.competitionId, competitionId));

    expect(prizePools).toHaveLength(1);
    expect(prizePools[0]!.agentPool.toString()).toBe("3000000000000000000000");
    expect(prizePools[0]!.userPool.toString()).toBe("1500000000000000000000");
  });

  test("should start competition with prizePools", async () => {
    const client = createTestClient(getBaseUrl());
    await client.loginAsAdmin(adminApiKey);

    // Register agents for the competition
    const { agent: agent1 } = await registerUserAndAgentAndGetClient({
      adminApiKey,
      agentName: "Agent 1 for Prize Pool Start",
    });
    const { agent: agent2 } = await registerUserAndAgentAndGetClient({
      adminApiKey,
      agentName: "Agent 2 for Prize Pool Start",
    });

    // Start a competition with prize pools
    const competitionName = `Prize Pool Start Competition ${Date.now()}`;
    const startResponse = (await client.startCompetition({
      name: competitionName,
      description: "Testing start competition with prize pools",
      type: "trading",
      agentIds: [agent1.id, agent2.id],
      prizePools: {
        agent: 2000,
        users: 1000,
      },
    })) as StartCompetitionResponse;

    expect(startResponse.success).toBe(true);
    expect(startResponse.competition).toBeDefined();
    expect(startResponse.competition.name).toBe(competitionName);
    expect(startResponse.competition.status).toBe("active");

    const competitionId = startResponse.competition.id;

    // Verify prize pools were created in the database
    const prizePools = await db
      .select()
      .from(competitionPrizePools)
      .where(eq(competitionPrizePools.competitionId, competitionId));

    expect(prizePools).toHaveLength(1);
    expect(prizePools[0]).toBeDefined();
    expect(prizePools[0]!.agentPool.toString()).toBe("2000000000000000000000");
    expect(prizePools[0]!.userPool.toString()).toBe("1000000000000000000000");
  });

  test("should create a competition with minimum stake", async () => {
    const adminClient = createTestClient(getBaseUrl());
    await adminClient.loginAsAdmin(adminApiKey);

    // Create a competition with minimum stake
    const createResponse = await adminClient.createCompetition({
      name: "Competition with Minimum Stake",
      description: "Test competition with minimum stake requirement",
      type: "trading",
      minimumStake: 1000, // 1000 tokens minimum stake
      arenaId: "default-paper-arena",
    });

    expect(createResponse.success).toBe(true);
    const createResult = createResponse as CreateCompetitionResponse;
    expect(createResult.competition).toBeDefined();
    expect(createResult.competition.name).toBe(
      "Competition with Minimum Stake",
    );
    expect(createResult.competition.description).toBe(
      "Test competition with minimum stake requirement",
    );
    expect(createResult.competition.type).toBe("trading");

    // Verify minimum stake was set correctly using API call
    const competitionId = createResult.competition.id;

    // Get the competition details to verify minimum stake
    const detailsResponse = await adminClient.getCompetition(competitionId);
    expect(detailsResponse.success).toBe(true);

    const competitionDetails = detailsResponse as CompetitionDetailResponse;
    expect(competitionDetails.competition).toBeDefined();
    expect(competitionDetails.competition.minimumStake).toBeDefined();
    expect(competitionDetails.competition.minimumStake).toBe(1000);
  });

  test("should update a competition with minimum stake", async () => {
    const adminClient = createTestClient(getBaseUrl());
    await adminClient.loginAsAdmin(adminApiKey);

    // First create a competition without minimum stake
    const createResponse = await adminClient.createCompetition({
      name: "Competition to Update with Minimum Stake",
      description: "Test updating competition with minimum stake",
      type: "trading",
      arenaId: "default-paper-arena",
    });

    expect(createResponse.success).toBe(true);
    const competitionId = (createResponse as CreateCompetitionResponse)
      .competition.id;

    // Verify initial state has no minimum stake using API call
    const initialDetailsResponse =
      await adminClient.getCompetition(competitionId);
    expect(initialDetailsResponse.success).toBe(true);

    const initialCompetitionDetails =
      initialDetailsResponse as CompetitionDetailResponse;
    expect(initialCompetitionDetails.competition).toBeDefined();
    expect(initialCompetitionDetails.competition.minimumStake).toBeNull();

    // Now update the competition with minimum stake
    const updateResponse = await adminClient.updateCompetition(competitionId, {
      name: "Updated Competition with Minimum Stake",
      description: "Updated with minimum stake requirement",
      minimumStake: 2500, // 2500 tokens minimum stake
    });

    expect(updateResponse.success).toBe(true);
    const updateResult = updateResponse as UpdateCompetitionResponse;
    expect(updateResult.competition).toBeDefined();
    expect(updateResult.competition.name).toBe(
      "Updated Competition with Minimum Stake",
    );
    expect(updateResult.competition.description).toBe(
      "Updated with minimum stake requirement",
    );

    // Verify minimum stake was updated correctly using API call
    const updatedDetailsResponse =
      await adminClient.getCompetition(competitionId);
    expect(updatedDetailsResponse.success).toBe(true);

    const updatedCompetitionDetails =
      updatedDetailsResponse as CompetitionDetailResponse;
    expect(updatedCompetitionDetails.competition).toBeDefined();
    expect(updatedCompetitionDetails.competition.minimumStake).toBeDefined();
    expect(updatedCompetitionDetails.competition.minimumStake).toBe(2500);
  });

  test("should require arenaId when creating competition", async () => {
    // Use raw axios to bypass ApiClient defaults
    await expect(
      axios.post(
        `${getBaseUrl()}/api/admin/competition/create`,
        {
          name: "Competition Missing Arena",
          description: "Test competition without arenaId",
          type: "trading",
          // arenaId intentionally omitted
        },
        {
          headers: {
            Authorization: `Bearer ${adminApiKey}`,
          },
        },
      ),
    ).rejects.toThrow();
  });

  test("should require arenaId when creating new competition via start", async () => {
    // Use raw axios to bypass ApiClient defaults
    // This tests the create-and-start flow (no competitionId provided)
    const { agent } = await registerUserAndAgentAndGetClient({
      adminApiKey,
      agentName: "Test Agent for Arena Validation",
    });

    await expect(
      axios.post(
        `${getBaseUrl()}/api/admin/competition/start`,
        {
          name: "Competition Start Missing Arena",
          description: "Test start competition without arenaId",
          type: "trading",
          agentIds: [agent.id],
          // arenaId intentionally omitted - should fail because we're creating new competition
        },
        {
          headers: {
            Authorization: `Bearer ${adminApiKey}`,
          },
        },
      ),
    ).rejects.toThrow();
  });

  test("should throw ApiError for invalid fields in request body", async () => {
    const adminClient = createTestClient(getBaseUrl());
    await adminClient.loginAsAdmin(adminApiKey);

    const createResponse1 = (await adminClient.createCompetition({
      name: "Competition with Invalid Fields",
      description: "Test competition with invalid fields",
      type: "foobar",
      arenaId: "default-paper-arena",
    })) as ErrorResponse;
    expect(createResponse1.success).toBe(false);
    expect(createResponse1.status).toEqual(400);
    expect(createResponse1.error).toContain(
      'type (invalid option: expected one of "trading"|"perpetual_futures")',
    );

    const createResponse2 = (await adminClient.createCompetition({
      name: "Competition with Invalid Fields 2",
      description: "Test competition with invalid fields 2",
      type: "trading",
      arenaId: "default-paper-arena",
      // @ts-expect-error - we're intentionally passing an invalid type
      minimumStake: "invalid",
      startDate: "invalid",
    })) as ErrorResponse;
    expect(createResponse2.success).toBe(false);
    expect(createResponse2.status).toBe(400);
    expect(createResponse2.error).toContain("startDate (invalid ISO datetime)");
    expect(createResponse2.error).toContain(
      "minimumStake (expected number, received string)",
    );

    const {
      competition: { id: competitionId },
    } = (await adminClient.createCompetition({
      name: "Competition to Update with Invalid Fields",
      arenaId: "default-paper-arena",
      description: "Test updating competition with invalid fields",
      type: "trading",
    })) as CreateCompetitionResponse;

    const updateResponse = (await adminClient.updateCompetition(competitionId, {
      name: "Competition to Update with Invalid Fields",
      description: "Test updating competition with invalid fields",
      prizePools: {
        // @ts-expect-error - we're intentionally passing an invalid type
        agent: "invalid",
        users: -10000,
      },
    })) as ErrorResponse;
    expect(updateResponse.success).toBe(false);
    expect(updateResponse.status).toEqual(400);
    expect(updateResponse.error).toContain(
      "prizePools.agent (expected number, received string)",
    );
    expect(updateResponse.error).toContain(
      "prizePools.users (too small: expected number to be >=0)",
    );
  });

  // ===== Arena CRUD Tests =====

  test("should create an arena as admin", async () => {
    const adminClient = createTestClient();
    await adminClient.loginAsAdmin(adminApiKey);

    const arenaData = {
      id: `test-arena-${Date.now()}`,
      name: "Test Arena",
      createdBy: "admin",
      category: "crypto_trading",
      skill: "spot_paper_trading",
      venues: ["aerodrome", "uniswap"],
      chains: ["base", "arbitrum"],
    };

    const response = await adminClient.createArena(arenaData);

    expect(response.success).toBe(true);
    expect((response as CreateArenaResponse).arena).toBeDefined();
    expect((response as CreateArenaResponse).arena.id).toBe(arenaData.id);
    expect((response as CreateArenaResponse).arena.name).toBe(arenaData.name);
    expect((response as CreateArenaResponse).arena.category).toBe(
      arenaData.category,
    );
    expect((response as CreateArenaResponse).arena.skill).toBe(arenaData.skill);
    expect((response as CreateArenaResponse).arena.venues).toEqual(
      arenaData.venues,
    );
    expect((response as CreateArenaResponse).arena.chains).toEqual(
      arenaData.chains,
    );
  });

  test("should reject arena with invalid ID format", async () => {
    const adminClient = createTestClient();
    await adminClient.loginAsAdmin(adminApiKey);

    const arenaData = {
      id: "Invalid_ID_With_Caps",
      name: "Test Arena",
      createdBy: "admin",
      category: "crypto_trading",
      skill: "spot_paper_trading",
    };

    const response = await adminClient.createArena(arenaData);

    expect(response.success).toBe(false);
    expect((response as ErrorResponse).error).toContain("lowercase kebab-case");
  });

  test("should reject duplicate arena ID", async () => {
    const adminClient = createTestClient();
    await adminClient.loginAsAdmin(adminApiKey);

    const arenaData = {
      id: `duplicate-arena-${Date.now()}`,
      name: "First Arena",
      createdBy: "admin",
      category: "crypto_trading",
      skill: "spot_paper_trading",
    };

    // Create first arena
    const firstResponse = await adminClient.createArena(arenaData);
    expect(firstResponse.success).toBe(true);

    // Try to create second arena with same ID
    const secondResponse = await adminClient.createArena({
      ...arenaData,
      name: "Second Arena",
    });

    expect(secondResponse.success).toBe(false);
    expect((secondResponse as ErrorResponse).error).toContain("already exists");
  });

  test("should list arenas with pagination", async () => {
    const adminClient = createTestClient();
    await adminClient.loginAsAdmin(adminApiKey);

    // Create a few arenas first
    const arena1 = await adminClient.createArena({
      id: `list-arena-1-${Date.now()}`,
      name: "List Test Arena 1",
      createdBy: "admin",
      category: "crypto_trading",
      skill: "spot_paper_trading",
    });
    expect(arena1.success).toBe(true);

    const arena2 = await adminClient.createArena({
      id: `list-arena-2-${Date.now()}`,
      name: "List Test Arena 2",
      createdBy: "admin",
      category: "crypto_trading",
      skill: "perpetual_futures",
    });
    expect(arena2.success).toBe(true);

    // List arenas
    const listResponse = await adminClient.listArenas({ limit: 10, offset: 0 });

    expect(listResponse.success).toBe(true);
    expect((listResponse as ListArenasResponse).arenas).toBeDefined();
    expect(Array.isArray((listResponse as ListArenasResponse).arenas)).toBe(
      true,
    );
    expect((listResponse as ListArenasResponse).arenas.length).toBeGreaterThan(
      1,
    );
    expect((listResponse as ListArenasResponse).pagination).toBeDefined();
    expect(
      (listResponse as ListArenasResponse).pagination.total,
    ).toBeGreaterThan(1);
  });

  test("should filter arenas by name", async () => {
    const adminClient = createTestClient();
    await adminClient.loginAsAdmin(adminApiKey);

    const uniqueName = `FilterTest-${Date.now()}`;

    // Create arena with unique name
    await adminClient.createArena({
      id: `filter-arena-${Date.now()}`,
      name: uniqueName,
      createdBy: "admin",
      category: "crypto_trading",
      skill: "spot_paper_trading",
    });

    // Filter by name
    const listResponse = await adminClient.listArenas({
      limit: 10,
      offset: 0,
      nameFilter: uniqueName,
    });

    expect(listResponse.success).toBe(true);
    const arenas = (listResponse as ListArenasResponse).arenas;
    expect(arenas.length).toBeGreaterThanOrEqual(1);
    expect(arenas.some((a) => a.name === uniqueName)).toBe(true);
  });

  test("should get arena by ID", async () => {
    const adminClient = createTestClient();
    await adminClient.loginAsAdmin(adminApiKey);

    const arenaId = `get-arena-${Date.now()}`;

    // Create arena
    const createResponse = await adminClient.createArena({
      id: arenaId,
      name: "Get Test Arena",
      createdBy: "admin",
      category: "crypto_trading",
      skill: "spot_paper_trading",
    });
    expect(createResponse.success).toBe(true);

    // Get arena by ID
    const getResponse = await adminClient.getArena(arenaId);

    expect(getResponse.success).toBe(true);
    expect((getResponse as GetArenaResponse).arena).toBeDefined();
    expect((getResponse as GetArenaResponse).arena.id).toBe(arenaId);
    expect((getResponse as GetArenaResponse).arena.name).toBe("Get Test Arena");
  });

  test("should return 404 for non-existent arena", async () => {
    const adminClient = createTestClient();
    await adminClient.loginAsAdmin(adminApiKey);

    const response = await adminClient.getArena("nonexistent-arena-id");

    expect(response.success).toBe(false);
    expect((response as ErrorResponse).error).toContain("not found");
  });

  test("should update an arena", async () => {
    const adminClient = createTestClient();
    await adminClient.loginAsAdmin(adminApiKey);

    const arenaId = `update-arena-${Date.now()}`;

    // Create arena
    const createResponse = await adminClient.createArena({
      id: arenaId,
      name: "Original Name",
      createdBy: "admin",
      category: "crypto_trading",
      skill: "spot_paper_trading",
      venues: ["aerodrome"],
    });
    expect(createResponse.success).toBe(true);

    // Update arena
    const updateResponse = await adminClient.updateArena(arenaId, {
      name: "Updated Name",
      venues: ["aerodrome", "uniswap"],
      chains: ["base"],
    });

    expect(updateResponse.success).toBe(true);
    expect((updateResponse as UpdateArenaResponse).arena.name).toBe(
      "Updated Name",
    );
    expect((updateResponse as UpdateArenaResponse).arena.venues).toEqual([
      "aerodrome",
      "uniswap",
    ]);
    expect((updateResponse as UpdateArenaResponse).arena.chains).toEqual([
      "base",
    ]);
  });

  test("should delete an arena with no competitions", async () => {
    const adminClient = createTestClient();
    await adminClient.loginAsAdmin(adminApiKey);

    const arenaId = `delete-arena-${Date.now()}`;

    // Create arena
    const createResponse = await adminClient.createArena({
      id: arenaId,
      name: "Arena To Delete",
      createdBy: "admin",
      category: "crypto_trading",
      skill: "spot_paper_trading",
    });
    expect(createResponse.success).toBe(true);

    // Delete arena
    const deleteResponse = await adminClient.deleteArena(arenaId);

    expect(deleteResponse.success).toBe(true);
    expect((deleteResponse as DeleteArenaResponse).message).toContain(
      "deleted",
    );

    // Verify arena is gone
    const getResponse = await adminClient.getArena(arenaId);
    expect(getResponse.success).toBe(false);
    expect((getResponse as ErrorResponse).error).toContain("not found");
  });

  test("should create competition linked to arena", async () => {
    const adminClient = createTestClient();
    await adminClient.loginAsAdmin(adminApiKey);

    const arenaId = `comp-arena-${Date.now()}`;

    // Create arena first
    const arenaResponse = await adminClient.createArena({
      id: arenaId,
      name: "Arena for Competition",
      createdBy: "admin",
      category: "crypto_trading",
      skill: "spot_paper_trading",
    });
    expect(arenaResponse.success).toBe(true);

    // Create competition linked to arena
    const compResponse = await adminClient.createCompetition({
      name: "Competition in Arena",
      type: "trading",
      arenaId: arenaId,
      engineId: "spot_paper_trading",
      engineVersion: "1.0.0",
      vips: ["vip-agent-1"],
      allowlist: ["allowed-agent-1", "allowed-agent-2"],
      minRecallRank: 100,
      agentAllocation: 5000,
      agentAllocationUnit: "RECALL",
      displayState: "active",
    });

    expect(compResponse.success).toBe(true);
    expect(
      (compResponse as CreateCompetitionResponse).competition,
    ).toBeDefined();
    expect((compResponse as CreateCompetitionResponse).competition.name).toBe(
      "Competition in Arena",
    );

    // Now try to delete arena - should fail because it has a competition
    const deleteResponse = await adminClient.deleteArena(arenaId);
    expect(deleteResponse.success).toBe(false);
    expect((deleteResponse as ErrorResponse).error).toContain(
      "associated competitions",
    );
  });

  test("should update competition with arena and participation fields", async () => {
    const adminClient = createTestClient();
    await adminClient.loginAsAdmin(adminApiKey);

    // Create arena
    const arenaId = `update-arena-${Date.now()}`;
    await adminClient.createArena({
      id: arenaId,
      name: "Update Test Arena",
      createdBy: "admin",
      category: "crypto_trading",
      skill: "spot_paper_trading",
    });

    // Create basic competition
    const createResponse = await adminClient.createCompetition({
      name: "Basic Competition",
      type: "trading",
<<<<<<< HEAD
=======
      arenaId: "default-paper-arena",
>>>>>>> 99da3d34
    });
    expect(createResponse.success).toBe(true);
    const competitionId = (createResponse as CreateCompetitionResponse)
      .competition.id;

    // Update with arena and participation fields
    const updateResponse = await adminClient.updateCompetition(competitionId, {
      description: "Updated with arena link",
      arenaId: arenaId,
      engineId: "spot_paper_trading",
      engineVersion: "1.0.0",
      vips: ["vip-1", "vip-2"],
      allowlist: ["allowed-1"],
      blocklist: ["blocked-1"],
      minRecallRank: 50,
      allowlistOnly: true,
      agentAllocation: 10000,
      agentAllocationUnit: "USDC",
      boosterAllocation: 5000,
      boosterAllocationUnit: "RECALL",
      rewardRules: "Weekly distribution",
      rewardDetails: "Paid in USDC",
      displayState: "waitlist",
    });

    expect(updateResponse.success).toBe(true);
    expect(
      (updateResponse as UpdateCompetitionResponse).competition.description,
    ).toBe("Updated with arena link");
    // Note: We can't directly verify the new fields in the response
    // without updating the response serialization, but we verified they're accepted
  });
<<<<<<< HEAD
=======
  // TODO: Add test for deleting arena with associated competitions
  // This requires updating createCompetition to accept arenaId parameter
  // Will be implemented when we update competition creation in next phase
>>>>>>> 99da3d34

  test("should not allow arena operations without admin auth", async () => {
    const regularClient = createTestClient();

    // Try to create arena without admin auth
    const createResponse = await regularClient.createArena({
      id: "unauthorized-arena",
      name: "Should Fail",
      createdBy: "hacker",
      category: "crypto_trading",
      skill: "spot_paper_trading",
    });

    expect(createResponse.success).toBe(false);
    // Should be unauthorized

    // Try to list arenas without admin auth
    const listResponse = await regularClient.listArenas();
    expect(listResponse.success).toBe(false);
  });

  // ===== Partner CRUD Tests =====

  test("should create a partner as admin", async () => {
    const adminClient = createTestClient();
    await adminClient.loginAsAdmin(adminApiKey);

    const partnerData = {
      name: "Aerodrome Finance",
      url: "https://aerodrome.finance",
      logoUrl: "https://aerodrome.finance/logo.png",
      details: "Leading DEX on Base",
    };

    const response = await adminClient.createPartner(partnerData);

    expect(response.success).toBe(true);
    expect((response as CreatePartnerResponse).partner).toBeDefined();
    expect((response as CreatePartnerResponse).partner.name).toBe(
      partnerData.name,
    );
    expect((response as CreatePartnerResponse).partner.url).toBe(
      partnerData.url,
    );
    expect((response as CreatePartnerResponse).partner.logoUrl).toBe(
      partnerData.logoUrl,
    );
  });

  test("should reject duplicate partner name", async () => {
    const adminClient = createTestClient();
    await adminClient.loginAsAdmin(adminApiKey);

    const partnerData = {
      name: `Duplicate Partner ${Date.now()}`,
      url: "https://example.com",
    };

    // Create first partner
    const firstResponse = await adminClient.createPartner(partnerData);
    expect(firstResponse.success).toBe(true);

    // Try to create second partner with same name
    const secondResponse = await adminClient.createPartner(partnerData);

    expect(secondResponse.success).toBe(false);
    expect((secondResponse as ErrorResponse).error).toContain("already exists");
  });

  test("should list partners with pagination", async () => {
    const adminClient = createTestClient();
    await adminClient.loginAsAdmin(adminApiKey);

    // Create a few partners first
    const partner1 = await adminClient.createPartner({
      name: `List Partner 1 ${Date.now()}`,
      url: "https://partner1.com",
    });
    expect(partner1.success).toBe(true);

    const partner2 = await adminClient.createPartner({
      name: `List Partner 2 ${Date.now()}`,
      url: "https://partner2.com",
    });
    expect(partner2.success).toBe(true);

    // List partners
    const listResponse = await adminClient.listPartners({
      limit: 10,
      offset: 0,
    });

    expect(listResponse.success).toBe(true);
    expect((listResponse as ListPartnersResponse).partners).toBeDefined();
    expect(Array.isArray((listResponse as ListPartnersResponse).partners)).toBe(
      true,
    );
    expect(
      (listResponse as ListPartnersResponse).partners.length,
    ).toBeGreaterThan(1);
    expect((listResponse as ListPartnersResponse).pagination).toBeDefined();
  });

  test("should filter partners by name", async () => {
    const adminClient = createTestClient();
    await adminClient.loginAsAdmin(adminApiKey);

    const uniqueName = `PartnerFilterTest-${Date.now()}`;

    // Create partner with unique name
    await adminClient.createPartner({
      name: uniqueName,
      url: "https://example.com",
    });

    // Filter by name
    const listResponse = await adminClient.listPartners({
      limit: 10,
      offset: 0,
      nameFilter: uniqueName,
    });

    expect(listResponse.success).toBe(true);
    const partners = (listResponse as ListPartnersResponse).partners;
    expect(partners.length).toBeGreaterThanOrEqual(1);
    expect(partners.some((p) => p.name === uniqueName)).toBe(true);
  });

  test("should get partner by ID", async () => {
    const adminClient = createTestClient();
    await adminClient.loginAsAdmin(adminApiKey);

    // Create partner
    const createResponse = await adminClient.createPartner({
      name: `Get Partner Test ${Date.now()}`,
      url: "https://example.com",
    });
    expect(createResponse.success).toBe(true);
    const partnerId = (createResponse as CreatePartnerResponse).partner.id;

    // Get partner by ID
    const getResponse = await adminClient.getPartner(partnerId);

    expect(getResponse.success).toBe(true);
    expect((getResponse as GetPartnerResponse).partner).toBeDefined();
    expect((getResponse as GetPartnerResponse).partner.id).toBe(partnerId);
  });

  test("should return 404 for non-existent partner", async () => {
    const adminClient = createTestClient();
    await adminClient.loginAsAdmin(adminApiKey);

    const response = await adminClient.getPartner(
      "00000000-0000-0000-0000-000000000000",
    );

    expect(response.success).toBe(false);
    expect((response as ErrorResponse).error).toContain("not found");
  });

  test("should update a partner", async () => {
    const adminClient = createTestClient();
    await adminClient.loginAsAdmin(adminApiKey);

    // Create partner
    const createResponse = await adminClient.createPartner({
      name: `Original Partner ${Date.now()}`,
      url: "https://original.com",
      details: "Original details",
    });
    expect(createResponse.success).toBe(true);
    const partnerId = (createResponse as CreatePartnerResponse).partner.id;

    // Update partner
    const updateResponse = await adminClient.updatePartner(partnerId, {
      name: "Updated Partner Name",
      url: "https://updated.com",
      details: "Updated details",
    });

    expect(updateResponse.success).toBe(true);
    expect((updateResponse as UpdatePartnerResponse).partner.name).toBe(
      "Updated Partner Name",
    );
    expect((updateResponse as UpdatePartnerResponse).partner.url).toBe(
      "https://updated.com",
    );
    expect((updateResponse as UpdatePartnerResponse).partner.details).toBe(
      "Updated details",
    );
  });

  test("should delete a partner", async () => {
    const adminClient = createTestClient();
    await adminClient.loginAsAdmin(adminApiKey);

    // Create partner
    const createResponse = await adminClient.createPartner({
      name: `Partner To Delete ${Date.now()}`,
      url: "https://example.com",
    });
    expect(createResponse.success).toBe(true);
    const partnerId = (createResponse as CreatePartnerResponse).partner.id;

    // Delete partner
    const deleteResponse = await adminClient.deletePartner(partnerId);

    expect(deleteResponse.success).toBe(true);
    expect((deleteResponse as DeletePartnerResponse).message).toContain(
      "deleted",
    );

    // Verify partner is gone
    const getResponse = await adminClient.getPartner(partnerId);
    expect(getResponse.success).toBe(false);
    expect((getResponse as ErrorResponse).error).toContain("not found");
  });

  test("should not allow partner operations without admin auth", async () => {
    const regularClient = createTestClient();

    // Try to create partner without admin auth
    const createResponse = await regularClient.createPartner({
      name: "Unauthorized Partner",
      url: "https://example.com",
    });

    expect(createResponse.success).toBe(false);

    // Try to list partners without admin auth
    const listResponse = await regularClient.listPartners();
    expect(listResponse.success).toBe(false);
  });
<<<<<<< HEAD
=======

  // ===== Partner-Competition Association Tests =====

  test("should add partner to competition", async () => {
    const adminClient = createTestClient();
    await adminClient.loginAsAdmin(adminApiKey);

    // Create partner
    const partnerResponse = await adminClient.createPartner({
      name: `Assoc Partner ${Date.now()}`,
      url: "https://example.com",
    });
    expect(partnerResponse.success).toBe(true);
    const partnerId = (partnerResponse as CreatePartnerResponse).partner.id;

    // Create competition
    const compResponse = await adminClient.createCompetition({
      name: "Assoc Competition",
      type: "trading",
    });
    expect(compResponse.success).toBe(true);
    const competitionId = (compResponse as CreateCompetitionResponse)
      .competition.id;

    // Add partner to competition
    const addResponse = await adminClient.addPartnerToCompetition(
      competitionId,
      partnerId,
      1,
    );

    expect(addResponse.success).toBe(true);
    expect(
      (addResponse as AddPartnerToCompetitionResponse).association,
    ).toBeDefined();
    expect(
      (addResponse as AddPartnerToCompetitionResponse).association
        .competitionId,
    ).toBe(competitionId);
    expect(
      (addResponse as AddPartnerToCompetitionResponse).association.partnerId,
    ).toBe(partnerId);
    expect(
      (addResponse as AddPartnerToCompetitionResponse).association.position,
    ).toBe(1);
  });

  test("should get partners for a competition", async () => {
    const adminClient = createTestClient();
    await adminClient.loginAsAdmin(adminApiKey);

    // Create partners
    const partner1 = await adminClient.createPartner({
      name: `List Partner 1 ${Date.now()}`,
    });
    const partner2 = await adminClient.createPartner({
      name: `List Partner 2 ${Date.now()}`,
    });
    expect(partner1.success && partner2.success).toBe(true);

    // Create competition
    const compResponse = await adminClient.createCompetition({
      name: "Partners List Competition",
      type: "trading",
    });
    const competitionId = (compResponse as CreateCompetitionResponse)
      .competition.id;

    // Add partners
    await adminClient.addPartnerToCompetition(
      competitionId,
      (partner1 as CreatePartnerResponse).partner.id,
      1,
    );
    await adminClient.addPartnerToCompetition(
      competitionId,
      (partner2 as CreatePartnerResponse).partner.id,
      2,
    );

    // Get partners
    const getResponse = await adminClient.getCompetitionPartners(competitionId);

    expect(getResponse.success).toBe(true);
    const partners = (getResponse as GetCompetitionPartnersResponse).partners;
    expect(partners.length).toBe(2);
    expect(partners[0]?.position).toBe(1);
    expect(partners[1]?.position).toBe(2);
  });

  test("should update partner position", async () => {
    const adminClient = createTestClient();
    await adminClient.loginAsAdmin(adminApiKey);

    // Create partner and competition
    const partnerResponse = await adminClient.createPartner({
      name: `Position Partner ${Date.now()}`,
    });
    const partnerId = (partnerResponse as CreatePartnerResponse).partner.id;

    const compResponse = await adminClient.createCompetition({
      name: "Position Competition",
      type: "trading",
    });
    const competitionId = (compResponse as CreateCompetitionResponse)
      .competition.id;

    // Add at position 1
    await adminClient.addPartnerToCompetition(competitionId, partnerId, 1);

    // Update to position 2
    const updateResponse = await adminClient.updatePartnerPosition(
      competitionId,
      partnerId,
      2,
    );

    expect(updateResponse.success).toBe(true);
    expect(
      (updateResponse as UpdatePartnerPositionResponse).association.position,
    ).toBe(2);
  });

  test("should remove partner from competition", async () => {
    const adminClient = createTestClient();
    await adminClient.loginAsAdmin(adminApiKey);

    // Create partner and competition
    const partnerResponse = await adminClient.createPartner({
      name: `Remove Partner ${Date.now()}`,
    });
    const partnerId = (partnerResponse as CreatePartnerResponse).partner.id;

    const compResponse = await adminClient.createCompetition({
      name: "Remove Competition",
      type: "trading",
    });
    const competitionId = (compResponse as CreateCompetitionResponse)
      .competition.id;

    // Add partner
    await adminClient.addPartnerToCompetition(competitionId, partnerId, 1);

    // Remove partner
    const removeResponse = await adminClient.removePartnerFromCompetition(
      competitionId,
      partnerId,
    );

    expect(removeResponse.success).toBe(true);
    expect(
      (removeResponse as RemovePartnerFromCompetitionResponse).message,
    ).toContain("removed");

    // Verify it's gone
    const getResponse = await adminClient.getCompetitionPartners(competitionId);
    expect(
      (getResponse as GetCompetitionPartnersResponse).partners.length,
    ).toBe(0);
  });

  test("should replace all partners atomically", async () => {
    const adminClient = createTestClient();
    await adminClient.loginAsAdmin(adminApiKey);

    // Create 3 partners
    const p1 = (await adminClient.createPartner({
      name: `Replace 1 ${Date.now()}`,
    })) as CreatePartnerResponse;
    const p2 = (await adminClient.createPartner({
      name: `Replace 2 ${Date.now()}`,
    })) as CreatePartnerResponse;
    const p3 = (await adminClient.createPartner({
      name: `Replace 3 ${Date.now()}`,
    })) as CreatePartnerResponse;

    // Create competition
    const compResponse = await adminClient.createCompetition({
      name: "Replace Competition",
      type: "trading",
    });
    const competitionId = (compResponse as CreateCompetitionResponse)
      .competition.id;

    // Add first 2 partners
    await adminClient.addPartnerToCompetition(competitionId, p1.partner.id, 1);
    await adminClient.addPartnerToCompetition(competitionId, p2.partner.id, 2);

    // Replace with different set
    const replaceResponse = await adminClient.replaceCompetitionPartners(
      competitionId,
      [
        { partnerId: p2.partner.id, position: 1 },
        { partnerId: p3.partner.id, position: 2 },
      ],
    );

    expect(replaceResponse.success).toBe(true);
    const replacedPartners = (
      replaceResponse as ReplaceCompetitionPartnersResponse
    ).partners;
    expect(replacedPartners.length).toBe(2);

    // Verify replace response contains enriched partner data
    const partner1InResponse = replacedPartners.find(
      (p) => p.id === p2.partner.id,
    );
    const partner2InResponse = replacedPartners.find(
      (p) => p.id === p3.partner.id,
    );

    expect(partner1InResponse).toBeDefined();
    expect(partner1InResponse?.name).toContain("Replace 2");
    expect(partner1InResponse?.position).toBe(1);
    expect(partner1InResponse?.competitionPartnerId).toBeDefined();

    expect(partner2InResponse).toBeDefined();
    expect(partner2InResponse?.name).toContain("Replace 3");
    expect(partner2InResponse?.position).toBe(2);
    expect(partner2InResponse?.competitionPartnerId).toBeDefined();

    // Verify p1 was removed from response
    expect(
      replacedPartners.find((p) => p.id === p1.partner.id),
    ).toBeUndefined();

    // Verify ordering by position
    expect(replacedPartners[0]?.position).toBe(1);
    expect(replacedPartners[1]?.position).toBe(2);
    expect(replacedPartners[0]?.id).toBe(p2.partner.id);
    expect(replacedPartners[1]?.id).toBe(p3.partner.id);
  });
>>>>>>> 99da3d34
});<|MERGE_RESOLUTION|>--- conflicted
+++ resolved
@@ -32,14 +32,6 @@
   DeletePartnerResponse,
   ErrorResponse,
   GetArenaResponse,
-<<<<<<< HEAD
-  GetPartnerResponse,
-  ListArenasResponse,
-  ListPartnersResponse,
-  StartCompetitionResponse,
-  UpdateArenaResponse,
-  UpdateCompetitionResponse,
-=======
   GetCompetitionPartnersResponse,
   GetPartnerResponse,
   ListArenasResponse,
@@ -50,7 +42,6 @@
   UpdateArenaResponse,
   UpdateCompetitionResponse,
   UpdatePartnerPositionResponse,
->>>>>>> 99da3d34
   UpdatePartnerResponse,
   UserRegistrationResponse,
 } from "@recallnet/test-utils";
@@ -3215,10 +3206,7 @@
     const createResponse = await adminClient.createCompetition({
       name: "Basic Competition",
       type: "trading",
-<<<<<<< HEAD
-=======
       arenaId: "default-paper-arena",
->>>>>>> 99da3d34
     });
     expect(createResponse.success).toBe(true);
     const competitionId = (createResponse as CreateCompetitionResponse)
@@ -3251,12 +3239,9 @@
     // Note: We can't directly verify the new fields in the response
     // without updating the response serialization, but we verified they're accepted
   });
-<<<<<<< HEAD
-=======
   // TODO: Add test for deleting arena with associated competitions
   // This requires updating createCompetition to accept arenaId parameter
   // Will be implemented when we update competition creation in next phase
->>>>>>> 99da3d34
 
   test("should not allow arena operations without admin auth", async () => {
     const regularClient = createTestClient();
@@ -3490,8 +3475,6 @@
     const listResponse = await regularClient.listPartners();
     expect(listResponse.success).toBe(false);
   });
-<<<<<<< HEAD
-=======
 
   // ===== Partner-Competition Association Tests =====
 
@@ -3724,5 +3707,4 @@
     expect(replacedPartners[0]?.id).toBe(p2.partner.id);
     expect(replacedPartners[1]?.id).toBe(p3.partner.id);
   });
->>>>>>> 99da3d34
 });